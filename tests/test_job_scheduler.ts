import { expect } from 'chai';
import { default as IORedis } from 'ioredis';
import { beforeEach, describe, it, before, after as afterAll } from 'mocha';

import * as sinon from 'sinon';
import { v4 } from 'uuid';
import { rrulestr } from 'rrule';
import { Job, Queue, QueueEvents, Repeat, Worker } from '../src/classes';
import { JobsOptions } from '../src/types';
import {
  removeAllQueueData,
  finishedErrors,
  getNextMillis,
<<<<<<< HEAD
} from '../src/utils';
import { ErrorCode } from '../src/enums';
=======
  Worker,
} from '../src/classes';
import { JobsOptions } from '../src/types';
import { removeAllQueueData } from '../src/utils';
>>>>>>> f0cb07e5

const moment = require('moment');

const ONE_SECOND = 1000;
const ONE_MINUTE = 60 * ONE_SECOND;
const ONE_HOUR = 60 * ONE_MINUTE;
const ONE_DAY = 24 * ONE_HOUR;

const NoopProc = async (job: Job) => {};

describe('Job Scheduler', function () {
  const redisHost = process.env.REDIS_HOST || 'localhost';
  const prefix = process.env.BULLMQ_TEST_PREFIX || 'bull';
  this.timeout(10000);
  let repeat: Repeat;
  let queue: Queue;
  let queueEvents: QueueEvents;
  let queueName: string;

  let connection;
  before(async function () {
    connection = new IORedis(redisHost, { maxRetriesPerRequest: null });
  });

  beforeEach(async function () {
    this.clock = sinon.useFakeTimers();
    queueName = `test-${v4()}`;
    queue = new Queue(queueName, { connection, prefix });
    repeat = new Repeat(queueName, { connection, prefix });
    queueEvents = new QueueEvents(queueName, { connection, prefix });
    await queue.waitUntilReady();
    await queueEvents.waitUntilReady();
  });

  afterEach(async function () {
    this.clock.restore();
    await queue.close();
    await repeat.close();
    await queueEvents.close();
    await removeAllQueueData(new IORedis(redisHost), queueName);
  });

  afterAll(async function () {
    await connection.quit();
  });

  // NOTE: This test seems to be misplaced, it is not related to the repeatable jobs
  describe('when exponential backoff is applied', () => {
    it('should retry a job respecting exponential backoff strategy', async function () {
      let delay = 10000;
      const date = new Date('2017-02-07 9:24:00');
      this.clock.setSystemTime(date);
      const worker = new Worker(
        queueName,
        async () => {
          throw Error('error');
        },
        { autorun: false, connection, prefix },
      );
      const delayStub = sinon.stub(worker, 'delay').callsFake(async () => {
        console.log('delay');
      });
      await worker.waitUntilReady();

      const failing = new Promise<void>(resolve => {
        worker.on('failed', async job => {
          this.clock.tick(delay + 10);
          delay = delay * 2;

          if (job!.attemptsMade === 10) {
            resolve();
          }
        });
      });

      await queue.add(
        'test',
        { foo: 'bar' },
        {
          attempts: 10,
          backoff: {
            type: 'exponential',
            delay,
          },
        },
      );

      worker.run();

      await failing;

      await worker.close();
      delayStub.restore();
    });
  });

  describe('when endDate is not greater than current timestamp', () => {
    it('throws an error', async function () {
      await expect(
        queue.upsertJobScheduler('test-scheduler', {
          endDate: Date.now() - 1000,
          every: 100,
        }),
      ).to.be.rejectedWith('End date must be greater than current timestamp');
    });
  });

  it('it should stop repeating after endDate', async function () {
    const every = 100;
    const date = new Date('2017-02-07 9:24:00');
    this.clock.setSystemTime(date);
    const worker = new Worker(
      queueName,
      async () => {
        this.clock.tick(every);
      },
      { autorun: false, connection, prefix },
    );
    const delayStub = sinon.stub(worker, 'delay').callsFake(async () => {});
    await worker.waitUntilReady();

    let processed = 0;
    const completing = new Promise<void>(resolve => {
      worker.on('completed', async () => {
        processed++;
        if (processed === 10) {
          resolve();
        }
      });
    });

    const job = await queue.upsertJobScheduler('test-scheduler', {
      endDate: Date.now() + 1000,
      every: 100,
    });

    expect(job!.repeatJobKey).to.not.be.undefined;

    this.clock.tick(every + 1);

    worker.run();

    await completing;

    const delayed = await queue.getDelayed();

    expect(delayed).to.have.length(0);
    expect(processed).to.be.equal(10);

    await worker.close();
    delayStub.restore();
  });

  describe('when jobs have the same cron pattern and different job scheduler id', function () {
    it('should create multiple jobs', async function () {
      const cron = '*/10 * * * * *';

      await Promise.all([
        queue.upsertJobScheduler('test-scheduler1', { pattern: cron }),
        queue.upsertJobScheduler('test-scheduler2', { pattern: cron }),
        queue.upsertJobScheduler('test-scheduler3', { pattern: cron }),
      ]);

      const count = await queue.count();
      expect(count).to.be.eql(3);

      const delayed = await queue.getDelayed();
      expect(delayed).to.have.length(3);
    });
  });

  describe('when job schedulers have same id and different every pattern', function () {
    it('should create only one job scheduler', async function () {
      await Promise.all([
        queue.upsertJobScheduler('test-scheduler1', { every: 1000 }),
        queue.upsertJobScheduler('test-scheduler1', { every: 2000 }),
        queue.upsertJobScheduler('test-scheduler1', { every: 3000 }),
      ]);

      const repeatableJobs = await queue.getJobSchedulers();
      expect(repeatableJobs.length).to.be.eql(1);
    });
  });

  it('should create job schedulers with different cron patterns', async function () {
    const crons = [
      '10 * * * * *',
      '2 10 * * * *',
      '1 * * 5 * *',
      '2 * * 4 * *',
    ];

    await Promise.all([
      queue.upsertJobScheduler('first', {
        pattern: crons[0],
        endDate: 12345,
      }),
      queue.upsertJobScheduler('second', {
        pattern: crons[1],
        endDate: 610000,
      }),
      queue.upsertJobScheduler('third', {
        pattern: crons[2],
        tz: 'Africa/Abidjan',
      }),
      queue.upsertJobScheduler('fourth', {
        pattern: crons[3],
        tz: 'Africa/Accra',
      }),
      queue.upsertJobScheduler('fifth', {
        every: 5000,
        tz: 'Europa/Copenhaguen',
      }),
    ]);
    const count = await repeat.getRepeatableCount();
    expect(count).to.be.eql(5);

    const jobs = await repeat.getRepeatableJobs(0, -1, true);

    expect(jobs)
      .to.be.and.an('array')
      .and.have.length(5)
      .and.to.deep.include({
        key: 'fifth',
        name: 'fifth',
        endDate: null,
        tz: 'Europa/Copenhaguen',
        pattern: null,
        every: '5000',
        next: 5000,
      })
      .and.to.deep.include({
        key: 'first',
        name: 'first',
        endDate: 12345,
        tz: null,
        pattern: '10 * * * * *',
        every: null,
        next: 10000,
      })
      .and.to.deep.include({
        key: 'second',
        name: 'second',
        endDate: 610000,
        tz: null,
        pattern: '2 10 * * * *',
        every: null,
        next: 602000,
      })
      .and.to.deep.include({
        key: 'fourth',
        name: 'fourth',
        endDate: null,
        tz: 'Africa/Accra',
        pattern: '2 * * 4 * *',
        every: null,
        next: 259202000,
      })
      .and.to.deep.include({
        key: 'third',
        name: 'third',
        endDate: null,
        tz: 'Africa/Abidjan',
        pattern: '1 * * 5 * *',
        every: null,
        next: 345601000,
      });
  });

  it('should repeat every 2 seconds', async function () {
    this.timeout(10000);

    const nextTick = 2 * ONE_SECOND + 100;

    const worker = new Worker(
      queueName,
      async () => {
        this.clock.tick(nextTick);
      },
      { autorun: false, connection, prefix },
    );
    const delayStub = sinon.stub(worker, 'delay').callsFake(async () => {});

    const date = new Date('2017-02-07 9:24:00');
    this.clock.setSystemTime(date);

    await queue.upsertJobScheduler(
      'test',
      { pattern: '*/2 * * * * *' },
      { data: { foo: 'bar' } },
    );

    this.clock.tick(nextTick);

    let prev: any;
    let counter = 0;

    const completing = new Promise<void>(resolve => {
      worker.on('completed', async job => {
        if (prev) {
          expect(prev.timestamp).to.be.lt(job.timestamp);
          expect(job.timestamp - prev.timestamp).to.be.gte(2000);
        }
        prev = job;
        counter++;
        if (counter == 5) {
          resolve();
        }
      });
    });

    worker.run();

    await completing;
    await worker.close();
    delayStub.restore();
  });

  it('should repeat every 2 seconds with startDate in future', async function () {
    this.timeout(10000);

    const date = new Date('2017-02-07 9:24:00');
    this.clock.setSystemTime(date);
    const nextTick = 2 * ONE_SECOND + 500;
    const delay = 5 * ONE_SECOND + 500;

    const worker = new Worker(
      queueName,
      async () => {
        this.clock.tick(nextTick);
      },
      { autorun: false, connection, prefix },
    );
    const delayStub = sinon.stub(worker, 'delay').callsFake(async () => {});

    await queue.upsertJobScheduler(
      'test',
      {
        pattern: '*/2 * * * * *',
        startDate: new Date('2017-02-07 9:24:05'),
      },
      { data: { foo: 'bar' } },
    );

    this.clock.tick(nextTick + delay);

    let prev: Job;
    let counter = 0;

    const completing = new Promise<void>((resolve, reject) => {
      worker.on('completed', async job => {
        if (prev) {
          expect(prev.timestamp).to.be.lt(job.timestamp);
          expect(job.timestamp - prev.timestamp).to.be.gte(2000);
        }
        prev = job;
        counter++;
        if (counter == 5) {
          resolve();
        }
      });
    });

    worker.run();

    await completing;

    await worker.close();
    delayStub.restore();
  });

  it('should repeat every 2 seconds with startDate in past', async function () {
    this.timeout(10000);

    const date = new Date('2017-02-07 9:24:00');
    this.clock.setSystemTime(date);
    const nextTick = 2 * ONE_SECOND + 500;
    const delay = 5 * ONE_SECOND + 500;

    const worker = new Worker(
      queueName,
      async () => {
        this.clock.tick(nextTick);
      },
      { autorun: false, connection, prefix },
    );
    const delayStub = sinon.stub(worker, 'delay').callsFake(async () => {});

    await queue.upsertJobScheduler(
      'repeat',
      {
        pattern: '*/2 * * * * *',
        startDate: new Date('2017-02-07 9:22:00'),
      },
      { data: { foo: 'bar' } },
    );

    this.clock.tick(nextTick + delay);

    let prev: Job;
    let counter = 0;

    const completing = new Promise<void>((resolve, reject) => {
      worker.on('completed', async job => {
        if (prev) {
          expect(prev.timestamp).to.be.lt(job.timestamp);
          expect(job.timestamp - prev.timestamp).to.be.gte(2000);
        }
        prev = job;
        counter++;
        if (counter == 5) {
          resolve();
        }
      });
    });

    worker.run();

    await completing;
    await worker.close();
    delayStub.restore();
  });

  describe('when using removeOnComplete', function () {
    it('should remove repeated job', async function () {
      this.timeout(10000);
      const queueName2 = `test-${v4()}`;
      const queue2 = new Queue(queueName2, {
        connection,
        prefix,
        defaultJobOptions: {
          removeOnComplete: true,
        },
      });

      const date = new Date('2017-02-07 9:24:00');
      this.clock.setSystemTime(date);
      const nextTick = 2 * ONE_SECOND + 500;
      const delay = 5 * ONE_SECOND + 500;

      const worker = new Worker(
        queueName,
        async () => {
          this.clock.tick(nextTick);
        },
        { autorun: false, connection, prefix },
      );
      const delayStub = sinon.stub(worker, 'delay').callsFake(async () => {});

      await queue.upsertJobScheduler(
        'test',
        {
          pattern: '*/2 * * * * *',
          startDate: new Date('2017-02-07 9:24:05'),
        },
        { data: { foo: 'bar' } },
      );

      this.clock.tick(nextTick + delay);

      let prev: Job;
      let counter = 0;

      const completing = new Promise<void>((resolve, reject) => {
        worker.on('completed', async job => {
          if (prev) {
            expect(prev.timestamp).to.be.lt(job.timestamp);
            expect(job.timestamp - prev.timestamp).to.be.gte(2000);
          }
          prev = job;
          counter++;
          if (counter == 5) {
            const counts = await queue2.getJobCounts('completed');
            expect(counts.completed).to.be.equal(0);
            resolve();
          }
        });
      });

      worker.run();

      await completing;

      await queue2.close();
      await worker.close();
      await removeAllQueueData(new IORedis(redisHost), queueName2);
      delayStub.restore();
    });
  });

  describe('when custom cron strategy is provided', function () {
    it('should repeat every 2 seconds', async function () {
      this.timeout(15000);
      const settings = {
        repeatStrategy: (millis, opts) => {
          const currentDate =
            opts.startDate && new Date(opts.startDate) > new Date(millis)
              ? new Date(opts.startDate)
              : new Date(millis);
          const rrule = rrulestr(opts.pattern);
          if (rrule.origOptions.count && !rrule.origOptions.dtstart) {
            throw new Error('DTSTART must be defined to use COUNT with rrule');
          }

          const next_occurrence = rrule.after(currentDate, false);
          return next_occurrence?.getTime();
        },
      };
      const currentQueue = new Queue(queueName, {
        connection,
        prefix,
        settings,
      });

      const nextTick = 2 * ONE_SECOND + 100;

      const worker = new Worker(
        queueName,
        async () => {
          this.clock.tick(nextTick);
        },
        { connection, prefix, settings },
      );
      const delayStub = sinon.stub(worker, 'delay').callsFake(async () => {});

      const date = new Date('2017-02-07 9:24:00');
      this.clock.setSystemTime(date);

      await currentQueue.upsertJobScheduler(
        'test',
        {
          pattern: 'RRULE:FREQ=SECONDLY;INTERVAL=2;WKST=MO',
        },
        { data: { foo: 'bar' } },
      );

      this.clock.tick(nextTick);

      let prev: any;
      let counter = 0;

      const completing = new Promise<void>(resolve => {
        worker.on('completed', async job => {
          if (prev) {
            expect(prev.timestamp).to.be.lt(job.timestamp);
            expect(job.timestamp - prev.timestamp).to.be.gte(2000);
          }
          prev = job;
          counter++;
          if (counter == 5) {
            resolve();
          }
        });
      });

      await completing;
      await currentQueue.close();
      await worker.close();
      delayStub.restore();
    });

    describe('when differentiating strategy by job name', function () {
      it('should repeat every 2 seconds', async function () {
        this.timeout(10000);
        const settings = {
          repeatStrategy: (millis, opts, name) => {
            if (name === 'rrule') {
              const currentDate =
                opts.startDate && new Date(opts.startDate) > new Date(millis)
                  ? new Date(opts.startDate)
                  : new Date(millis);
              const rrule = rrulestr(opts.pattern);
              if (rrule.origOptions.count && !rrule.origOptions.dtstart) {
                throw new Error(
                  'DTSTART must be defined to use COUNT with rrule',
                );
              }

              const next_occurrence = rrule.after(currentDate, false);
              return next_occurrence?.getTime();
            } else {
              return getNextMillis(millis, opts);
            }
          },
        };
        const currentQueue = new Queue(queueName, {
          connection,
          prefix,
          settings,
        });

        const nextTick = 2 * ONE_SECOND + 100;

        const worker = new Worker(
          queueName,
          async job => {
            this.clock.tick(nextTick);

            if (job.opts.repeat!.count == 5) {
              const removed = await queue.removeJobScheduler('rrule');
              expect(removed).to.be.true;
            }
          },
          { connection, prefix, settings },
        );
        const delayStub = sinon.stub(worker, 'delay').callsFake(async () => {});

        const date = new Date('2017-02-07 9:24:00');
        this.clock.setSystemTime(date);

        const repeat = {
          pattern: 'RRULE:FREQ=SECONDLY;INTERVAL=2;WKST=MO',
        };
        await currentQueue.upsertJobScheduler('rrule', repeat, {
          name: 'rrule',
        });

        this.clock.tick(nextTick);

        let prev: any;
        let counter = 0;

        const completing = new Promise<void>((resolve, reject) => {
          worker.on('completed', async job => {
            try {
              if (prev) {
                expect(prev.timestamp).to.be.lt(job.timestamp);
                expect(job.timestamp - prev.timestamp).to.be.gte(2000);
              }
              prev = job;
              counter++;
              if (counter == 5) {
                resolve();
              }
            } catch (error) {
              reject(error);
            }
          });
        });

        await completing;

        let prev2: any;
        let counter2 = 0;

        const completing2 = new Promise<void>((resolve, reject) => {
          worker.on('completed', async job => {
            try {
              if (prev2) {
                expect(prev2.timestamp).to.be.lt(job.timestamp);
                expect(job.timestamp - prev2.timestamp).to.be.gte(2000);
              }
              prev2 = job;
              counter2++;
              if (counter2 == 5) {
                resolve();
              }
            } catch (error) {
              reject(error);
            }
          });
        });

        await queue.upsertJobScheduler(
          'rrule',
          {
            pattern: '*/2 * * * * *',
            startDate: new Date('2017-02-07 9:24:05'),
          },
          {
            name: 'standard',
          },
        );

        this.clock.tick(nextTick);

        await completing2;

        await currentQueue.close();
        await worker.close();
        delayStub.restore();
      });
    });
  });

  it('should repeat every 2 seconds and start immediately', async function () {
    const date = new Date('2017-02-07 9:24:00');
    this.clock.setSystemTime(date);
    const nextTick = 2 * ONE_SECOND;

    const worker = new Worker(
      queueName,
      async () => {
        this.clock.tick(nextTick);
      },
      { connection, prefix },
    );
    const delayStub = sinon.stub(worker, 'delay').callsFake(async () => {});

    let prev: Job;
    let counter = 0;

    const completing = new Promise<void>(resolve => {
      worker.on('completed', async job => {
        if (prev && counter === 1) {
          expect(prev.timestamp).to.be.lt(job.timestamp);
          expect(job.timestamp - prev.timestamp).to.be.gte(100);
        } else if (prev) {
          expect(prev.timestamp).to.be.lt(job.timestamp);
          expect(job.timestamp - prev.timestamp).to.be.gte(2000);
        }
        prev = job;
        counter++;
        if (counter === 5) {
          resolve();
        }
      });
    });

    await queue.upsertJobScheduler(
      'repeat',
      {
        every: 2000,
        immediately: true,
      },
      { data: { foo: 'bar' } },
    );

    this.clock.tick(100);

    await completing;
    await worker.close();
    delayStub.restore();
  });

  it('should start immediately even after removing the job scheduler and adding it again', async function () {
    const date = new Date('2017-02-07 9:24:00');
    this.clock.setSystemTime(date);
    const nextTick = 2 * ONE_SECOND;

    let worker: Worker;
    const processing1 = new Promise<void>((resolve, reject) => {
      worker = new Worker(
        queueName,
        async (job: Job) => {
          this.clock.tick(nextTick);

          try {
            expect(job.opts.delay).to.be.eq(0);
            resolve();
          } catch (error) {
            reject(error);
          }
        },
        { connection, prefix },
      );
    });

    await queue.upsertJobScheduler(
      'repeat',
      {
        every: 2000,
        immediately: true,
      },
      { data: { foo: 'bar' } },
    );

    this.clock.tick(1265);

    await processing1;

    await worker!.close();

    await queue.removeJobScheduler('repeat');

    const processing2 = new Promise<void>((resolve, reject) => {
      worker = new Worker(
        queueName,
        async (job: Job) => {
          this.clock.tick(nextTick);

          try {
            expect(job.opts.delay).to.be.eq(0);
            resolve();
          } catch (error) {
            reject(error);
          }
        },
        { connection, prefix },
      );
    });

    await queue.upsertJobScheduler(
      'repeat',
      {
        every: 2000,
        immediately: true,
      },
      { data: { foo: 'bar' } },
    );

    await processing2;

    await worker!.close();
  });

  it('should repeat once a day for 5 days and start immediately using endDate', async function () {
    this.timeout(8000);

    const date = new Date('2017-05-05 01:01:00');
    this.clock.setSystemTime(date);

    const nextTick = ONE_DAY + 10 * ONE_SECOND;
    const delay = 5 * ONE_SECOND + 500;

    const worker = new Worker(
      queueName,
      async () => {
        this.clock.tick(nextTick);
      },
      {
        autorun: false,
        connection,
        prefix,
        skipStalledCheck: true,
        skipLockRenewal: true,
      },
    );
    const delayStub = sinon.stub(worker, 'delay').callsFake(async () => {
      console.log('delay');
    });

    let prev: Job;
    let counter = 0;
    const completing = new Promise<void>((resolve, reject) => {
      worker.on('completed', async job => {
        if (counter === 1) {
          expect(prev.timestamp).to.be.lt(job.timestamp);
          expect(job.timestamp - prev.timestamp).to.be.gte(delay);
        } else if (prev) {
          expect(prev.timestamp).to.be.lt(job.timestamp);
          expect(job.timestamp - prev.timestamp).to.be.gte(ONE_DAY);
        }
        prev = job;

        counter++;
        if (counter == 5) {
          resolve();
        }
      });
    });

    await queue.upsertJobScheduler(
      'repeat',
      {
        pattern: '0 1 * * *',
        immediately: true,
        endDate: new Date('2017-05-10 13:13:00'),
      },
      { data: { foo: 'bar' } },
    );
    this.clock.tick(delay);

    worker.run();

    await completing;
    await worker.close();
    delayStub.restore();
  });

  it('should repeat once a day for 5 days and start immediately', async function () {
    this.timeout(8000);

    const date = new Date('2017-05-05 01:01:00');
    this.clock.setSystemTime(date);

    const nextTick = ONE_DAY + 10 * ONE_SECOND;
    const delay = 5 * ONE_SECOND + 500;

    let counter = 0;
    const worker = new Worker(
      queueName,
      async () => {
        if (counter === 0) {
          this.clock.tick(6 * ONE_HOUR);
        } else {
          this.clock.tick(nextTick);
        }
      },
      {
        autorun: false,
        connection,
        prefix,
        skipStalledCheck: true,
        skipLockRenewal: true,
      },
    );
    const delayStub = sinon.stub(worker, 'delay').callsFake(async () => {
      console.log('delay');
    });

    let prev: Job;
    const completing = new Promise<void>((resolve, reject) => {
      worker.on('completed', async job => {
        if (counter === 1) {
          expect(prev.timestamp).to.be.lt(job.timestamp);
          expect(job.processedOn! - prev.timestamp).to.be.gte(delay);
        } else if (prev) {
          expect(prev.timestamp).to.be.lt(job.timestamp);
          expect(job.processedOn! - prev.timestamp).to.be.gte(ONE_DAY);
        }
        prev = job;

        counter++;
        if (counter == 5) {
          resolve();
        }
      });
    });

    await queue.upsertJobScheduler(
      'repeat',
      {
        pattern: '0 0 7 * * *',
        immediately: true,
      },
      { data: { foo: 'bar' } },
    );
    this.clock.tick(delay);

    worker.run();

    await completing;
    await worker.close();
    delayStub.restore();
  });

  it('should repeat once a day for 5 days', async function () {
    this.timeout(8000);

    const date = new Date('2017-05-05 13:12:00');
    this.clock.setSystemTime(date);

    const nextTick = ONE_DAY + 10 * ONE_SECOND;
    const delay = 5 * ONE_SECOND + 500;

    const worker = new Worker(
      queueName,
      async () => {
        this.clock.tick(nextTick);
      },
      {
        autorun: false,
        connection,
        prefix,
        skipStalledCheck: true,
        skipLockRenewal: true,
      },
    );
    const delayStub = sinon.stub(worker, 'delay').callsFake(async () => {
      console.log('delay');
    });

    let prev: Job;
    let counter = 0;
    const completing = new Promise<void>((resolve, reject) => {
      worker.on('completed', async job => {
        try {
          if (prev) {
            expect(prev.timestamp).to.be.lt(job.timestamp);
            expect(job.timestamp - prev.timestamp).to.be.gte(ONE_DAY);
          }
          prev = job;

          counter++;
          if (counter == 5) {
            resolve();
          }
        } catch (error) {
          console.log(error);
        }
      });
    });

    await queue.upsertJobScheduler(
      'repeat',
      {
        pattern: '0 1 * * *',
        endDate: new Date('2017-05-10 01:00:00'),
      },
      { data: { foo: 'bar' } },
    );

    this.clock.tick(nextTick + delay);

    worker.run();

    await completing;
    await worker.close();
    delayStub.restore();
  });

  describe('when utc option is provided', function () {
    it('repeats once a day for 5 days', async function () {
      this.timeout(8000);

      const date = new Date('2017-05-05 13:12:00');
      this.clock.setSystemTime(date);

      const nextTick = ONE_DAY + 10 * ONE_SECOND;
      const delay = 5 * ONE_SECOND + 500;

      const worker = new Worker(
        queueName,
        async () => {
          this.clock.tick(nextTick);
        },
        { autorun: false, connection, prefix },
      );
      const delayStub = sinon.stub(worker, 'delay').callsFake(async () => {
        console.log('delay');
      });

      let prev: Job;
      let counter = 0;
      const completing = new Promise<void>((resolve, reject) => {
        worker.on('completed', async job => {
          try {
            if (prev) {
              expect(prev.timestamp).to.be.lt(job.timestamp);
              expect(job.timestamp - prev.timestamp).to.be.gte(ONE_DAY);
            }
            prev = job;

            counter++;
            if (counter == 5) {
              resolve();
            }
          } catch (err) {
            reject(err);
          }
        });
      });

      await queue.upsertJobScheduler('repeat', {
        pattern: '0 1 * * *',
        endDate: new Date('2017-05-10 13:13:00'),
        tz: 'Europe/Athens',
        utc: true,
      });
      this.clock.tick(nextTick + delay);

      worker.run();

      await completing;
      await worker.close();
      delayStub.restore();
    });
  });

  it('should repeat 7:th day every month at 9:25', async function () {
    this.timeout(15000);

    const date = new Date('2017-02-02 7:21:42');
    this.clock.setSystemTime(date);

    const nextTick = () => {
      const now = moment();
      const nextMonth = moment().add(1, 'months');
      this.clock.tick(nextMonth - now);
    };

    const worker = new Worker(
      queueName,
      async () => {
        nextTick();
      },
      { autorun: false, connection, prefix },
    );
    const delayStub = sinon.stub(worker, 'delay').callsFake(async () => {});

    let counter = 25;
    let prev: Job;
    const completing = new Promise<void>((resolve, reject) => {
      worker.on('completed', async job => {
        try {
          if (prev) {
            expect(prev.timestamp).to.be.lt(job.timestamp);
            const diff = moment(job.processedOn!).diff(
              moment(prev.timestamp),
              'months',
              true,
            );
            expect(diff).to.be.gte(1);
          }
          prev = job;

          counter--;
          if (counter == 0) {
            resolve();
          }
        } catch (error) {
          console.log(error);
          reject(error);
        }
      });
    });

    worker.run();

    await queue.upsertJobScheduler('repeat', { pattern: '* 25 9 7 * *' });
    nextTick();

    await completing;
    await worker.close();
    delayStub.restore();
  });

  describe('when 2 jobs with the same options are added', function () {
    it('creates only one job', async function () {
      const repeatOpts = {
        pattern: '0 1 * * *',
      };

      const p1 = queue.upsertJobScheduler('test', repeatOpts);
      const p2 = queue.upsertJobScheduler('test', repeatOpts);

      const jobs = await Promise.all([p1, p2]);
      const configs = await repeat.getRepeatableJobs(0, -1, true);

      const count = await queue.count();

      expect(count).to.be.equal(1);
      expect(configs).to.have.length(1);
      expect(jobs.length).to.be.eql(2);
      expect(jobs[0]!.id).to.be.eql(jobs[1]!.id);
    });
  });

  describe('when repeatable job is promoted', function () {
    it('keeps one repeatable and one delayed after being processed', async function () {
      const repeatOpts = {
        pattern: '0 * 1 * *',
      };

      const worker = new Worker(queueName, async () => {}, {
        connection,
        prefix,
      });

      const completing = new Promise<void>(resolve => {
        worker.on('completed', () => {
          resolve();
        });
      });

      const repeatableJob = await queue.upsertJobScheduler('test', repeatOpts);
      const delayedCount = await queue.getDelayedCount();
      expect(delayedCount).to.be.equal(1);

      await repeatableJob!.promote();
      await completing;

      const delayedCount2 = await queue.getDelayedCount();
      expect(delayedCount2).to.be.equal(1);

      const configs = await repeat.getRepeatableJobs(0, -1, true);

      expect(delayedCount).to.be.equal(1);

      const count = await queue.count();

      expect(count).to.be.equal(1);
      expect(configs).to.have.length(1);
      await worker.close();
    });
  });

  it('should allow removing a named repeatable job', async function () {
    const numJobs = 3;
    const date = new Date('2017-02-07 9:24:00');
    let prev: Job;
    let counter = 0;

    this.clock.setSystemTime(date);

    const nextTick = ONE_SECOND + 1;
    let processor;

    const processing = new Promise<void>((resolve, reject) => {
      processor = async () => {
        counter++;
        try {
          if (counter == numJobs) {
            await queue.removeJobScheduler('remove');
            this.clock.tick(nextTick);
            resolve();
          } else if (counter > numJobs) {
            reject(Error(`should not repeat more than ${numJobs} times`));
          }
        } catch (err) {
          reject(err);
        }
      };
    });

    const worker = new Worker(queueName, processor, { connection, prefix });
    const delayStub = sinon.stub(worker, 'delay').callsFake(async () => {});

    await queue.upsertJobScheduler('remove', { pattern: '*/1 * * * * *' });
    this.clock.tick(nextTick);

    worker.on('completed', job => {
      this.clock.tick(nextTick);
      if (prev) {
        expect(prev.timestamp).to.be.lt(job.timestamp);
        expect(job.timestamp - prev.timestamp).to.be.gte(ONE_SECOND);
      }
      prev = job;
    });

    await processing;
    await worker.close();
    delayStub.restore();
  });

  it('should be able to remove repeatable jobs by key', async () => {
    const client = await queue.client;
    const repeat = { pattern: '*/2 * * * * *' };

    const createdJob = await queue.upsertJobScheduler('remove', repeat);
    const delayedCount1 = await queue.getJobCountByTypes('delayed');
    expect(delayedCount1).to.be.equal(1);
    const job = await queue.getJob(createdJob!.id!);
    const repeatableJobs = await queue.getRepeatableJobs();
    expect(repeatableJobs).to.have.length(1);
    const existBeforeRemoval = await client.exists(
      `${prefix}:${queue.name}:repeat:${createdJob!.repeatJobKey!}`,
    );
    expect(existBeforeRemoval).to.be.equal(1);
    const removed = await queue.removeRepeatableByKey(
      createdJob!.repeatJobKey!,
    );
    const delayedCount = await queue.getJobCountByTypes('delayed');
    expect(delayedCount).to.be.equal(0);
    const existAfterRemoval = await client.exists(
      `${prefix}:${queue.name}:repeat:${createdJob!.repeatJobKey!}`,
    );
    expect(existAfterRemoval).to.be.equal(0);
    expect(job!.repeatJobKey).to.not.be.undefined;
    expect(removed).to.be.true;
    const repeatableJobsAfterRemove = await queue.getRepeatableJobs();
    expect(repeatableJobsAfterRemove).to.have.length(0);
  });

  describe('when repeatable job does not exist', function () {
    it('returns false', async () => {
      const repeat = { pattern: '*/2 * * * * *' };

      await queue.upsertJobScheduler('remove', repeat);
      const repeatableJobs = await queue.getJobSchedulers();
      expect(repeatableJobs).to.have.length(1);
      const removed = await queue.removeJobScheduler(repeatableJobs[0].key);
      expect(removed).to.be.true;
      const removed2 = await queue.removeJobScheduler(repeatableJobs[0].key);
      expect(removed2).to.be.false;
    });
  });

  it('should keep only one delayed job if adding a new repeatable job with the same id', async function () {
    const date = new Date('2017-02-07 9:24:00');
    const key = 'mykey';

    this.clock.setSystemTime(date);

    const nextTick = 2 * ONE_SECOND;

    await queue.upsertJobScheduler(key, {
      every: 10_000,
    });

    this.clock.tick(nextTick);

    let jobs = await queue.getJobSchedulers();
    expect(jobs).to.have.length(1);

    let delayedJobs = await queue.getDelayed();
    expect(delayedJobs).to.have.length(1);

    await queue.upsertJobScheduler(key, {
      every: 35_160,
    });

    jobs = await queue.getJobSchedulers();
    expect(jobs).to.have.length(1);

    delayedJobs = await queue.getDelayed();
    expect(delayedJobs).to.have.length(1);
  });

  // This test is flaky and too complex we need something simpler that tests the same thing
  it.skip('should not re-add a repeatable job after it has been removed', async function () {
    const repeat = await queue.repeat;

    let worker: Worker;
    const jobId = 'xxxx';
    const date = new Date('2017-02-07 9:24:00');
    const nextTick = 2 * ONE_SECOND + 100;
    const addNextRepeatableJob = repeat.updateRepeatableJob;
    this.clock.setSystemTime(date);

    const repeatOpts = { pattern: '*/2 * * * * *' };

    const afterRemoved = new Promise<void>(async resolve => {
      worker = new Worker(
        queueName,
        async () => {
          const repeatWorker = await worker.repeat;
          (<unknown>repeatWorker.updateRepeatableJob) = async (
            ...args: [string, unknown, JobsOptions, boolean?]
          ) => {
            // In order to simulate race condition
            // Make removeRepeatables happen any time after a moveToX is called
            await queue.removeRepeatable('test', repeatOpts, jobId);

            // addNextRepeatableJob will now re-add the removed repeatable
            const result = await addNextRepeatableJob.apply(repeat, args);
            resolve();
            return result;
          };
        },
        { connection, prefix },
      );

      worker.on('completed', () => {
        this.clock.tick(nextTick);
      });
    });

    await queue.add('test', { foo: 'bar' }, { repeat: repeatOpts, jobId });

    this.clock.tick(nextTick);

    await afterRemoved;

    const jobs = await queue.getRepeatableJobs();
    // Repeatable job was recreated
    expect(jobs.length).to.eql(0);

    await worker!.close();
  });

  it('should allow adding a repeatable job after removing it', async function () {
    const repeat = {
      pattern: '*/5 * * * *',
    };

    const worker = new Worker(queueName, NoopProc, { connection, prefix });
    await worker.waitUntilReady();
    const delayStub = sinon.stub(worker, 'delay').callsFake(async () => {});

    await queue.upsertJobScheduler('myTestJob', repeat, {
      data: {
        data: '2',
      },
    });
    let delayed = await queue.getDelayed();
    expect(delayed.length).to.be.eql(1);

    await new Promise<void>(async (resolve, reject) => {
      queueEvents.on('removed', async ({ jobId, prev }) => {
        try {
          expect(jobId).to.be.equal(delayed[0].id);
          expect(prev).to.be.equal('delayed');
          resolve();
        } catch (err) {
          reject(err);
        }
      });

      try {
        await queue.removeJobScheduler('myTestJob');
      } catch (err) {
        reject(err);
      }
    });

    delayed = await queue.getDelayed();
    expect(delayed.length).to.be.eql(0);

    await queue.upsertJobScheduler('myTestJob', repeat, {
      data: { data: '2' },
    });

    delayed = await queue.getDelayed();
    expect(delayed.length).to.be.eql(1);

    // We need to force close in this case, as closing is too slow in Dragonfly.
    await worker.close(true);
    delayStub.restore();
  }).timeout(8000);

  it('should not allow to remove a delayed job if it belongs to a repeatable job', async function () {
    const repeat = {
      every: 1000,
    };

    await queue.upsertJobScheduler('myTestJob', repeat);

    // Get delayed jobs
    const delayed = await queue.getDelayed();
    expect(delayed.length).to.be.eql(1);

    // Try to remove the delayed job
    const job = delayed[0];
    await expect(job.remove()).to.be.rejectedWith(
      `Job ${job.id} belongs to a job scheduler and cannot be removed directly. remove`,
    );
  });

  it('should not remove delayed jobs if they belong to a repeatable job when using drain', async function () {
    await queue.upsertJobScheduler('myTestJob', { every: 5000 });
    await queue.add('test', { foo: 'bar' }, { delay: 1000 });

    // Get delayed jobs
    let delayed = await queue.getDelayed();
    expect(delayed.length).to.be.eql(2);

    // Drain the queue
    await queue.drain(true);

    delayed = await queue.getDelayed();
    expect(delayed.length).to.be.eql(1);

    expect(delayed[0].name).to.be.eql('myTestJob');
  });

  it('should not remove delayed jobs if they belong to a repeatable job when using clean', async function () {
    await queue.upsertJobScheduler('myTestJob', { every: 5000 });
    await queue.add('test', { foo: 'bar' }, { delay: 1000 });

    // Get delayed jobs
    let delayed = await queue.getDelayed();
    expect(delayed.length).to.be.eql(2);

    // Clean delayed jobs
    await queue.clean(0, 100, 'delayed');

    delayed = await queue.getDelayed();
    expect(delayed.length).to.be.eql(1);

    expect(delayed[0].name).to.be.eql('myTestJob');
  });

  it("should keep one delayed job if updating a repeatable job's every option", async function () {
    await queue.upsertJobScheduler('myTestJob', { every: 5000 });
    await queue.upsertJobScheduler('myTestJob', { every: 4000 });
    await queue.upsertJobScheduler('myTestJob', { every: 5000 });

    // Get delayed jobs
    const delayed = await queue.getDelayed();
    expect(delayed.length).to.be.eql(1);
  });

  it('should not repeat more than 5 times', async function () {
    const date = new Date('2017-02-07 9:24:00');
    this.clock.setSystemTime(date);
    const nextTick = ONE_SECOND + 500;

    const worker = new Worker(queueName, NoopProc, { connection, prefix });
    const delayStub = sinon.stub(worker, 'delay').callsFake(async () => {});

    await queue.upsertJobScheduler('repeat', {
      limit: 5,
      pattern: '*/1 * * * * *',
    });
    this.clock.tick(nextTick);

    let counter = 0;

    const completing = new Promise<void>((resolve, reject) => {
      worker.on('completed', () => {
        this.clock.tick(nextTick);
        counter++;
        if (counter == 5) {
          resolve();
        } else if (counter > 5) {
          reject(Error('should not repeat more than 5 times'));
        }
      });
    });

    await completing;
    await worker.close();
    delayStub.restore();
  });

  // This test is not releated to repeatable jobs
  it('should processes delayed jobs by priority', async function () {
    let currentPriority = 1;
    const nextTick = 1000;

    let processor;
    this.clock.setSystemTime(new Date('2017-02-02 7:21:42'));

    const processing = new Promise<void>((resolve, reject) => {
      processor = async (job: Job) => {
        try {
          expect(job.id).to.be.ok;
          expect(job.data.p).to.be.eql(currentPriority++);
        } catch (err) {
          reject(err);
        }

        if (currentPriority > 3) {
          resolve();
        }
      };
    });

    await Promise.all([
      queue.add('test', { p: 1 }, { priority: 1, delay: nextTick * 3 }),
      queue.add('test', { p: 2 }, { priority: 2, delay: nextTick * 2 }),
      queue.add('test', { p: 3 }, { priority: 3, delay: nextTick }),
    ]);

    this.clock.tick(nextTick * 3 + 100);

    const worker = new Worker(queueName, processor, { connection, prefix });
    await worker.waitUntilReady();

    await processing;

    await worker.close();
  });

  it('should use ".every" as a valid interval', async function () {
    const interval = ONE_SECOND * 2;
    const date = new Date('2017-02-07 9:24:00');

    this.clock.setSystemTime(date);

    const nextTick = ONE_SECOND * 2 + 500;

    await queue.upsertJobScheduler(
      'repeat m',
      { every: interval },
      { data: { type: 'm' } },
    );
    await queue.upsertJobScheduler(
      'repeat s',
      { every: interval },
      { data: { type: 's' } },
    );
    this.clock.tick(nextTick);

    const worker = new Worker(queueName, async () => {}, {
      connection,
      prefix,
    });
    const delayStub = sinon.stub(worker, 'delay').callsFake(async () => {});
    await worker.waitUntilReady();

    let prevType: string;
    let counter = 0;

    const completing = new Promise<void>(resolve => {
      worker.on('completed', job => {
        this.clock.tick(nextTick);
        if (prevType) {
          expect(prevType).to.not.be.eql(job.data.type);
        }
        prevType = job.data.type;
        counter++;
        if (counter == 20) {
          resolve();
        }
      });
    });

    await completing;
    await worker.close();
    delayStub.restore();
  });

  it('should repeat every 2 seconds with a startDate in the future', async function () {
    this.timeout(10000);

    // Set the initial system time
    const initialDate = new Date('2024-01-01 10:00:00');
    this.clock.setSystemTime(initialDate);

    // Set the next tick (repeat interval) and the startDate in the future
    const nextTick = 2 * ONE_SECOND + 500;
    const startDate = new Date('2024-01-01 10:00:10'); // 10 seconds in the future

    const worker = new Worker(
      queueName,
      async () => {
        this.clock.tick(nextTick);
      },
      { autorun: false, connection, prefix },
    );
    const delayStub = sinon.stub(worker, 'delay').callsFake(async () => {});

    // Schedule the job with the 'every' interval and a future startDate
    await queue.upsertJobScheduler(
      'test',
      {
        every: 2000, // every 2 seconds
        startDate,
      },
      { data: { foo: 'bar' } },
    );

    // Simulate the passage of time up to the startDate
    const startDateDelay = startDate.getTime() - initialDate.getTime();
    this.clock.tick(startDateDelay + nextTick);

    let prev: Job;
    let counter = 0;

    // Promise to resolve when 5 iterations of the job are completed
    const completing = new Promise<void>((resolve, reject) => {
      worker.on('completed', async job => {
        try {
          if (prev) {
            expect(prev.timestamp).to.be.lt(job.timestamp);
            expect(job.timestamp - prev.timestamp).to.be.gte(2000); // Ensure it's repeating every 2 seconds
          }
          prev = job;
          counter++;
          if (counter == 5) {
            resolve();
          }
        } catch (err) {
          reject(err);
        }
      });
    });

    worker.run();

    await completing;
    await worker.close();
    delayStub.restore();
  });

  it('should throw an error when using .pattern and .every simultaneously', async function () {
    await expect(
      queue.upsertJobScheduler('repeat', {
        every: 5000,
        pattern: '* /1 * * * * *',
      }),
    ).to.be.rejectedWith(
      'Both .pattern and .every options are defined for this repeatable job',
    );
  });

  it('should throw an error when using .immediately and .startDate simultaneously', async function () {
    await expect(
      queue.upsertJobScheduler('repeat', {
        every: 5000,
        immediately: true,
        startDate: new Date(),
      }),
    ).to.be.rejectedWith(
      'Both .immediately and .startDate options are defined for this repeatable job',
    );
  });

  it('should emit a waiting event when adding a repeatable job to the waiting list', async function () {
    const date = new Date('2017-02-07 9:24:00');
    this.clock.setSystemTime(date);
    const nextTick = 1 * ONE_SECOND + 500;
    const jobSchedulerId = 'test';

    const worker = new Worker(queueName, async job => {}, {
      connection,
      prefix,
    });
    const delayStub = sinon.stub(worker, 'delay').callsFake(async () => {});

    const waiting = new Promise<void>((resolve, reject) => {
      queueEvents.on('waiting', function ({ jobId }) {
        try {
          expect(jobId).to.be.equal(
            `repeat:${jobSchedulerId}:${date.getTime() + 1 * ONE_SECOND}`,
          );
          resolve();
        } catch (err) {
          reject(err);
        }
      });
    });

    await queue.upsertJobScheduler(jobSchedulerId, {
      pattern: '*/1 * * * * *',
    });
    this.clock.tick(nextTick);

    await waiting;
    await worker.close();
    delayStub.restore();
  });

  it('should have the right count value', async function () {
    await queue.upsertJobScheduler('test', { every: 1000 });
    this.clock.tick(ONE_SECOND + 100);

    let processor;
    const processing = new Promise<void>((resolve, reject) => {
      processor = async (job: Job) => {
        if (job.opts.repeat!.count === 1) {
          resolve();
        } else {
          reject(new Error('repeatable job got the wrong repeat count'));
        }
      };
    });

    const worker = new Worker(queueName, processor, { connection, prefix });

    await processing;
    await worker.close();
  });
});<|MERGE_RESOLUTION|>--- conflicted
+++ resolved
@@ -9,17 +9,8 @@
 import { JobsOptions } from '../src/types';
 import {
   removeAllQueueData,
-  finishedErrors,
   getNextMillis,
-<<<<<<< HEAD
 } from '../src/utils';
-import { ErrorCode } from '../src/enums';
-=======
-  Worker,
-} from '../src/classes';
-import { JobsOptions } from '../src/types';
-import { removeAllQueueData } from '../src/utils';
->>>>>>> f0cb07e5
 
 const moment = require('moment');
 
