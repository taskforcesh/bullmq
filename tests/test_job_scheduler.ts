import { expect } from 'chai';
import { default as IORedis } from 'ioredis';
import { beforeEach, describe, it, before, after as afterAll } from 'mocha';

import * as sinon from 'sinon';
import { v4 } from 'uuid';
import { rrulestr } from 'rrule';
import {
  Job,
  Queue,
  QueueEvents,
  Repeat,
  getNextMillis,
  Worker,
} from '../src/classes';
import { JobsOptions } from '../src/types';
import { removeAllQueueData } from '../src/utils';

const moment = require('moment');

const ONE_SECOND = 1000;
const ONE_MINUTE = 60 * ONE_SECOND;
const ONE_HOUR = 60 * ONE_MINUTE;
const ONE_DAY = 24 * ONE_HOUR;

const NoopProc = async (job: Job) => {};

describe('Job Scheduler', function () {
  const redisHost = process.env.REDIS_HOST || 'localhost';
  const prefix = process.env.BULLMQ_TEST_PREFIX || 'bull';
  this.timeout(10000);
  let repeat: Repeat;
  let queue: Queue;
  let queueEvents: QueueEvents;
  let queueName: string;

  let connection;
  before(async function () {
    connection = new IORedis(redisHost, { maxRetriesPerRequest: null });
  });

  beforeEach(async function () {
    this.clock = sinon.useFakeTimers({ shouldClearNativeTimers: true });
    queueName = `test-${v4()}`;
    queue = new Queue(queueName, { connection, prefix });
    repeat = new Repeat(queueName, { connection, prefix });
    queueEvents = new QueueEvents(queueName, { connection, prefix });
    await queue.waitUntilReady();
    await queueEvents.waitUntilReady();
  });

  afterEach(async function () {
    this.clock.restore();
    await queue.close();
    await repeat.close();
    await queueEvents.close();
    await removeAllQueueData(new IORedis(redisHost), queueName);
  });

  afterAll(async function () {
    await connection.quit();
  });

  // NOTE: This test seems to be misplaced, it is not related to the repeatable jobs
  describe('when exponential backoff is applied', () => {
    it('should retry a job respecting exponential backoff strategy', async function () {
      let delay = 10000;
      const date = new Date('2017-02-07 9:24:00');
      this.clock.setSystemTime(date);
      const worker = new Worker(
        queueName,
        async () => {
          throw Error('error');
        },
        { autorun: false, connection, prefix },
      );
      const delayStub = sinon.stub(worker, 'delay').callsFake(async () => {
        console.log('delay');
      });
      await worker.waitUntilReady();

      const failing = new Promise<void>(resolve => {
        worker.on('failed', async job => {
          this.clock.tick(delay + 10);
          delay = delay * 2;

          if (job!.attemptsMade === 10) {
            resolve();
          }
        });
      });

      await queue.add(
        'test',
        { foo: 'bar' },
        {
          attempts: 10,
          backoff: {
            type: 'exponential',
            delay,
          },
        },
      );

      worker.run();

      await failing;

      await worker.close();
      delayStub.restore();
    });
  });

  describe('when endDate is not greater than current timestamp', () => {
    it('throws an error', async function () {
      await expect(
        queue.upsertJobScheduler('test-scheduler', {
          endDate: Date.now() - 1000,
          every: 100,
        }),
      ).to.be.rejectedWith('End date must be greater than current timestamp');
    });
  });

  it('it should stop repeating after endDate', async function () {
    const every = 100;
    const date = new Date('2017-02-07 9:24:00');
    this.clock.setSystemTime(date);
    const worker = new Worker(
      queueName,
      async () => {
        this.clock.tick(every);
      },
      { autorun: false, connection, prefix },
    );
    const delayStub = sinon.stub(worker, 'delay').callsFake(async () => {});
    await worker.waitUntilReady();

    let processed = 0;
    const completing = new Promise<void>(resolve => {
      worker.on('completed', async () => {
        processed++;
        if (processed === 10) {
          resolve();
        }
      });
    });

    const job = await queue.upsertJobScheduler('test-scheduler', {
      endDate: Date.now() + 1000,
      every: 100,
    });

    expect(job!.repeatJobKey).to.not.be.undefined;

    this.clock.tick(every + 1);

    worker.run();

    await completing;

    const delayed = await queue.getDelayed();

    expect(delayed).to.have.length(0);
    expect(processed).to.be.equal(10);

    await worker.close();
    delayStub.restore();
  });

  describe('when jobs have the same cron pattern and different job scheduler id', function () {
    it('should create multiple jobs', async function () {
      const cron = '*/10 * * * * *';

      await Promise.all([
        queue.upsertJobScheduler('test-scheduler1', { pattern: cron }),
        queue.upsertJobScheduler('test-scheduler2', { pattern: cron }),
        queue.upsertJobScheduler('test-scheduler3', { pattern: cron }),
      ]);

      const count = await queue.count();
      expect(count).to.be.eql(3);

      const delayed = await queue.getDelayed();
      expect(delayed).to.have.length(3);

      const jobSchedulersCount = await queue.getJobSchedulersCount();
      expect(jobSchedulersCount).to.be.eql(3);
    });
  });

  describe('when job schedulers have same id and different every pattern', function () {
    it('should create only one job scheduler', async function () {
      const date = new Date('2017-02-07 9:24:00');
      this.clock.setSystemTime(date);

      await Promise.all([
        queue.upsertJobScheduler('test-scheduler1', { every: 1000 }),
        queue.upsertJobScheduler('test-scheduler1', { every: 2000 }),
        queue.upsertJobScheduler('test-scheduler1', { every: 3000 }),
      ]);

      const repeatableJobs = await queue.getJobSchedulers();
      expect(repeatableJobs.length).to.be.eql(1);
    });
  });

  describe('when clocks are slightly out of sync', function () {
    it('should create only one delayed job', async function () {
      const date = new Date('2017-02-07 9:24:00');
      this.clock.setSystemTime(date);

      const scheduler1 = queue.upsertJobScheduler(
        'test-scheduler1',
        {
          every: 100,
        },
        { opts: { prevMillis: Date.now() } },
      );

      this.clock.tick(1);
      const scheduler2 = queue.upsertJobScheduler(
        'test-scheduler1',
        {
          every: 100,
        },
        { opts: { prevMillis: Date.now() } },
      );

      this.clock.tick(1);
      const scheduler3 = queue.upsertJobScheduler(
        'test-scheduler1',
        {
          every: 100,
        },
        { opts: { prevMillis: Date.now() } },
      );

      await Promise.all([scheduler1, scheduler2, scheduler3]);

      const repeatableJobs = await queue.getJobSchedulers();
      expect(repeatableJobs.length).to.be.eql(1);

      const delayed = await queue.getDelayed();
      expect(delayed).to.have.length(1);
    });
  });

  it('should create job schedulers with different cron patterns', async function () {
    const date = new Date('2017-02-07T15:24:00.000Z');
    this.clock.setSystemTime(date);

    const crons = [
      '10 * * * * *',
      '2 10 * * * *',
      '1 * * 5 * *',
      '2 * * 4 * *',
    ];

    await Promise.all([
      queue.upsertJobScheduler('first', {
        pattern: crons[0],
        endDate: Date.now() + 12345,
      }),
      queue.upsertJobScheduler('second', {
        pattern: crons[1],
        endDate: Date.now() + 6100000,
      }),
      queue.upsertJobScheduler('third', {
        pattern: crons[2],
        tz: 'Africa/Abidjan',
      }),
      queue.upsertJobScheduler('fourth', {
        pattern: crons[3],
        tz: 'Africa/Accra',
      }),
      queue.upsertJobScheduler('fifth', {
        every: 5000,
        tz: 'Europa/Copenhaguen',
      }),
    ]);

    const count = await repeat.getRepeatableCount();
    expect(count).to.be.eql(5);

    const delayedCount = await queue.getDelayedCount();
    expect(delayedCount).to.be.eql(5);

    const jobs = await repeat.getRepeatableJobs(0, -1, true);

    expect(jobs)
      .to.be.and.an('array')
      .and.have.length(5)
      .and.to.deep.include({
        key: 'fifth',
        name: 'fifth',
        endDate: null,
        tz: 'Europa/Copenhaguen',
        pattern: null,
        every: '5000',
        next: 1486481040000,
      })
      .and.to.deep.include({
        key: 'first',
        name: 'first',
        endDate: Date.now() + 12345,
        tz: null,
        pattern: '10 * * * * *',
        every: null,
        next: 1486481050000,
      })
      .and.to.deep.include({
        key: 'second',
        name: 'second',
        endDate: Date.now() + 6100000,
        tz: null,
        pattern: '2 10 * * * *',
        every: null,
        next: 1486483802000,
      })
      .and.to.deep.include({
        key: 'fourth',
        name: 'fourth',
        endDate: null,
        tz: 'Africa/Accra',
        pattern: '2 * * 4 * *',
        every: null,
        next: 1488585602000,
      })
      .and.to.deep.include({
        key: 'third',
        name: 'third',
        endDate: null,
        tz: 'Africa/Abidjan',
        pattern: '1 * * 5 * *',
        every: null,
        next: 1488672001000,
      });
  });

  it('should repeat every 2 seconds', async function () {
    this.timeout(10000);

    const nextTick = 2 * ONE_SECOND + 100;

    const worker = new Worker(
      queueName,
      async () => {
        this.clock.tick(nextTick);
      },
      { autorun: false, connection, prefix },
    );
    const delayStub = sinon.stub(worker, 'delay').callsFake(async () => {});

    const date = new Date('2017-02-07T15:24:00.000Z');
    this.clock.setSystemTime(date);

    await queue.upsertJobScheduler(
      'test',
      { pattern: '*/2 * * * * *' },
      { data: { foo: 'bar' } },
    );

    const scheduler = await queue.getJobScheduler('test');

    expect(scheduler).to.deep.equal({
      key: 'test',
      name: 'test',
      endDate: null,
      tz: null,
      pattern: '*/2 * * * * *',
      every: null,
      next: 1486481042000,
      template: {
        data: {
          foo: 'bar',
        },
      },
    });

    this.clock.tick(nextTick);

    let prev: any;
    let counter = 0;

    const completing = new Promise<void>(resolve => {
      worker.on('completed', async job => {
        if (prev) {
          expect(prev.timestamp).to.be.lt(job.timestamp);
          expect(job.timestamp - prev.timestamp).to.be.gte(2000);
        }
        prev = job;
        counter++;
        if (counter == 5) {
          resolve();
        }
      });
    });

    worker.run();

    await completing;
    await worker.close();
    delayStub.restore();
  });

  it('should repeat every 2 seconds with startDate in future', async function () {
    this.timeout(10000);

    const date = new Date('2017-02-07 9:24:00');
    this.clock.setSystemTime(date);
    const nextTick = 2 * ONE_SECOND + 500;
    const delay = 5 * ONE_SECOND + 500;

    const worker = new Worker(
      queueName,
      async () => {
        this.clock.tick(nextTick);
      },
      { autorun: false, connection, prefix },
    );
    const delayStub = sinon.stub(worker, 'delay').callsFake(async () => {});

    await queue.upsertJobScheduler(
      'test',
      {
        pattern: '*/2 * * * * *',
        startDate: new Date('2017-02-07 9:24:05'),
      },
      { data: { foo: 'bar' } },
    );

    this.clock.tick(nextTick + delay);

    let prev: Job;
    let counter = 0;

    const completing = new Promise<void>((resolve, reject) => {
      worker.on('completed', async job => {
        if (prev) {
          expect(prev.timestamp).to.be.lt(job.timestamp);
          expect(job.timestamp - prev.timestamp).to.be.gte(2000);
        }
        prev = job;
        counter++;
        if (counter == 5) {
          resolve();
        }
      });
    });

    worker.run();

    await completing;

    await worker.close();
    delayStub.restore();
  });

  it('should repeat every 2 seconds with startDate in past', async function () {
    this.timeout(10000);

    const date = new Date('2017-02-07 9:24:00');
    this.clock.setSystemTime(date);
    const nextTick = 2 * ONE_SECOND + 500;
    const delay = 5 * ONE_SECOND + 500;

    const worker = new Worker(
      queueName,
      async () => {
        this.clock.tick(nextTick);
      },
      { autorun: false, connection, prefix },
    );
    const delayStub = sinon.stub(worker, 'delay').callsFake(async () => {});

    await queue.upsertJobScheduler(
      'repeat',
      {
        pattern: '*/2 * * * * *',
        startDate: new Date('2017-02-07 9:22:00'),
      },
      { data: { foo: 'bar' } },
    );

    this.clock.tick(nextTick + delay);

    let prev: Job;
    let counter = 0;

    const completing = new Promise<void>((resolve, reject) => {
      worker.on('completed', async job => {
        if (prev) {
          expect(prev.timestamp).to.be.lt(job.timestamp);
          expect(job.timestamp - prev.timestamp).to.be.gte(2000);
        }
        prev = job;
        counter++;
        if (counter == 5) {
          resolve();
        }
      });
    });

    worker.run();

    await completing;
    await worker.close();
    delayStub.restore();
  });

  describe('when using removeOnComplete', function () {
    it('should remove repeated job', async function () {
      this.timeout(10000);
      const queueName2 = `test-${v4()}`;
      const queue2 = new Queue(queueName2, {
        connection,
        prefix,
        defaultJobOptions: {
          removeOnComplete: true,
        },
      });

      const date = new Date('2017-02-07 9:24:00');
      this.clock.setSystemTime(date);
      const nextTick = 2 * ONE_SECOND + 500;
      const delay = 5 * ONE_SECOND + 500;

      const worker = new Worker(
        queueName2,
        async () => {
          this.clock.tick(nextTick);
        },
        { autorun: false, connection, prefix },
      );
      const delayStub = sinon.stub(worker, 'delay').callsFake(async () => {});

      await queue2.upsertJobScheduler(
        'test',
        {
          pattern: '*/2 * * * * *',
          startDate: new Date('2017-02-07 9:24:05'),
        },
        { data: { foo: 'bar' } },
      );

      this.clock.tick(nextTick + delay);

      let prev: Job;
      let counter = 0;

      const completing = new Promise<void>((resolve, reject) => {
        worker.on('completed', async job => {
          if (prev) {
            expect(prev.timestamp).to.be.lt(job.timestamp);
            expect(job.timestamp - prev.timestamp).to.be.gte(2000);
          }
          prev = job;
          counter++;
          if (counter == 5) {
            const counts = await queue2.getJobCounts('completed');
            expect(counts.completed).to.be.equal(0);
            resolve();
          }
        });
      });

      worker.run();

      await completing;

      await queue2.close();
      await worker.close();
      await removeAllQueueData(new IORedis(redisHost), queueName2);
      delayStub.restore();
    });
  });

  describe('when custom cron strategy is provided', function () {
    it('should repeat every 2 seconds', async function () {
      this.timeout(15000);
      const settings = {
        repeatStrategy: (millis, opts) => {
          const currentDate =
            opts.startDate && new Date(opts.startDate) > new Date(millis)
              ? new Date(opts.startDate)
              : new Date(millis);
          const rrule = rrulestr(opts.pattern);
          if (rrule.origOptions.count && !rrule.origOptions.dtstart) {
            throw new Error('DTSTART must be defined to use COUNT with rrule');
          }

          const next_occurrence = rrule.after(currentDate, false);
          return next_occurrence?.getTime();
        },
      };
      const currentQueue = new Queue(queueName, {
        connection,
        prefix,
        settings,
      });

      const nextTick = 2 * ONE_SECOND + 100;

      const worker = new Worker(
        queueName,
        async () => {
          this.clock.tick(nextTick);
        },
        { connection, prefix, settings },
      );
      const delayStub = sinon.stub(worker, 'delay').callsFake(async () => {});

      const date = new Date('2017-02-07 9:24:00');
      this.clock.setSystemTime(date);

      await currentQueue.upsertJobScheduler(
        'test',
        {
          pattern: 'RRULE:FREQ=SECONDLY;INTERVAL=2;WKST=MO',
        },
        { data: { foo: 'bar' } },
      );

      this.clock.tick(nextTick);

      let prev: any;
      let counter = 0;

      const completing = new Promise<void>(resolve => {
        worker.on('completed', async job => {
          if (prev) {
            expect(prev.timestamp).to.be.lt(job.timestamp);
            expect(job.timestamp - prev.timestamp).to.be.gte(2000);
          }
          prev = job;
          counter++;
          if (counter == 5) {
            resolve();
          }
        });
      });

      await completing;
      await currentQueue.close();
      await worker.close();
      delayStub.restore();
    });

    describe('when differentiating strategy by job name', function () {
      it('should repeat every 2 seconds', async function () {
        this.timeout(10000);
        const settings = {
          repeatStrategy: (millis, opts, name) => {
            if (name === 'rrule') {
              const currentDate =
                opts.startDate && new Date(opts.startDate) > new Date(millis)
                  ? new Date(opts.startDate)
                  : new Date(millis);
              const rrule = rrulestr(opts.pattern);
              if (rrule.origOptions.count && !rrule.origOptions.dtstart) {
                throw new Error(
                  'DTSTART must be defined to use COUNT with rrule',
                );
              }

              const next_occurrence = rrule.after(currentDate, false);
              return next_occurrence?.getTime();
            } else {
              return getNextMillis(millis, opts);
            }
          },
        };
        const currentQueue = new Queue(queueName, {
          connection,
          prefix,
          settings,
        });

        const nextTick = 2 * ONE_SECOND + 100;

        const worker = new Worker(
          queueName,
          async job => {
            this.clock.tick(nextTick);

            if (job.opts.repeat!.count == 5) {
              const removed = await queue.removeJobScheduler('rrule');
              expect(removed).to.be.true;
            }
          },
          { connection, prefix, settings },
        );
        const delayStub = sinon.stub(worker, 'delay').callsFake(async () => {});

        const date = new Date('2017-02-07T15:24:00.000Z');
        this.clock.setSystemTime(date);

        const repeat = {
          pattern: 'RRULE:FREQ=SECONDLY;INTERVAL=2;WKST=MO',
        };
        await currentQueue.upsertJobScheduler('rrule', repeat, {
          name: 'rrule',
        });

        const scheduler = await queue.getJobScheduler('rrule');

        expect(scheduler).to.deep.equal({
          key: 'rrule',
          name: 'rrule',
          endDate: null,
          next: 1486481042000,
          tz: null,
          pattern: 'RRULE:FREQ=SECONDLY;INTERVAL=2;WKST=MO',
          every: null,
        });

        this.clock.tick(nextTick);

        let prev: any;
        let counter = 0;

        const completing = new Promise<void>((resolve, reject) => {
          worker.on('completed', async job => {
            try {
              if (prev) {
                expect(prev.timestamp).to.be.lt(job.timestamp);
                expect(job.timestamp - prev.timestamp).to.be.gte(2000);
              }
              prev = job;
              counter++;
              if (counter == 5) {
                resolve();
              }
            } catch (error) {
              reject(error);
            }
          });
        });

        await completing;

        let prev2: any;
        let counter2 = 0;

        const completing2 = new Promise<void>((resolve, reject) => {
          worker.on('completed', async job => {
            try {
              if (prev2) {
                expect(prev2.timestamp).to.be.lt(job.timestamp);
                expect(job.timestamp - prev2.timestamp).to.be.gte(2000);
              }
              prev2 = job;
              counter2++;
              if (counter2 == 5) {
                resolve();
              }
            } catch (error) {
              reject(error);
            }
          });
        });

        await queue.upsertJobScheduler(
          'rrule',
          {
            pattern: '*/2 * * * * *',
            startDate: new Date('2017-02-07 9:24:05'),
          },
          {
            name: 'standard',
          },
        );

        this.clock.tick(nextTick);

        await completing2;

        await currentQueue.close();
        await worker.close();
        delayStub.restore();
      });
    });
  });

  describe("when using 'every' option is on same millis as iteration time", function () {
    it('should repeat every 2 seconds and start immediately', async function () {
      const date = new Date('2017-02-07 9:24:00');
      this.clock.setSystemTime(date);
      const nextTick = 2 * ONE_SECOND;

      const worker = new Worker(
        queueName,
        async () => {
          this.clock.tick(nextTick);
        },
        { connection, prefix },
      );

      let prev: Job;
      let counter = 0;

      const completing = new Promise<void>((resolve, reject) => {
        worker.on('completed', async job => {
          try {
            if (prev && counter === 1) {
              expect(prev.timestamp).to.be.lte(job.timestamp);
              expect(job.timestamp - prev.timestamp).to.be.lte(1);
            } else if (prev) {
              expect(prev.timestamp).to.be.lt(job.timestamp);
              expect(job.timestamp - prev.timestamp).to.be.eq(2000);
            }
            prev = job;
            counter++;
            if (counter === 5) {
              resolve();
            }
          } catch (err) {
            reject(err);
          }
        });
      });

      await queue.upsertJobScheduler(
        'repeat',
        {
          every: 2000,
        },
        { data: { foo: 'bar' } },
      );

      const delayedCountBefore = await queue.getDelayedCount();
      expect(delayedCountBefore).to.be.eq(1);

      await completing;

      const waitingCount = await queue.getWaitingCount();
      expect(waitingCount).to.be.eq(0);

      const delayedCountAfter = await queue.getDelayedCount();
      expect(delayedCountAfter).to.be.eq(1);

      await worker.close();
    });
  });

  describe("when using 'every' and time is one millisecond before iteration time", function () {
    it('should repeat every 2 seconds and start immediately', async function () {
      const startTimeMillis = new Date('2017-02-07 9:24:00').getTime();

      const date = new Date(startTimeMillis - 1);
      this.clock.setSystemTime(date);
      const nextTick = 2 * ONE_SECOND;

      const worker = new Worker(
        queueName,
        async () => {
          this.clock.tick(nextTick);
        },
        { connection, prefix },
      );

      let prev: Job;
      let counter = 0;

      const completing = new Promise<void>((resolve, reject) => {
        worker.on('completed', async job => {
          try {
            if (prev && counter === 1) {
              expect(prev.timestamp).to.be.lte(job.timestamp);
              expect(job.timestamp - prev.timestamp).to.be.lte(1);
            } else if (prev) {
              expect(prev.timestamp).to.be.lt(job.timestamp);
              expect(job.timestamp - prev.timestamp).to.be.eq(2000);
            }

            prev = job;
            counter++;
            if (counter === 5) {
              resolve();
            }
          } catch (err) {
            reject(err);
          }
        });
      });

      await queue.upsertJobScheduler(
        'repeat',
        {
          every: 2000,
        },
        { data: { foo: 'bar' } },
      );

      await completing;

      await worker.close();
    });
  });

  describe("when using 'every' and time is one millisecond after iteration time", function () {
    it('should repeat every 2 seconds and start immediately', async function () {
      const startTimeMillis = new Date('2017-02-07 9:24:00').getTime() + 1;

      const date = new Date(startTimeMillis);
      this.clock.setSystemTime(date);
      const nextTick = 2 * ONE_SECOND;

      const worker = new Worker(
        queueName,
        async () => {
          this.clock.tick(nextTick);
        },
        { connection, prefix },
      );

      let prev: Job;
      let counter = 0;

      const completing = new Promise<void>((resolve, reject) => {
        worker.on('completed', async job => {
          try {
            if (prev && counter === 1) {
              expect(prev.timestamp).to.be.lte(job.timestamp);
              expect(job.timestamp - prev.timestamp).to.be.lte(1);
            } else if (prev) {
              expect(prev.timestamp).to.be.lt(job.timestamp);
              expect(job.timestamp - prev.timestamp).to.be.eq(2000);
            }

            prev = job;
            counter++;
            if (counter === 5) {
              resolve();
            }
          } catch (err) {
            reject(err);
          }
        });
      });

      await queue.upsertJobScheduler(
        'repeat',
        {
          every: 2000,
        },
        { data: { foo: 'bar' } },
      );

      await completing;

      await worker.close();
    });
  });

  it('should start immediately even after removing the job scheduler and adding it again', async function () {
    const date = new Date('2017-02-07 9:24:00');
    this.clock.setSystemTime(date);
    const nextTick = 2 * ONE_SECOND;

    let worker: Worker;
    const processing1 = new Promise<void>((resolve, reject) => {
      worker = new Worker(
        queueName,
        async (job: Job) => {
          this.clock.tick(nextTick);

          try {
            expect(job.opts.delay).to.be.eq(0);
            resolve();
          } catch (error) {
            reject(error);
          }
        },
        { connection, prefix },
      );
    });

    await queue.upsertJobScheduler(
      'repeat',
      {
        every: 2000,
      },
      { data: { foo: 'bar' } },
    );

    this.clock.tick(nextTick);

    await processing1;

    await worker!.close();

    await queue.removeJobScheduler('repeat');

    const processing2 = new Promise<void>((resolve, reject) => {
      worker = new Worker(
        queueName,
        async (job: Job) => {
          this.clock.tick(nextTick);

          try {
            expect(job.opts.delay).to.be.eq(0);
            resolve();
          } catch (error) {
            reject(error);
          }
        },
        { connection, prefix },
      );
    });

    await queue.upsertJobScheduler(
      'repeat',
      {
        every: 2000,
      },
      { data: { foo: 'bar' } },
    );

    await processing2;

    await worker!.close();
  });

  it('should repeat once a day for 5 days and start immediately using endDate', async function () {
    this.timeout(8000);

    const date = new Date('2017-05-05 01:01:00');
    this.clock.setSystemTime(date);

    const nextTick = ONE_DAY + 10 * ONE_SECOND;
    const delay = 5 * ONE_SECOND + 500;

    const worker = new Worker(
      queueName,
      async () => {
        this.clock.tick(nextTick);
      },
      {
        autorun: false,
        connection,
        prefix,
        skipStalledCheck: true,
        skipLockRenewal: true,
      },
    );
    const delayStub = sinon.stub(worker, 'delay').callsFake(async () => {
      console.log('delay');
    });

    let prev: Job;
    let counter = 0;
    const completing = new Promise<void>((resolve, reject) => {
      worker.on('completed', async job => {
        if (counter === 1) {
          expect(prev.timestamp).to.be.lt(job.timestamp);
          expect(job.timestamp - prev.timestamp).to.be.gte(delay);
        } else if (prev) {
          expect(prev.timestamp).to.be.lt(job.timestamp);
          expect(job.timestamp - prev.timestamp).to.be.gte(ONE_DAY);
        }
        prev = job;

        counter++;
        if (counter == 5) {
          resolve();
        }
      });
    });

    await queue.upsertJobScheduler(
      'repeat',
      {
        pattern: '0 1 * * *',
        immediately: true,
        endDate: new Date('2017-05-10 13:13:00'),
      },
      { data: { foo: 'bar' } },
    );
    this.clock.tick(delay);

    worker.run();

    await completing;
    await worker.close();
    delayStub.restore();
  });

  it('should repeat once a day for 5 days and start immediately', async function () {
    this.timeout(8000);

    const date = new Date('2017-05-05 01:01:00');
    this.clock.setSystemTime(date);

    const nextTick = ONE_DAY + 10 * ONE_SECOND;
    const delay = 5 * ONE_SECOND + 500;

    let counter = 0;
    const worker = new Worker(
      queueName,
      async () => {
        if (counter === 0) {
          this.clock.tick(6 * ONE_HOUR);
        } else {
          this.clock.tick(nextTick);
        }
      },
      {
        autorun: false,
        connection,
        prefix,
        skipStalledCheck: true,
        skipLockRenewal: true,
      },
    );
    const delayStub = sinon.stub(worker, 'delay').callsFake(async () => {
      console.log('delay');
    });

    let prev: Job;
    const completing = new Promise<void>((resolve, reject) => {
      worker.on('completed', async job => {
        if (counter === 1) {
          expect(prev.timestamp).to.be.lt(job.timestamp);
          expect(job.processedOn! - prev.timestamp).to.be.gte(delay);
        } else if (prev) {
          expect(prev.timestamp).to.be.lt(job.timestamp);
          expect(job.processedOn! - prev.timestamp).to.be.gte(ONE_DAY);
        }
        prev = job;

        counter++;
        if (counter == 5) {
          resolve();
        }
      });
    });

    await queue.upsertJobScheduler(
      'repeat',
      {
        pattern: '0 0 7 * * *',
        immediately: true,
      },
      { data: { foo: 'bar' } },
    );
    this.clock.tick(delay);

    worker.run();

    await completing;
    await worker.close();
    delayStub.restore();
  });

  it('should repeat once a day after startDate that is equal as first iteration', async function () {
    this.timeout(8000);

    const date = new Date('2024-10-10T16:30:00.000+05:30');
    this.clock.setSystemTime(date);

    const nextTick = ONE_DAY + 10 * ONE_SECOND;
    const delay = 5 * ONE_HOUR + 500;

    let counter = 0;
    const worker = new Worker(
      queueName,
      async () => {
        this.clock.tick(nextTick);
      },
      {
        autorun: false,
        connection,
        prefix,
        skipStalledCheck: true,
        skipLockRenewal: true,
      },
    );
    const delayStub = sinon.stub(worker, 'delay').callsFake(async () => {
      console.log('delay');
    });

    let prev: Job;
    const completing = new Promise<void>((resolve, reject) => {
      worker.on('completed', async job => {
        if (counter === 1) {
          expect(prev.timestamp).to.be.lt(job.timestamp);
          expect(job.processedOn! - prev.timestamp).to.be.gte(delay);
        } else if (prev) {
          expect(prev.timestamp).to.be.lt(job.timestamp);
          expect(job.processedOn! - prev.timestamp).to.be.gte(ONE_DAY);
        }
        prev = job;

        counter++;
        if (counter == 5) {
          resolve();
        }
      });
    });

    await queue.upsertJobScheduler(
      'repeat',
      {
        pattern: '30 19 * * *',
        startDate: '2024-10-10T19:30:00.000+05:30',
        tz: 'Asia/Calcutta',
      },
      { data: { foo: 'bar' } },
    );
    this.clock.tick(delay + ONE_DAY);

    worker.run();

    await completing;
    await worker.close();
    delayStub.restore();
  });

  it('should repeat once a day for 5 days', async function () {
    this.timeout(8000);

    const date = new Date('2017-05-05 13:12:00');
    this.clock.setSystemTime(date);

    const nextTick = ONE_DAY + 10 * ONE_SECOND;
    const delay = 5 * ONE_SECOND + 500;

    const worker = new Worker(
      queueName,
      async () => {
        this.clock.tick(nextTick);
      },
      {
        autorun: false,
        connection,
        prefix,
        skipStalledCheck: true,
        skipLockRenewal: true,
      },
    );
    const delayStub = sinon.stub(worker, 'delay').callsFake(async () => {
      console.log('delay');
    });

    let prev: Job;
    let counter = 0;
    const completing = new Promise<void>((resolve, reject) => {
      worker.on('completed', async job => {
        try {
          if (prev) {
            expect(prev.timestamp).to.be.lt(job.timestamp);
            expect(job.timestamp - prev.timestamp).to.be.gte(ONE_DAY);
          }
          prev = job;

          counter++;
          if (counter == 5) {
            resolve();
          }
        } catch (error) {
          console.log(error);
        }
      });
    });

    await queue.upsertJobScheduler(
      'repeat',
      {
        pattern: '0 1 * * *',
        endDate: new Date('2017-05-10 01:00:00'),
      },
      { data: { foo: 'bar' } },
    );

    this.clock.tick(nextTick + delay);

    worker.run();

    await completing;
    await worker.close();
    delayStub.restore();
  });

  describe('when utc option is provided', function () {
    it('repeats once a day for 5 days', async function () {
      this.timeout(8000);

      const date = new Date('2017-05-05 13:12:00');
      this.clock.setSystemTime(date);

      const nextTick = ONE_DAY + 10 * ONE_SECOND;
      const delay = 5 * ONE_SECOND + 500;

      const worker = new Worker(
        queueName,
        async () => {
          this.clock.tick(nextTick);
        },
        { autorun: false, connection, prefix },
      );
      const delayStub = sinon.stub(worker, 'delay').callsFake(async () => {
        console.log('delay');
      });

      let prev: Job;
      let counter = 0;
      const completing = new Promise<void>((resolve, reject) => {
        worker.on('completed', async job => {
          try {
            if (prev) {
              expect(prev.timestamp).to.be.lt(job.timestamp);
              expect(job.timestamp - prev.timestamp).to.be.gte(ONE_DAY);
            }
            prev = job;

            counter++;
            if (counter == 5) {
              resolve();
            }
          } catch (err) {
            reject(err);
          }
        });
      });

      const job = await queue.upsertJobScheduler('repeat', {
        pattern: '0 1 * * *',
        endDate: new Date('2017-05-10 13:13:00'),
        tz: 'Europe/Athens',
        utc: true,
      });

      expect(job).to.be.ok;

      this.clock.tick(nextTick + delay);

      worker.run();

      await completing;
      await worker.close();
      delayStub.restore();
    });
  });

  it('should repeat 7:th day every month at 9:25', async function () {
    this.timeout(12000);

    const date = new Date('2017-02-02 7:21:42');
    this.clock.setSystemTime(date);

    const nextTick = () => {
      const now = moment();
      const nextMonth = moment().add(1, 'months');
      this.clock.tick(nextMonth - now);
    };

    const worker = new Worker(
      queueName,
      async () => {
        nextTick();
      },
      { autorun: false, connection, prefix },
    );
    const delayStub = sinon.stub(worker, 'delay').callsFake(async () => {});

    let counter = 25;
    let prev: Job;
    const completing = new Promise<void>((resolve, reject) => {
      worker.on('completed', async job => {
        try {
          if (prev) {
            expect(prev.timestamp).to.be.lt(job.timestamp);
            const diff = moment(job.processedOn!).diff(
              moment(prev.timestamp),
              'months',
              true,
            );
            expect(diff).to.be.gte(1);
          }
          prev = job;

          counter--;
          if (counter == 0) {
            resolve();
          }
        } catch (error) {
          console.log(error);
          reject(error);
        }
      });
    });

    worker.run();

    await queue.upsertJobScheduler('repeat', { pattern: '25 9 7 * *' });
    nextTick();

    await completing;
    await worker.close();
    delayStub.restore();
  });

  describe('when 2 jobs with the same options are added', function () {
    it('creates only one job', async function () {
      const repeatOpts = {
        pattern: '0 1 * * *',
      };

      const p1 = queue.upsertJobScheduler('test', repeatOpts);
      const p2 = queue.upsertJobScheduler('test', repeatOpts);

      const jobs = await Promise.all([p1, p2]);
      const configs = await repeat.getRepeatableJobs(0, -1, true);

      const count = await queue.count();

      expect(count).to.be.equal(1);
      expect(configs).to.have.length(1);
      expect(jobs.length).to.be.eql(2);
      expect(jobs[0]!.id).to.be.eql(jobs[1]!.id);
    });
  });

  describe('when repeatable job is promoted', function () {
    it('keeps one repeatable and one delayed after being processed', async function () {
      const repeatOpts = {
        pattern: '0 * 1 * *',
      };

      const worker = new Worker(queueName, async () => {}, {
        connection,
        prefix,
      });

      const completing = new Promise<void>(resolve => {
        worker.on('completed', () => {
          resolve();
        });
      });

      const repeatableJob = await queue.upsertJobScheduler('test', repeatOpts);
      const delayedCount = await queue.getDelayedCount();
      expect(delayedCount).to.be.equal(1);

      await repeatableJob!.promote();
      await completing;

      const delayedCount2 = await queue.getDelayedCount();
      expect(delayedCount2).to.be.equal(1);

      const configs = await repeat.getRepeatableJobs(0, -1, true);

      expect(delayedCount).to.be.equal(1);

      const count = await queue.count();

      expect(count).to.be.equal(1);
      expect(configs).to.have.length(1);
      await worker.close();
    });
  });

  it('should allow removing a named repeatable job', async function () {
    const numJobs = 3;
    const date = new Date('2017-02-07 9:24:00');
    let prev: Job;
    let counter = 0;

    this.clock.setSystemTime(date);

    const nextTick = ONE_SECOND + 1;
    let processor;

    const processing = new Promise<void>((resolve, reject) => {
      processor = async () => {
        counter++;
        try {
          if (counter == numJobs) {
            const removed = await queue.removeJobScheduler('remove');
            //expect(removed).to.be.true;
            this.clock.tick(nextTick);
            //const delayed = await queue.getDelayed();
            //expect(delayed).to.be.empty;
            resolve();
          } else if (counter > numJobs) {
            reject(Error(`should not repeat more than ${numJobs} times`));
          }
        } catch (err) {
          reject(err);
        }
      };
    });

    const worker = new Worker(queueName, processor, { connection, prefix });
    const delayStub = sinon.stub(worker, 'delay').callsFake(async () => {});

    await queue.upsertJobScheduler('remove', { pattern: '*/1 * * * * *' });
    this.clock.tick(nextTick);

    worker.on('completed', job => {
      this.clock.tick(nextTick);
      if (prev) {
        expect(prev.timestamp).to.be.lt(job.timestamp);
        expect(job.timestamp - prev.timestamp).to.be.gte(ONE_SECOND);
      }
      prev = job;
    });

    await processing;
    await worker.close();
    delayStub.restore();
  });

  it('should be able to remove repeatable jobs by key', async () => {
    const client = await queue.client;
    const repeat = { pattern: '*/2 * * * * *' };

    const createdJob = await queue.upsertJobScheduler('remove', repeat);
    const delayedCount1 = await queue.getJobCountByTypes('delayed');
    expect(delayedCount1).to.be.equal(1);
    const job = await queue.getJob(createdJob!.id!);
    const repeatableJobs = await queue.getRepeatableJobs();
    expect(repeatableJobs).to.have.length(1);
    const existBeforeRemoval = await client.exists(
      `${prefix}:${queue.name}:repeat:${createdJob!.repeatJobKey!}`,
    );
    expect(existBeforeRemoval).to.be.equal(1);
    const removed = await queue.removeRepeatableByKey(
      createdJob!.repeatJobKey!,
    );
    const delayedCount = await queue.getJobCountByTypes('delayed');
    expect(delayedCount).to.be.equal(0);
    const existAfterRemoval = await client.exists(
      `${prefix}:${queue.name}:repeat:${createdJob!.repeatJobKey!}`,
    );
    expect(existAfterRemoval).to.be.equal(0);
    expect(job!.repeatJobKey).to.not.be.undefined;
    expect(removed).to.be.true;
    const repeatableJobsAfterRemove = await queue.getRepeatableJobs();
    expect(repeatableJobsAfterRemove).to.have.length(0);
  });

  describe('when repeatable job does not exist', function () {
    it('returns false', async () => {
      const repeat = { pattern: '*/2 * * * * *' };

      await queue.upsertJobScheduler('remove', repeat);
      const repeatableJobs = await queue.getJobSchedulers();
      expect(repeatableJobs).to.have.length(1);
      const removed = await queue.removeJobScheduler(repeatableJobs[0].key);
      expect(removed).to.be.true;
      const removed2 = await queue.removeJobScheduler(repeatableJobs[0].key);
      expect(removed2).to.be.false;
    });
  });

  describe('when repeatable job fails', function () {
    it('should continue repeating', async function () {
      const date = new Date('2017-02-07T15:24:00.000Z');
      this.clock.setSystemTime(date);
      const repeatOpts = {
        pattern: '0 * 1 * *',
        tz: 'Asia/Calcutta',
      };

      const worker = new Worker(
        queueName,
        async () => {
          throw new Error('failed');
        },
        {
          connection,
          prefix,
        },
      );

      const failing = new Promise<void>(resolve => {
        worker.on('failed', () => {
          resolve();
        });
      });

      const repeatableJob = await queue.upsertJobScheduler('test', repeatOpts, {
        name: 'a',
        data: { foo: 'bar' },
        opts: { priority: 1 },
      });
      const delayedCount = await queue.getDelayedCount();
      expect(delayedCount).to.be.equal(1);

      await repeatableJob!.promote();
      await failing;

      const failedCount = await queue.getFailedCount();
      expect(failedCount).to.be.equal(1);

      const delayedCount2 = await queue.getDelayedCount();
      expect(delayedCount2).to.be.equal(1);

      const jobSchedulers = await queue.getJobSchedulers();

      const count = await queue.count();
      expect(count).to.be.equal(1);
      expect(jobSchedulers).to.have.length(1);

      expect(jobSchedulers[0]).to.deep.equal({
        key: 'test',
        name: 'a',
        endDate: null,
        tz: 'Asia/Calcutta',
        pattern: '0 * 1 * *',
        every: null,
        next: 1488310200000,
        template: {
          data: {
            foo: 'bar',
          },
          opts: {
            priority: 1,
          },
        },
      });

      await worker.close();
    });

    it('should not create a new delayed job if the failed job is retried with retryJobs', async function () {
      const date = new Date('2017-02-07 9:24:00');
      this.clock.setSystemTime(date);

      const repeatOpts = {
        every: 579,
      };

      let isFirstRun = true;

      let worker;
      const processingAfterFailing = new Promise<void>(resolve => {
        worker = new Worker(
          queueName,
          async () => {
            this.clock.tick(177);
            if (isFirstRun) {
              isFirstRun = false;
              throw new Error('failed');
            }
            resolve();
          },
          {
            connection,
            prefix,
          },
        );
      });

      const failing = new Promise<void>(resolve => {
        worker.on('failed', async () => {
          resolve();
        });
      });

      const repeatableJob = await queue.upsertJobScheduler('test', repeatOpts);

      await repeatableJob!.promote();

      const delayedCountBeforeFailing = await queue.getDelayedCount();
      expect(delayedCountBeforeFailing).to.be.equal(0);

      await failing;

      const failedCount = await queue.getFailedCount();
      expect(failedCount).to.be.equal(1);

      const delayedCountAfterFailing = await queue.getDelayedCount();
      expect(delayedCountAfterFailing).to.be.equal(1);

      // Retry the failed job
      this.clock.tick(1143);
      await queue.retryJobs({ state: 'failed' });
      const failedCountAfterRetry = await queue.getFailedCount();
      expect(failedCountAfterRetry).to.be.equal(0);

      await processingAfterFailing;

      await worker.close();

      const delayedCount2 = await queue.getDelayedCount();
      expect(delayedCount2).to.be.equal(1);

      const waitingCount = await queue.getWaitingCount();
      expect(waitingCount).to.be.equal(0);
    });

    it('should not create a new delayed job if the failed job is retried with Job.retry()', async function () {
      let expectError;

      const date = new Date('2017-02-07 9:24:00');
      this.clock.setSystemTime(date);

      const repeatOpts = {
        every: 477,
      };

      let isFirstRun = true;

      const worker = new Worker(
        queueName,
        async () => {
          this.clock.tick(177);

          try {
            const delayedCount = await queue.getDelayedCount();
            expect(delayedCount).to.be.equal(1);
          } catch (error) {
            expectError = error;
          }

          if (isFirstRun) {
            isFirstRun = false;
            throw new Error('failed');
          }
        },
        {
          connection,
          prefix,
        },
      );

      const failing = new Promise<void>(resolve => {
        worker.on('failed', async () => {
          resolve();
        });
      });

      const repeatableJob = await queue.upsertJobScheduler('test', repeatOpts);

      await repeatableJob!.promote();

      const delayedCount = await queue.getDelayedCount();
      expect(delayedCount).to.be.equal(0);

      this.clock.tick(177);

      await failing;

      this.clock.tick(177);

      const failedJobs = await queue.getFailed();
      expect(failedJobs.length).to.be.equal(1);

      // Retry the failed job
      const failedJob = await queue.getJob(failedJobs[0].id);
      await failedJob!.retry();
      const failedCountAfterRetry = await queue.getFailedCount();
      expect(failedCountAfterRetry).to.be.equal(0);

      this.clock.tick(177);

      await worker.close();

      if (expectError) {
        throw expectError;
      }

      const delayedCount2 = await queue.getDelayedCount();
      expect(delayedCount2).to.be.equal(1);
    });

    it('should not create a new delayed job if the failed job is stalled and moved back to wait', async function () {
      // Note, this test is expected to throw an exception like this:
      // "Error: Missing lock for job repeat:test:1486455840000. moveToFinished"
      const date = new Date('2017-02-07 9:24:00');
      this.clock.setSystemTime(date);

      const repeatOpts = {
        every: 2000,
      };

      const repeatableJob = await queue.upsertJobScheduler('test', repeatOpts);
      expect(repeatableJob).to.be.ok;

      const delayedCount = await queue.getDelayedCount();
      expect(delayedCount).to.be.equal(1);

      await repeatableJob!.promote();

      let resolveCompleting: () => void;
      const complettingJob = new Promise<void>(resolve => {
        resolveCompleting = resolve;
      });

      let worker: Worker;
      const processing = new Promise<void>(resolve => {
        worker = new Worker(
          queueName,
          async () => {
            resolve();
            return complettingJob;
          },
          {
            connection,
            prefix,
            skipLockRenewal: true,
            skipStalledCheck: true,
          },
        );
      });

      await processing;

      // force remove the lock
      const client = await queue.client;
      const lockKey = `${prefix}:${queueName}:${repeatableJob!.id}:lock`;
      await client.del(lockKey);

      const stalledCheckerKey = `${prefix}:${queueName}:stalled-check`;
      await client.del(stalledCheckerKey);

      const scripts = (<any>worker!).scripts;
      let [failed, stalled] = await scripts.moveStalledJobsToWait();

      await client.del(stalledCheckerKey);

      [failed, stalled] = await scripts.moveStalledJobsToWait();

      const waitingJobs = await queue.getWaiting();
      expect(waitingJobs.length).to.be.equal(1);

      await this.clock.tick(500);

      resolveCompleting!();
      await worker!.close();

      await this.clock.tick(500);

      const delayedCount2 = await queue.getDelayedCount();
      expect(delayedCount2).to.be.equal(1);

      let completedJobs = await queue.getCompleted();
      expect(completedJobs.length).to.be.equal(0);

      const processing2 = new Promise<void>(resolve => {
        worker = new Worker(
          queueName,
          async () => {
            resolve();
          },
          {
            connection,
            prefix,
            skipLockRenewal: true,
            skipStalledCheck: true,
          },
        );
      });

      await processing2;

      await worker!.close();

      completedJobs = await queue.getCompleted();
      expect(completedJobs.length).to.be.equal(1);

      const waitingJobs2 = await queue.getWaiting();
      expect(waitingJobs2.length).to.be.equal(0);

      const delayedCount3 = await queue.getDelayedCount();
      expect(delayedCount3).to.be.equal(1);
    });
  });

  describe('when every option is provided', function () {
    it('should keep only one delayed job if adding a new repeatable job with the same id', async function () {
      const date = new Date('2017-02-07 9:24:00');
      const key = 'mykey';

      this.clock.setSystemTime(date);

      const nextTick = 2 * ONE_SECOND;

      await queue.upsertJobScheduler(key, {
        every: 10_000,
      });

      this.clock.tick(nextTick);

      let jobs = await queue.getJobSchedulers();
      expect(jobs).to.have.length(1);

      let delayedJobs = await queue.getDelayed();
      expect(delayedJobs).to.have.length(1);

      await queue.upsertJobScheduler(key, {
        every: 35_160,
      });

      jobs = await queue.getJobSchedulers();
      expect(jobs).to.have.length(1);

      delayedJobs = await queue.getDelayed();
      expect(delayedJobs).to.have.length(1);
    });
  });

  describe('when pattern option is provided', function () {
    it('should keep only one delayed job if adding a new repeatable job with the same id', async function () {
      const date = new Date('2017-02-07 9:24:00');
      const key = 'mykey';

      this.clock.setSystemTime(date);

      const nextTick = 2 * ONE_SECOND;

      await queue.upsertJobScheduler(
        key,
        {
          pattern: '0 * 1 * *',
        },
        { name: 'test1', data: { foo: 'bar' }, opts: { priority: 1 } },
      );

      this.clock.tick(nextTick);

      let jobs = await queue.getJobSchedulers();
      expect(jobs).to.have.length(1);

      let delayedJobs = await queue.getDelayed();
      expect(delayedJobs).to.have.length(1);

      await queue.upsertJobScheduler(
        key,
        {
          pattern: '0 * 1 * *',
        },
        { name: 'test2', data: { foo: 'baz' }, opts: { priority: 2 } },
      );

      jobs = await queue.getJobSchedulers();
      expect(jobs).to.have.length(1);

      delayedJobs = await queue.getDelayed();
      expect(delayedJobs).to.have.length(1);

      expect(delayedJobs[0].name).to.be.equal('test2');
      expect(delayedJobs[0].data).to.deep.equal({
        foo: 'baz',
      });
      expect(delayedJobs[0].opts).to.deep.include({
        priority: 2,
      });
    });
  });

  // This test is flaky and too complex we need something simpler that tests the same thing
  it.skip('should not re-add a repeatable job after it has been removed', async function () {
    const repeat = await queue.repeat;

    let worker: Worker;
    const jobId = 'xxxx';
    const date = new Date('2017-02-07 9:24:00');
    const nextTick = 2 * ONE_SECOND + 100;
    const addNextRepeatableJob = repeat.updateRepeatableJob;
    this.clock.setSystemTime(date);

    const repeatOpts = { pattern: '*/2 * * * * *' };

    const afterRemoved = new Promise<void>(async resolve => {
      worker = new Worker(
        queueName,
        async () => {
          const repeatWorker = await worker.repeat;
          (<unknown>repeatWorker.updateRepeatableJob) = async (
            ...args: [string, unknown, JobsOptions, boolean?]
          ) => {
            // In order to simulate race condition
            // Make removeRepeatables happen any time after a moveToX is called
            await queue.removeRepeatable('test', repeatOpts, jobId);

            // addNextRepeatableJob will now re-add the removed repeatable
            const result = await addNextRepeatableJob.apply(repeat, args);
            resolve();
            return result;
          };
        },
        { connection, prefix },
      );

      worker.on('completed', () => {
        this.clock.tick(nextTick);
      });
    });

    await queue.add('test', { foo: 'bar' }, { repeat: repeatOpts, jobId });

    this.clock.tick(nextTick);

    await afterRemoved;

    const jobs = await queue.getRepeatableJobs();
    // Repeatable job was recreated
    expect(jobs.length).to.eql(0);

    await worker!.close();
  });

  it('should allow adding a repeatable job after removing it', async function () {
    const repeat = {
      pattern: '*/5 * * * *',
    };

    const worker = new Worker(queueName, NoopProc, { connection, prefix });
    await worker.waitUntilReady();
    const delayStub = sinon.stub(worker, 'delay').callsFake(async () => {});

    await queue.upsertJobScheduler('myTestJob', repeat, {
      data: {
        data: '2',
      },
    });
    let delayed = await queue.getDelayed();
    expect(delayed.length).to.be.eql(1);

    await new Promise<void>(async (resolve, reject) => {
      queueEvents.on('removed', async ({ jobId, prev }) => {
        try {
          expect(jobId).to.be.equal(delayed[0].id);
          expect(prev).to.be.equal('delayed');
          resolve();
        } catch (err) {
          reject(err);
        }
      });

      try {
        await queue.removeJobScheduler('myTestJob');
      } catch (err) {
        reject(err);
      }
    });

    delayed = await queue.getDelayed();
    expect(delayed.length).to.be.eql(0);

    await queue.upsertJobScheduler('myTestJob', repeat, {
      data: { data: '2' },
    });

    delayed = await queue.getDelayed();
    expect(delayed.length).to.be.eql(1);

    // We need to force close in this case, as closing is too slow in Dragonfly.
    await worker.close(true);
    delayStub.restore();
  }).timeout(8000);

  it('should not allow to remove a delayed job if it belongs to a repeatable job', async function () {
    const date = new Date('2019-07-13 1:58:23');
    this.clock.setSystemTime(date);

    const repeat = {
      every: 1000,
    };

    await queue.upsertJobScheduler('myTestJob', repeat);

    // Get delayed jobs
    const delayed = await queue.getDelayed();
    expect(delayed.length).to.be.eql(1);

    // Try to remove the delayed job
    const job = delayed[0];
    await expect(job.remove()).to.be.rejectedWith(
      `Job ${job.id} belongs to a job scheduler and cannot be removed directly. remove`,
    );
  });

  it('should not remove delayed jobs if they belong to a repeatable job when using drain', async function () {
    const date = new Date('2014-09-03 5:32:12');
    this.clock.setSystemTime(date);

    await queue.upsertJobScheduler('myTestJob', { every: 5000 });
    await queue.add('test', { foo: 'bar' }, { delay: 1000 });

    // Get delayed jobs
    let delayed = await queue.getDelayed();
    expect(delayed.length).to.be.eql(2);

    // Drain the queue
    await queue.drain(true);

    delayed = await queue.getDelayed();
    expect(delayed.length).to.be.eql(1);

    expect(delayed[0].name).to.be.eql('myTestJob');
  });

  it('should not remove delayed jobs if they belong to a repeatable job when using clean', async function () {
    const date = new Date('2012-08-05 2:32:12');
    this.clock.setSystemTime(date);

    await queue.upsertJobScheduler('myTestJob', { every: 5000 });
    await queue.add('test', { foo: 'bar' }, { delay: 1000 });

    // Get delayed jobs
    let delayed = await queue.getDelayed();
    expect(delayed.length).to.be.eql(2);

    // Clean delayed jobs
    await queue.clean(0, 100, 'delayed');

    delayed = await queue.getDelayed();
    expect(delayed.length).to.be.eql(1);

    expect(delayed[0].name).to.be.eql('myTestJob');
  });

  it("should keep one delayed job if updating a repeatable job's every option", async function () {
    const date = new Date('2022-01-08 7:22:21');
    this.clock.setSystemTime(date);

    await queue.upsertJobScheduler('myTestJob', { every: 5000 });
    await queue.upsertJobScheduler('myTestJob', { every: 4000 });
    await queue.upsertJobScheduler('myTestJob', { every: 5000 });

    // Get delayed jobs
    const delayed = await queue.getDelayed();
    expect(delayed.length).to.be.eql(1);
  });

  it('should not repeat more than 5 times', async function () {
    const date = new Date('2017-02-07 9:24:00');
    this.clock.setSystemTime(date);
    const nextTick = ONE_SECOND + 500;

    const worker = new Worker(queueName, NoopProc, { connection, prefix });
    const delayStub = sinon.stub(worker, 'delay').callsFake(async () => {});

    await queue.upsertJobScheduler('repeat', {
      limit: 5,
      pattern: '*/1 * * * * *',
    });
    this.clock.tick(nextTick);

    let counter = 0;

    const completing = new Promise<void>((resolve, reject) => {
      worker.on('completed', () => {
        this.clock.tick(nextTick);
        counter++;
        if (counter == 5) {
          resolve();
        } else if (counter > 5) {
          reject(Error('should not repeat more than 5 times'));
        }
      });
    });

    await completing;
    await worker.close();
    delayStub.restore();
  });

  // This test is not releated to repeatable jobs
  it('should processes delayed jobs by priority', async function () {
    let currentPriority = 1;
    const nextTick = 1000;

    let processor;
    this.clock.setSystemTime(new Date('2017-02-02 7:21:42'));

    const processing = new Promise<void>((resolve, reject) => {
      processor = async (job: Job) => {
        try {
          expect(job.id).to.be.ok;
          expect(job.data.p).to.be.eql(currentPriority++);
        } catch (err) {
          reject(err);
        }

        if (currentPriority > 3) {
          resolve();
        }
      };
    });

    await Promise.all([
      queue.add('test', { p: 1 }, { priority: 1, delay: nextTick * 3 }),
      queue.add('test', { p: 2 }, { priority: 2, delay: nextTick * 2 }),
      queue.add('test', { p: 3 }, { priority: 3, delay: nextTick }),
    ]);

    this.clock.tick(nextTick * 3 + 100);

    const worker = new Worker(queueName, processor, { connection, prefix });
    await worker.waitUntilReady();

    await processing;

    await worker.close();
  });

  it('should use ".every" as a valid interval', async function () {
    const interval = ONE_SECOND * 2;
    const date = new Date('2017-02-07 9:24:00');

    this.clock.setSystemTime(date);

    const nextTick = ONE_SECOND * 2 + 500;

    await queue.upsertJobScheduler(
      'repeat m',
      { every: interval },
      { data: { type: 'm' } },
    );
    await queue.upsertJobScheduler(
      'repeat s',
      { every: interval },
      { data: { type: 's' } },
    );
    this.clock.tick(nextTick);

    const worker = new Worker(queueName, async () => {}, {
      connection,
      prefix,
    });
    const delayStub = sinon.stub(worker, 'delay').callsFake(async () => {});
    await worker.waitUntilReady();

    let prevType: string;
    let counter = 0;

    const completing = new Promise<void>(resolve => {
      worker.on('completed', job => {
        this.clock.tick(nextTick);
        if (prevType) {
          expect(prevType).to.not.be.eql(job.data.type);
        }
        prevType = job.data.type;
        counter++;
        if (counter == 20) {
          resolve();
        }
      });
    });

    await completing;
    await worker.close();
    delayStub.restore();
  });

  it('should repeat every 2 seconds with a startDate in the future', async function () {
    this.timeout(10000);

    // Set the initial system time
    const initialDate = new Date('2024-01-01 10:00:00');
    this.clock.setSystemTime(initialDate);

    // Set the next tick (repeat interval) and the startDate in the future
    const nextTick = ONE_DAY;
    const startDate = new Date('2024-01-01 10:00:10'); // 10 seconds in the future

    const expectedDates = [
      new Date('2024-01-01 10:00:10'),
      new Date('2024-01-02 10:00:10'),
      new Date('2024-01-03 10:00:10'),
      new Date('2024-01-04 10:00:10'),
      new Date('2024-01-05 10:00:10'),
    ];

    let jobIteration = 0;

    const worker = new Worker(
      queueName,
      async _job => {
        this.clock.tick(nextTick);
      },
      { autorun: false, connection, prefix },
    );

    // Schedule the job with the 'every' interval and a future startDate
    const job = await queue.upsertJobScheduler(
      'test',
      {
        every: ONE_DAY,
        startDate,
      },
      { data: { foo: 'bar' } },
    );

    expect(job).to.be.ok;
    expect(job?.delay).to.be.eql(10000);

    // Simulate the passage of time up to the startDate
    const startDateDelay = startDate.getTime() - initialDate.getTime();
    this.clock.tick(startDateDelay);

    let prev: Job;
    let counter = 0;

    // Promise to resolve when 5 iterations of the job are completed
    const completing = new Promise<void>((resolve, reject) => {
      worker.on('completed', async job => {
        try {
          if (prev) {
            expect(prev.timestamp).to.be.lt(job.timestamp);

            expect(new Date(job.processedOn!)).to.be.eql(
              expectedDates[++jobIteration],
            );

            expect(job.timestamp - prev.timestamp).to.be.gte(2000); // Ensure it's repeating every 2 seconds
          }
          prev = job;
          counter++;
          if (counter == 5) {
            resolve();
          }
        } catch (err) {
          reject(err);
        }
      });
    });

    worker.run();

    await completing;
    await worker.close();
  });

  it('should throw an error when using .pattern and .every simultaneously', async function () {
    await expect(
      queue.upsertJobScheduler('repeat', {
        every: 5000,
        pattern: '* /1 * * * * *',
      }),
    ).to.be.rejectedWith(
      'Both .pattern and .every options are defined for this repeatable job',
    );
  });

  it('should throw an error when not specifying .pattern or .every', async function () {
    await expect(queue.upsertJobScheduler('repeat', {})).to.be.rejectedWith(
      'Either .pattern or .every options must be defined for this repeatable job',
    );
  });

  it('should throw an error when using .immediately and .startDate simultaneously', async function () {
    await expect(
      queue.upsertJobScheduler('repeat', {
        every: 5000,
        immediately: true,
        startDate: new Date(),
      }),
    ).to.be.rejectedWith(
      'Both .immediately and .startDate options are defined for this repeatable job',
    );
  });

  it("should return a valid job with the job's options and data passed as the job template", async function () {
<<<<<<< HEAD
=======
    const date = new Date('2017-02-07 9:24:00');
    this.clock.setSystemTime(date);

>>>>>>> e758d23d
    const repeatOpts = {
      every: 1000,
    };

    const job = await queue.upsertJobScheduler('test', repeatOpts, {
      data: { foo: 'bar' },
    });

    expect(job).to.be.ok;
    expect(job!.data.foo).to.be.eql('bar');
    expect(job!.opts.repeat!.every).to.be.eql(1000);
  });

  it('should emit a waiting event when adding a repeatable job to the waiting list', async function () {
    const date = new Date('2017-02-07 9:24:00');
    this.clock.setSystemTime(date);
    const nextTick = 1 * ONE_SECOND + 500;
    const jobSchedulerId = 'test';

    const worker = new Worker(queueName, async job => {}, {
      connection,
      prefix,
    });
    const delayStub = sinon.stub(worker, 'delay').callsFake(async () => {});

    const waiting = new Promise<void>((resolve, reject) => {
      queueEvents.on('waiting', function ({ jobId }) {
        try {
          expect(jobId).to.be.equal(
            `repeat:${jobSchedulerId}:${date.getTime() + 1 * ONE_SECOND}`,
          );
          resolve();
        } catch (err) {
          reject(err);
        }
      });
    });

    await queue.upsertJobScheduler(jobSchedulerId, {
      pattern: '*/1 * * * * *',
    });
    this.clock.tick(nextTick);

    await waiting;
    await worker.close();
    delayStub.restore();
  });

  it('should have the right count value', async function () {
    const date = new Date('2017-02-07 9:24:00');
    this.clock.setSystemTime(date);

    await queue.upsertJobScheduler('test', { every: 1000 });
    this.clock.tick(ONE_SECOND + 100);

    let processor;
    const processing = new Promise<void>((resolve, reject) => {
      processor = async (job: Job) => {
        if (job.opts.repeat!.count === 1) {
          resolve();
        } else {
          reject(new Error('repeatable job got the wrong repeat count'));
        }
      };
    });

    const worker = new Worker(queueName, processor, { connection, prefix });

    await processing;
    await worker.close();
  });
});<|MERGE_RESOLUTION|>--- conflicted
+++ resolved
@@ -2359,12 +2359,9 @@
   });
 
   it("should return a valid job with the job's options and data passed as the job template", async function () {
-<<<<<<< HEAD
-=======
     const date = new Date('2017-02-07 9:24:00');
     this.clock.setSystemTime(date);
 
->>>>>>> e758d23d
     const repeatOpts = {
       every: 1000,
     };
