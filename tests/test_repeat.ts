import { expect } from 'chai';
import * as IORedis from 'ioredis';
import { beforeEach, describe, it } from 'mocha';
import * as sinon from 'sinon';
import { v4 } from 'uuid';
import {
  Job,
  Queue,
  QueueEvents,
  QueueScheduler,
  Repeat,
  Worker,
} from '../src/classes';
import { JobsOptions } from '../src/interfaces';
import { removeAllQueueData } from '../src/utils';

const moment = require('moment');

const ONE_SECOND = 1000;
const ONE_MINUTE = 60 * ONE_SECOND;
const ONE_HOUR = 60 * ONE_MINUTE;
const ONE_DAY = 24 * ONE_HOUR;

const NoopProc = async (job: Job) => {};

describe('repeat', function () {
  this.timeout(10000);
  let repeat: Repeat;
  let queue: Queue;
  let queueEvents: QueueEvents;
  let queueName: string;

  const connection = { host: 'localhost' };

  beforeEach(function () {
    this.clock = sinon.useFakeTimers();
  });

  beforeEach(async function () {
    queueName = `test-${v4()}`;
    queue = new Queue(queueName, { connection });
    repeat = new Repeat(queueName, { connection });
    queueEvents = new QueueEvents(queueName, { connection });
    await queueEvents.waitUntilReady();
  });

  afterEach(async function () {
    this.clock.restore();
    await queue.close();
    await repeat.close();
    await queueEvents.close();
    await removeAllQueueData(new IORedis(), queueName);
  });

  it('it should stop repeating after endDate', async function () {
    const queueScheduler = new QueueScheduler(queueName, { connection });
    await queueScheduler.waitUntilReady();
    const every = 100;
    const date = new Date('2017-02-07 9:24:00');
    this.clock.setSystemTime(date);
    const worker = new Worker(
      queueName,
      async () => {
        this.clock.tick(every);
      },
      { connection },
    );
    const delayStub = sinon.stub(worker, 'delay').callsFake(async () => {});
    await worker.waitUntilReady();

    let processed = 0;
    const completing = new Promise<void>(resolve => {
      worker.on('completed', async () => {
        processed++;
        if (processed === 10) {
          resolve();
        }
      });
    });

    const job = await queue.add(
      'test',
      { foo: 'bar' },
      {
        repeat: {
          endDate: Date.now() + 1000,
          every: 100,
        },
      },
    );

    expect(job.repeatJobKey).to.not.be.undefined;

    this.clock.tick(every + 1);

    await completing;

    expect(queueScheduler.isRunning()).to.be.equal(true);
    const delayed = await queue.getDelayed();

    expect(delayed).to.have.length(0);
    expect(processed).to.be.equal(10);

    await queueScheduler.close();
    await worker.close();
    delayStub.restore();
  });

  it('should create multiple jobs if they have the same cron pattern', async function () {
    const cron = '*/10 * * * * *';

    await Promise.all([
      queue.add('test1', {}, { repeat: { cron: cron } }),
      queue.add('test2', {}, { repeat: { cron: cron } }),
    ]);

    const count = await queue.count();
    expect(count).to.be.eql(2);
  });

  it('should get repeatable jobs with different cron pattern', async function () {
    const crons = [
      '10 * * * * *',
      '2 10 * * * *',
      '1 * * 5 * *',
      '2 * * 4 * *',
    ];

    await Promise.all([
      queue.add('first', {}, { repeat: { cron: crons[0], endDate: 12345 } }),
      queue.add('second', {}, { repeat: { cron: crons[1], endDate: 610000 } }),
      queue.add(
        'third',
        {},
        { repeat: { cron: crons[2], tz: 'Africa/Abidjan' } },
      ),
      queue.add(
        'fourth',
        {},
        { repeat: { cron: crons[3], tz: 'Africa/Accra' } },
      ),
      queue.add(
        'fifth',
        {},
        { repeat: { every: 5000, tz: 'Europa/Copenhaguen' } },
      ),
    ]);
    const count = await repeat.getRepeatableCount();
    expect(count).to.be.eql(5);

    let jobs = await repeat.getRepeatableJobs(0, -1, true);
    jobs = await jobs.sort(function (a, b) {
      return crons.indexOf(a.cron) - crons.indexOf(b.cron);
    });
    expect(jobs)
      .to.be.and.an('array')
      .and.have.length(5)
      .and.to.deep.include({
        key: 'first::12345::10 * * * * *',
        name: 'first',
        id: null,
        endDate: 12345,
        tz: null,
        cron: '10 * * * * *',
        next: 10000,
      })
      .and.to.deep.include({
        key: 'second::610000::2 10 * * * *',
        name: 'second',
        id: null,
        endDate: 610000,
        tz: null,
        cron: '2 10 * * * *',
        next: 602000,
      })
      .and.to.deep.include({
        key: 'fourth:::Africa/Accra:2 * * 4 * *',
        name: 'fourth',
        id: null,
        endDate: null,
        tz: 'Africa/Accra',
        cron: '2 * * 4 * *',
        next: 259202000,
      })
      .and.to.deep.include({
        key: 'third:::Africa/Abidjan:1 * * 5 * *',
        name: 'third',
        id: null,
        endDate: null,
        tz: 'Africa/Abidjan',
        cron: '1 * * 5 * *',
        next: 345601000,
      });
  });

  it('should repeat every 2 seconds', async function () {
    this.timeout(20000);
    const queueScheduler = new QueueScheduler(queueName, { connection });
    await queueScheduler.waitUntilReady();

    const nextTick = 2 * ONE_SECOND + 100;

    const worker = new Worker(
      queueName,
      async job => {
        this.clock.tick(nextTick);
      },
      { connection },
    );
    const delayStub = sinon.stub(worker, 'delay').callsFake(async () => {});

    const date = new Date('2017-02-07 9:24:00');
    this.clock.setSystemTime(date);

    await queue.add(
      'test',
      { foo: 'bar' },
      { repeat: { cron: '*/2 * * * * *' } },
    );

    this.clock.tick(nextTick);

    let prev: any;
    let counter = 0;

    const completing = new Promise<void>(resolve => {
      worker.on('completed', async job => {
        if (prev) {
          expect(prev.timestamp).to.be.lt(job.timestamp);
          expect(job.timestamp - prev.timestamp).to.be.gte(2000);
        }
        prev = job;
        counter++;
        if (counter == 5) {
          resolve();
        }
      });
    });

    await completing;
    await worker.close();
    await queueScheduler.close();
    delayStub.restore();
  });

  it('should repeat every 2 seconds with startDate in future', async function () {
    this.timeout(200000);
    const queueScheduler = new QueueScheduler(queueName, { connection });
    await queueScheduler.waitUntilReady();

    const date = new Date('2017-02-07 9:24:00');
    this.clock.setSystemTime(date);
    const nextTick = 2 * ONE_SECOND + 500;
    const delay = 5 * ONE_SECOND + 500;

    const worker = new Worker(
      queueName,
      async job => {
        this.clock.tick(nextTick);
      },
      { connection },
    );
    const delayStub = sinon.stub(worker, 'delay').callsFake(async () => {});

    await queue.add(
      'test',
      { foo: 'bar' },
      {
        repeat: {
          cron: '*/2 * * * * *',
          startDate: new Date('2017-02-07 9:24:05'),
        },
      },
    );

    this.clock.tick(nextTick + delay);

    let prev: Job;
    let counter = 0;

    const completing = new Promise<void>((resolve, reject) => {
      worker.on('completed', async job => {
        if (prev) {
          expect(prev.timestamp).to.be.lt(job.timestamp);
          expect(job.timestamp - prev.timestamp).to.be.gte(2000);
        }
        prev = job;
        counter++;
        if (counter == 5) {
          resolve();
        }
      });
    });

    await completing;

    await queueScheduler.close();
    await worker.close();
    delayStub.restore();
  });

  it('should repeat every 2 seconds with startDate in past', async function () {
    this.timeout(100000);
    const queueScheduler = new QueueScheduler(queueName, { connection });
    await queueScheduler.waitUntilReady();

    const date = new Date('2017-02-07 9:24:00');
    this.clock.setSystemTime(date);
    const nextTick = 2 * ONE_SECOND + 500;
    const delay = 5 * ONE_SECOND + 500;

    const worker = new Worker(
      queueName,
      async () => {
        this.clock.tick(nextTick);
      },
      { connection },
    );
    const delayStub = sinon.stub(worker, 'delay').callsFake(async () => {});

    await queue.add(
      'repeat',
      { foo: 'bar' },
      {
        repeat: {
          cron: '*/2 * * * * *',
          startDate: new Date('2017-02-07 9:22:00'),
        },
      },
    );

    this.clock.tick(nextTick + delay);

    let prev: Job;
    let counter = 0;

    const completing = new Promise<void>((resolve, reject) => {
      worker.on('completed', async job => {
        if (prev) {
          expect(prev.timestamp).to.be.lt(job.timestamp);
          expect(job.timestamp - prev.timestamp).to.be.gte(2000);
        }
        prev = job;
        counter++;
        if (counter == 5) {
          resolve();
        }
      });
    });

    await completing;
    await queueScheduler.close();
    await worker.close();
    delayStub.restore();
  });

  it('should remove repeated job when using removeOnComplete', async function () {
    this.timeout(20000);
    const queueName2 = `test-${v4()}`;
    const queue2 = new Queue(queueName2, {
      connection,
      defaultJobOptions: {
        removeOnComplete: true,
      },
    });

    const queueScheduler = new QueueScheduler(queueName, { connection });
    await queueScheduler.waitUntilReady();

    const date = new Date('2017-02-07 9:24:00');
    this.clock.setSystemTime(date);
    const nextTick = 2 * ONE_SECOND + 500;
    const delay = 5 * ONE_SECOND + 500;

    const worker = new Worker(
      queueName,
      async () => {
        this.clock.tick(nextTick);
      },
      { connection },
    );
    const delayStub = sinon.stub(worker, 'delay').callsFake(async () => {});

    await queue.add(
      'test',
      { foo: 'bar' },
      {
        repeat: {
          cron: '*/2 * * * * *',
          startDate: new Date('2017-02-07 9:24:05'),
        },
      },
    );

    this.clock.tick(nextTick + delay);

    let prev: Job;
    let counter = 0;

    const completing = new Promise<void>((resolve, reject) => {
      worker.on('completed', async job => {
        if (prev) {
          expect(prev.timestamp).to.be.lt(job.timestamp);
          expect(job.timestamp - prev.timestamp).to.be.gte(2000);
        }
        prev = job;
        counter++;
        if (counter == 5) {
          const counts = await queue2.getJobCounts('completed');
          expect(counts.completed).to.be.equal(0);
          resolve();
        }
      });
    });

    await completing;

    await queueScheduler.close();
    await queue2.close();
    await worker.close();
    await removeAllQueueData(new IORedis(), queueName2);
    delayStub.restore();
  });

  it('should repeat every 2 seconds and start immediately', async function () {
    const queueScheduler = new QueueScheduler(queueName, { connection });
    await queueScheduler.waitUntilReady();

    const date = new Date('2017-02-07 9:24:00');
    this.clock.setSystemTime(date);
    const nextTick = 2 * ONE_SECOND;

    const worker = new Worker(
      queueName,
      async () => {
        this.clock.tick(nextTick);
      },
      { connection },
    );
    const delayStub = sinon.stub(worker, 'delay').callsFake(async () => {});

    await queue.add(
      'repeat',
      { foo: 'bar' },
      {
        repeat: {
          every: 2000,
          immediately: true,
        },
      },
    );

    this.clock.tick(100);

    let prev: Job;
    let counter = 0;

    const completing = new Promise<void>(resolve => {
      worker.on('completed', async job => {
        if (prev && counter === 1) {
          expect(prev.timestamp).to.be.lt(job.timestamp);
          expect(job.timestamp - prev.timestamp).to.be.gte(100);
        } else if (prev) {
          expect(prev.timestamp).to.be.lt(job.timestamp);
          expect(job.timestamp - prev.timestamp).to.be.gte(2000);
        }
        prev = job;
        counter++;
        if (counter === 5) {
          resolve();
        }
      });
    });

    await completing;
    await queueScheduler.close();
    await worker.close();
    delayStub.restore();
  });

  it('should repeat once a day for 5 days and start immediately', async function () {
    this.timeout(10000);
    const queueScheduler = new QueueScheduler(queueName, { connection });
    await queueScheduler.waitUntilReady();

    const date = new Date('2017-05-05 13:12:00');
    this.clock.setSystemTime(date);

    const nextTick = ONE_DAY + 10 * ONE_SECOND;
    const delay = 5 * ONE_SECOND + 500;

    const worker = new Worker(
      queueName,
      async () => {
        this.clock.tick(nextTick);
      },
      { connection },
    );
    const delayStub = sinon.stub(worker, 'delay').callsFake(async () => {
      console.log('delay');
    });

    await queue.add(
      'repeat',
      { foo: 'bar' },
      {
        repeat: {
          cron: '0 1 * * *',
          immediately: true,
          endDate: new Date('2017-05-10 13:13:00'),
        },
      },
    );
    this.clock.tick(delay);

    let prev: Job;
    let counter = 0;
    const completing = new Promise<void>((resolve, reject) => {
      worker.on('completed', async job => {
        if (counter === 1) {
          expect(prev.timestamp).to.be.lt(job.timestamp);
          expect(job.timestamp - prev.timestamp).to.be.gte(delay);
        } else if (prev) {
          expect(prev.timestamp).to.be.lt(job.timestamp);
          expect(job.timestamp - prev.timestamp).to.be.gte(ONE_DAY);
        }
        prev = job;

        counter++;
        if (counter == 5) {
          resolve();
        }
      });
    });

    await completing;
    await queueScheduler.close();
    await worker.close();
    delayStub.restore();
  });

  it('should repeat once a day for 5 days', async function () {
    this.timeout(10000);
    const queueScheduler = new QueueScheduler(queueName, { connection });
    await queueScheduler.waitUntilReady();

    const date = new Date('2017-05-05 13:12:00');
    this.clock.setSystemTime(date);

    const nextTick = ONE_DAY + 10 * ONE_SECOND;
    const delay = 5 * ONE_SECOND + 500;

    const worker = new Worker(
      queueName,
      async () => {
        this.clock.tick(nextTick);
      },
      { connection },
    );
    const delayStub = sinon.stub(worker, 'delay').callsFake(async () => {
      console.log('delay');
    });

    await queue.add(
      'repeat',
      { foo: 'bar' },
      {
        repeat: {
          cron: '0 1 * * *',
          endDate: new Date('2017-05-10 13:13:00'),
        },
      },
    );
    this.clock.tick(nextTick + delay);

    let prev: Job;
    let counter = 0;
    const completing = new Promise<void>((resolve, reject) => {
      worker.on('completed', async job => {
        if (prev) {
          expect(prev.timestamp).to.be.lt(job.timestamp);
          expect(job.timestamp - prev.timestamp).to.be.gte(ONE_DAY);
        }
        prev = job;

        counter++;
        if (counter == 5) {
          resolve();
        }
      });
    });

    await completing;
    await queueScheduler.close();
    await worker.close();
    delayStub.restore();
  });

  describe('when utc option is provided', function () {
    it('repeats once a day for 5 days', async function () {
      this.timeout(10000);
      const queueScheduler = new QueueScheduler(queueName, { connection });
      await queueScheduler.waitUntilReady();

      const date = new Date('2017-05-05 13:12:00');
      this.clock.setSystemTime(date);

      const nextTick = ONE_DAY + 10 * ONE_SECOND;
      const delay = 5 * ONE_SECOND + 500;

      const worker = new Worker(
        queueName,
        async () => {
          this.clock.tick(nextTick);
        },
        { connection },
      );
      const delayStub = sinon.stub(worker, 'delay').callsFake(async () => {
        console.log('delay');
      });

      await queue.add(
        'repeat',
        { foo: 'bar' },
        {
          repeat: {
            cron: '0 1 * * *',
            endDate: new Date('2017-05-10 13:13:00'),
            tz: 'Europe/Athens',
            utc: true,
          },
        },
      );
      this.clock.tick(nextTick + delay);

      let prev: Job;
      let counter = 0;
      const completing = new Promise<void>((resolve, reject) => {
        worker.on('completed', async job => {
          if (prev) {
            expect(prev.timestamp).to.be.lt(job.timestamp);
            expect(job.timestamp - prev.timestamp).to.be.gte(ONE_DAY);
          }
          prev = job;

          counter++;
          if (counter == 5) {
            resolve();
          }
        });
      });

      await completing;
      await queueScheduler.close();
      await worker.close();
      delayStub.restore();
    });
  });

  it('should repeat 7:th day every month at 9:25', async function () {
    this.timeout(200000);
    const queueScheduler = new QueueScheduler(queueName, { connection });
    await queueScheduler.waitUntilReady();

    const date = new Date('2017-02-02 7:21:42');
    this.clock.setSystemTime(date);

    const nextTick = () => {
      const now = moment();
      const nextMonth = moment().add(1, 'months');
      this.clock.tick(nextMonth - now);
    };

    const worker = new Worker(
      queueName,
      async () => {
        nextTick();
      },
      { connection },
    );
    const delayStub = sinon.stub(worker, 'delay').callsFake(async () => {});

    await queue.add(
      'repeat',
      { foo: 'bar' },
      { repeat: { cron: '* 25 9 7 * *' } },
    );
    nextTick();

    let counter = 10;
    let prev: Job;
    const completing = new Promise<void>(resolve => {
      worker.on('completed', async job => {
        if (prev) {
          expect(prev.timestamp).to.be.lt(job.timestamp);
          const diff = moment(job.timestamp).diff(
            moment(prev.timestamp),
            'months',
            true,
          );
          expect(diff).to.be.gte(1);
        }
        prev = job;

        counter--;
        if (counter == 0) {
          resolve();
        }
      });
    });

    await completing;
    await queueScheduler.close();
    await worker.close();
    delayStub.restore();
  });

  describe('when 2 jobs with the same options are added', function () {
    it('creates only one job', async function () {
      const options = {
        repeat: {
          cron: '0 1 * * *',
        },
      };

      const p1 = queue.add('test', { foo: 'bar' }, options);
      const p2 = queue.add('test', { foo: 'bar' }, options);

      const jobs = await Promise.all([p1, p2]);
      const configs = await repeat.getRepeatableJobs(0, -1, true);

      const count = await queue.count();

      expect(count).to.be.equal(1);
      expect(configs).to.have.length(1);
      expect(jobs.length).to.be.eql(2);
      expect(jobs[0].id).to.be.eql(jobs[1].id);
    });
  });

  it('should allow removing a named repeatable job', async function () {
    const queueScheduler = new QueueScheduler(queueName, { connection });
    await queueScheduler.waitUntilReady();

    const numJobs = 3;
    const date = new Date('2017-02-07 9:24:00');
    let prev: Job;
    let counter = 0;

    this.clock.setSystemTime(date);

    const nextTick = ONE_SECOND + 1;
    const repeat = { cron: '*/1 * * * * *' };
    let processor;

    const processing = new Promise<void>((resolve, reject) => {
      processor = async () => {
        counter++;
        if (counter == numJobs) {
          const removed = await queue.removeRepeatable('remove', repeat);
          expect(removed).to.be.true;
          this.clock.tick(nextTick);
          const delayed = await queue.getDelayed();
          expect(delayed).to.be.empty;
          resolve();
        } else if (counter > numJobs) {
          reject(Error(`should not repeat more than ${numJobs} times`));
        }
      };
    });

    const worker = new Worker(queueName, processor, { connection });
    const delayStub = sinon.stub(worker, 'delay').callsFake(async () => {});

    await queue.add('remove', { foo: 'bar' }, { repeat });
    this.clock.tick(nextTick);

    worker.on('completed', job => {
      this.clock.tick(nextTick);
      if (prev) {
        expect(prev.timestamp).to.be.lt(job.timestamp);
        expect(job.timestamp - prev.timestamp).to.be.gte(ONE_SECOND);
      }
      prev = job;
    });

    await processing;
    await queueScheduler.close();
    await worker.close();
    delayStub.restore();
  });

  it('should be able to remove repeatable jobs by key', async () => {
    const repeat = { cron: '*/2 * * * * *' };

    const createdJob = await queue.add('remove', { foo: 'bar' }, { repeat });
    const job = await queue.getJob(createdJob.id);
    const repeatableJobs = await queue.getRepeatableJobs();
    expect(repeatableJobs).to.have.length(1);
<<<<<<< HEAD
    await queue.removeRepeatableByKey(createdJob.repeatJobKey);
    expect(job.repeatJobKey).to.not.be.undefined;
=======
    const removed = await queue.removeRepeatableByKey(repeatableJobs[0].key);
    expect(removed).to.be.true;
>>>>>>> a0b179cb
    const repeatableJobsAfterRemove = await queue.getRepeatableJobs();
    expect(repeatableJobsAfterRemove).to.have.length(0);
  });

  describe('when repeatable job does not exist', function () {
    it('returns false', async () => {
      const repeat = { cron: '*/2 * * * * *' };

      await queue.add('remove', { foo: 'bar' }, { repeat });
      const repeatableJobs = await queue.getRepeatableJobs();
      expect(repeatableJobs).to.have.length(1);
      const removed = await queue.removeRepeatableByKey(repeatableJobs[0].key);
      expect(removed).to.be.true;
      const removed2 = await queue.removeRepeatableByKey(repeatableJobs[0].key);
      expect(removed2).to.be.false;
    });
  });

  it('should allow removing a customId repeatable job', async function () {
    const queueScheduler = new QueueScheduler(queueName, { connection });
    await queueScheduler.waitUntilReady();

    const numJobs = 4;
    const date = new Date('2017-02-07 9:24:00');
    let prev: Job;
    let counter = 0;
    let processor;
    const jobId = 'xxxx';

    this.clock.setSystemTime(date);

    const nextTick = 2 * ONE_SECOND + 10;
    const repeat = { cron: '*/2 * * * * *' };

    await queue.add('test', { foo: 'bar' }, { repeat, jobId });

    this.clock.tick(nextTick);

    const processing = new Promise<void>((resolve, reject) => {
      processor = async () => {
        counter++;
        if (counter == numJobs) {
          try {
            await queue.removeRepeatable('test', repeat, jobId);
            this.clock.tick(nextTick);
            const delayed = await queue.getDelayed();
            expect(delayed).to.be.empty;
            resolve();
          } catch (err) {
            reject(err);
          }
        } else if (counter > numJobs) {
          reject(Error(`should not repeat more than ${numJobs} times`));
        }
      };
    });

    const worker = new Worker(queueName, processor, { connection });
    const delayStub = sinon.stub(worker, 'delay').callsFake(async () => {});
    await worker.waitUntilReady();

    worker.on('completed', job => {
      this.clock.tick(nextTick);
      if (prev) {
        expect(prev.timestamp).to.be.lt(job.timestamp);
        expect(job.timestamp - prev.timestamp).to.be.gte(2000);
      }
      prev = job;
    });

    await processing;
    await queueScheduler.close();
    delayStub.restore();
  });

  // This test is flaky and too complex we need something simpler that tests the same thing
  it.skip('should not re-add a repeatable job after it has been removed', async function () {
    const queueScheduler = new QueueScheduler(queueName, { connection });
    await queueScheduler.waitUntilReady();

    const repeat = await queue.repeat;

    let worker: Worker;
    const jobId = 'xxxx';
    const date = new Date('2017-02-07 9:24:00');
    const nextTick = 2 * ONE_SECOND + 100;
    const addNextRepeatableJob = repeat.addNextRepeatableJob;
    this.clock.setSystemTime(date);

    const repeatOpts = { cron: '*/2 * * * * *' };

    const afterRemoved = new Promise<void>(async resolve => {
      worker = new Worker(
        queueName,
        async job => {
          const repeatWorker = await worker.repeat;
          (<unknown>repeatWorker.addNextRepeatableJob) = async (
            ...args: [string, unknown, JobsOptions, boolean?]
          ) => {
            // In order to simulate race condition
            // Make removeRepeatables happen any time after a moveToX is called
            await queue.removeRepeatable('test', repeatOpts, jobId);

            // addNextRepeatableJob will now re-add the removed repeatable
            const result = await addNextRepeatableJob.apply(repeat, args);
            resolve();
            return result;
          };
        },
        { connection },
      );

      worker.on('completed', () => {
        this.clock.tick(nextTick);
      });
    });

    await queue.add('test', { foo: 'bar' }, { repeat: repeatOpts, jobId });

    this.clock.tick(nextTick);

    await afterRemoved;

    const jobs = await queue.getRepeatableJobs();
    // Repeatable job was recreated
    expect(jobs.length).to.eql(0);

    await queueScheduler.close();
    await worker.close();
  });

  it('should allow adding a repeatable job after removing it', async function () {
    const queueScheduler = new QueueScheduler(queueName, { connection });
    await queueScheduler.waitUntilReady();

    const repeat = {
      cron: '*/5 * * * *',
    };

    const worker = new Worker(queueName, NoopProc, { connection });
    await worker.waitUntilReady();
    const delayStub = sinon.stub(worker, 'delay').callsFake(async () => {});

    await queue.add(
      'myTestJob',
      {
        data: '2',
      },
      {
        repeat: repeat,
      },
    );
    let delayed = await queue.getDelayed();
    expect(delayed.length).to.be.eql(1);

    await new Promise<void>(resolve => {
      queueEvents.on('removed', async ({ jobId, prev }) => {
        expect(jobId).to.be.equal(delayed[0].id);
        expect(prev).to.be.equal('delayed');
        resolve();
      });

      queue.removeRepeatable('myTestJob', repeat);
    });

    delayed = await queue.getDelayed();
    expect(delayed.length).to.be.eql(0);

    await queue.add('myTestJob', { data: '2' }, { repeat: repeat });

    delayed = await queue.getDelayed();
    expect(delayed.length).to.be.eql(1);

    await worker.close();
    await queueScheduler.close();
    delayStub.restore();
  });

  it('should not repeat more than 5 times', async function () {
    const queueScheduler = new QueueScheduler(queueName, { connection });
    await queueScheduler.waitUntilReady();

    const date = new Date('2017-02-07 9:24:00');
    this.clock.setSystemTime(date);
    const nextTick = ONE_SECOND + 500;

    const worker = new Worker(queueName, NoopProc, { connection });
    const delayStub = sinon.stub(worker, 'delay').callsFake(async () => {});

    await queue.add(
      'repeat',
      { foo: 'bar' },
      { repeat: { limit: 5, cron: '*/1 * * * * *' } },
    );
    this.clock.tick(nextTick);

    let counter = 0;

    const completing = new Promise<void>((resolve, reject) => {
      worker.on('completed', () => {
        this.clock.tick(nextTick);
        counter++;
        if (counter == 5) {
          resolve();
        } else if (counter > 5) {
          reject(Error('should not repeat more than 5 times'));
        }
      });
    });

    await completing;
    await worker.close();
    await queueScheduler.close();
    delayStub.restore();
  });

  it('should processes delayed jobs by priority', async function () {
    const queueScheduler = new QueueScheduler(queueName, { connection });
    await queueScheduler.waitUntilReady();

    let currentPriority = 1;
    const nextTick = 1000;

    let processor;

    const processing = new Promise<void>((resolve, reject) => {
      processor = async (job: Job) => {
        try {
          expect(job.id).to.be.ok;
          expect(job.data.p).to.be.eql(currentPriority++);
        } catch (err) {
          reject(err);
        }

        if (currentPriority > 3) {
          resolve();
        }
      };
    });

    await Promise.all([
      queue.add('test', { p: 1 }, { priority: 1, delay: nextTick * 3 }),
      queue.add('test', { p: 2 }, { priority: 2, delay: nextTick * 2 }),
      queue.add('test', { p: 3 }, { priority: 3, delay: nextTick }),
    ]);

    this.clock.tick(nextTick * 3 + 100);

    const worker = new Worker(queueName, processor, { connection });
    await worker.waitUntilReady();

    await processing;

    await worker.close();
    await queueScheduler.close();
  });

  it('should use ".every" as a valid interval', async function () {
    const queueScheduler = new QueueScheduler(queueName, { connection });
    await queueScheduler.waitUntilReady();

    const interval = ONE_SECOND * 2;
    const date = new Date('2017-02-07 9:24:00');

    this.clock.setSystemTime(date);

    const nextTick = ONE_SECOND * 2 + 500;

    await queue.add('repeat m', { type: 'm' }, { repeat: { every: interval } });
    await queue.add('repeat s', { type: 's' }, { repeat: { every: interval } });
    this.clock.tick(nextTick);

    const worker = new Worker(queueName, async () => {}, { connection });
    const delayStub = sinon.stub(worker, 'delay').callsFake(async () => {});
    await worker.waitUntilReady();

    let prevType: string;
    let counter = 0;

    const completing = new Promise<void>(resolve => {
      worker.on('completed', job => {
        this.clock.tick(nextTick);
        if (prevType) {
          expect(prevType).to.not.be.eql(job.data.type);
        }
        prevType = job.data.type;
        counter++;
        if (counter == 20) {
          resolve();
        }
      });
    });

    await completing;
    await worker.close();
    await queueScheduler.close();
    delayStub.restore();
  });

  it('should throw an error when using .cron and .every simultaneously', async function () {
    await expect(
      queue.add(
        'repeat',
        { type: 'm' },
        { repeat: { every: 5000, cron: '* /1 * * * * *' } },
      ),
    ).to.be.rejectedWith(
      'Both .cron and .every options are defined for this repeatable job',
    );
  });

  it('should emit a waiting event when adding a repeatable job to the waiting list', async function () {
    const queueScheduler = new QueueScheduler(queueName, { connection });
    await queueScheduler.waitUntilReady();

    const date = new Date('2017-02-07 9:24:00');
    this.clock.setSystemTime(date);
    const nextTick = 1 * ONE_SECOND + 500;

    const worker = new Worker(queueName, async job => {}, { connection });
    const delayStub = sinon.stub(worker, 'delay').callsFake(async () => {});

    const waiting = new Promise<void>((resolve, reject) => {
      queueEvents.on('waiting', function ({ jobId }) {
        try {
          expect(jobId).to.be.equal(
            `repeat:c602b9b36e4beddd9e7db39a3ef2ea4c:${
              date.getTime() + 1 * ONE_SECOND
            }`,
          );
          resolve();
        } catch (err) {
          reject(err);
        }
      });
    });

    await queue.add(
      'test',
      { foo: 'bar' },
      { repeat: { cron: '*/1 * * * * *' } },
    );
    this.clock.tick(nextTick);

    await waiting;
    await worker.close();
    await queueScheduler.close();
    delayStub.restore();
  });

  it('should have the right count value', async function () {
    const queueScheduler = new QueueScheduler(queueName, { connection });
    await queueScheduler.waitUntilReady();

    await queue.add('test', { foo: 'bar' }, { repeat: { every: 1000 } });
    this.clock.tick(ONE_SECOND + 100);

    let processor;
    const processing = new Promise<void>((resolve, reject) => {
      processor = async (job: Job) => {
        if (job.opts.repeat.count === 1) {
          resolve();
        } else {
          reject(new Error('repeatable job got the wrong repeat count'));
        }
      };
    });

    const worker = new Worker(queueName, processor, { connection });

    await processing;
    await worker.close();
    await queueScheduler.close();
  });
});<|MERGE_RESOLUTION|>--- conflicted
+++ resolved
@@ -797,13 +797,9 @@
     const job = await queue.getJob(createdJob.id);
     const repeatableJobs = await queue.getRepeatableJobs();
     expect(repeatableJobs).to.have.length(1);
-<<<<<<< HEAD
-    await queue.removeRepeatableByKey(createdJob.repeatJobKey);
+    const removed = await queue.removeRepeatableByKey(createdJob.repeatJobKey);
     expect(job.repeatJobKey).to.not.be.undefined;
-=======
-    const removed = await queue.removeRepeatableByKey(repeatableJobs[0].key);
     expect(removed).to.be.true;
->>>>>>> a0b179cb
     const repeatableJobsAfterRemove = await queue.getRepeatableJobs();
     expect(repeatableJobsAfterRemove).to.have.length(0);
   });
