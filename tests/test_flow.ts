import { expect } from 'chai';
import { default as IORedis } from 'ioredis';
import { beforeEach, describe, it, before, after as afterAll } from 'mocha';
import { v4 } from 'uuid';
import {
  Job,
  Queue,
  QueueEvents,
  Worker,
  FlowProducer,
  JobNode,
  WaitingChildrenError,
  DelayedError,
  RateLimitError,
} from '../src/classes';
import { removeAllQueueData, delay } from '../src/utils';

describe('flows', () => {
  const redisHost = process.env.REDIS_HOST || 'localhost';
  const prefix = process.env.BULLMQ_TEST_PREFIX || 'bull';

  let queue: Queue;
  let queueName: string;

  let connection;
  before(async function () {
    connection = new IORedis(redisHost, { maxRetriesPerRequest: null });
  });

  beforeEach(async function () {
    queueName = `test-${v4()}`;
    queue = new Queue(queueName, { connection, prefix });
  });

  afterEach(async function () {
    await queue.close();
    await removeAllQueueData(new IORedis(redisHost), queueName);
  });

  afterAll(async function () {
    await connection.quit();
  });

  describe('when removeOnFail is true in last pending child', () => {
    it('moves parent to wait without getting stuck', async () => {
      const worker = new Worker(
        queueName,
        async job => {
          if (job.name === 'child0') {
            throw new Error('fail');
          }
        },
        { connection, prefix },
      );
      await worker.waitUntilReady();

      const flow = new FlowProducer({ connection, prefix });
      await flow.add({
        name: 'parent',
        data: {},
        queueName,
        children: [
          {
            queueName,
            name: 'child0',
            data: {},
            opts: {
              removeOnFail: true,
            },
          },
          {
            queueName,
            name: 'child1',
            data: {},
          },
        ],
      });

      const completed = new Promise<void>((resolve, reject) => {
        worker.on('completed', async (job: Job) => {
          try {
            if (job.name === 'parent') {
              const { processed } = await job.getDependenciesCount();
              expect(processed).to.equal(1);
              resolve();
            }
          } catch (err) {
            reject(err);
          }
        });
      });

      await completed;
      await flow.close();
      await worker.close();
    });
  });

  describe('when removeOnComplete is true in children', () => {
    it('keeps children results in parent', async () => {
      const worker = new Worker(
        queueName,
        async job => {
          return job.name;
        },
        { connection, prefix },
      );
      await worker.waitUntilReady();

      const flow = new FlowProducer({ connection, prefix });
      const { children } = await flow.add({
        name: 'parent',
        data: {},
        queueName,
        children: [
          {
            queueName,
            name: 'child0',
            data: {},
            opts: {
              removeOnComplete: true,
            },
          },
          {
            queueName,
            name: 'child1',
            data: {},
            opts: {
              removeOnComplete: true,
            },
          },
        ],
      });

      const completed = new Promise<void>((resolve, reject) => {
        worker.on('completed', async (job: Job) => {
          try {
            if (job.name === 'parent') {
              const { processed } = await job.getDependencies();
              expect(Object.keys(processed!).length).to.equal(2);
              const { queueQualifiedName, id, name } = children![0].job;
              expect(processed![`${queueQualifiedName}:${id}`]).to.equal(name);
              const {
                queueQualifiedName: queueQualifiedName2,
                id: id2,
                name: name2,
              } = children![1].job;
              expect(processed![`${queueQualifiedName2}:${id2}`]).to.equal(
                name2,
              );
              resolve();
            }
          } catch (err) {
            reject(err);
          }
        });
      });

      await completed;
      await flow.close();
      await worker.close();
    });
  });

  describe('when removeOnComplete contains age in children and time is reached', () => {
    it('keeps children results in parent', async () => {
      const worker = new Worker(
        queueName,
        async job => {
          await delay(1000);
          return job.name;
        },
        { connection, prefix, removeOnComplete: { age: 1 } },
      );
      await worker.waitUntilReady();

      const flow = new FlowProducer({ connection, prefix });
      const { children } = await flow.add(
        {
          name: 'parent',
          data: {},
          queueName,
          children: [
            {
              queueName,
              name: 'child0',
              data: {},
              opts: {
                removeOnComplete: {
                  age: 1,
                },
              },
            },
            {
              queueName,
              name: 'child1',
              data: {},
              opts: {
                removeOnComplete: {
                  age: 1,
                },
              },
            },
          ],
          opts: {
            removeOnComplete: {
              age: 1,
            },
          },
        },
        {
          queuesOptions: {
            [queueName]: {
              defaultJobOptions: {
                removeOnComplete: {
                  age: 1,
                },
              },
            },
          },
        },
      );

      const completed = new Promise<void>((resolve, reject) => {
        worker.on('completed', async (job: Job) => {
          try {
            if (job.name === 'parent') {
              const { processed } = await job.getDependencies();
              expect(Object.keys(processed!).length).to.equal(2);
              const { queueQualifiedName, id, name } = children![0].job;
              expect(processed![`${queueQualifiedName}:${id}`]).to.equal(name);
              const {
                queueQualifiedName: queueQualifiedName2,
                id: id2,
                name: name2,
              } = children![1].job;
              expect(processed![`${queueQualifiedName2}:${id2}`]).to.equal(
                name2,
              );
              resolve();
            }
          } catch (err) {
            reject(err);
          }
        });
      });

      await completed;
      const remainingJobCount = await queue.getCompletedCount();

      expect(remainingJobCount).to.equal(1);
      await worker.close();
      await flow.close();
    }).timeout(8000);
  });

  describe('when child is debounced when added again with same debounce id', function () {
    describe('when ttl is not provided', function () {
      it('waits until job is finished before removing debounce key', async function () {
        const parentQueueName = `parent-queue-${v4()}`;

        const flow = new FlowProducer({ connection, prefix });
        const queueEvents = new QueueEvents(queueName, { connection, prefix });
        await queueEvents.waitUntilReady();

        const worker = new Worker(
          queueName,
          async job => {
            await delay(100);

            const jobIdFromDebounceKey = await queue.getDebounceJobId(
              'debounce_id',
            );
            expect(jobIdFromDebounceKey).to.be.equal(job.id);

            await flow.add({
              name: 'parent',
              data: {},
              queueName: parentQueueName,
              children: [
                {
                  queueName,
                  name: 'child0',
                  data: {},
                  opts: {
                    debounce: {
                      id: 'debounce_id',
                    },
                  },
                },
              ],
            });

            await delay(100);
          },
          {
            autorun: false,
            connection,
            prefix,
          },
        );
        await worker.waitUntilReady();

        const { children } = await flow.add({
          name: 'parent',
          data: {},
          queueName: parentQueueName,
          children: [
            {
              queueName,
              name: 'child0',
              data: {},
              opts: {
                debounce: {
                  id: 'debounce_id',
                },
              },
            },
          ],
        });

        let debouncedCounter = 0;

        const completing = new Promise<void>(resolve => {
          queueEvents.once('completed', ({ jobId }) => {
            expect(children![0].job.id).to.be.equal(jobId);
            resolve();
          });

          queueEvents.on('debounced', ({ jobId }) => {
            debouncedCounter++;
          });
        });

        worker.run();

        await completing;

        const jobIdFromDebounceKey = await queue.getDebounceJobId(
          'debounce_id',
        );
        expect(jobIdFromDebounceKey).to.be.null;

        expect(debouncedCounter).to.be.equal(1);

        await worker.close();
        await queueEvents.close();
        await flow.close();
        await removeAllQueueData(new IORedis(redisHost), parentQueueName);
      });
    });
  });

  it('should process children before the parent', async () => {
    const name = 'child-job';
    const values = [
      { bar: 'something' },
      { baz: 'something' },
      { qux: 'something' },
    ];

    const parentQueueName = `parent-queue-${v4()}`;

    let childrenProcessor,
      parentProcessor,
      processedChildren = 0;
    const processingChildren = new Promise<void>(
      resolve =>
        (childrenProcessor = async (job: Job) => {
          processedChildren++;

          if (processedChildren == values.length) {
            resolve();
          }
          return values[job.data.idx];
        }),
    );

    const processingParent = new Promise<void>((resolve, reject) => [
      (parentProcessor = async (job: Job) => {
        try {
          const { processed, nextProcessedCursor } = await job.getDependencies({
            processed: {},
          });
          expect(nextProcessedCursor).to.be.equal(0);
          expect(Object.keys(processed)).to.have.length(3);

          const childrenValues = await job.getChildrenValues();

          for (let i = 0; i < values.length; i++) {
            const jobKey = queue.toKey(tree.children[i].job.id);
            expect(childrenValues[jobKey]).to.be.deep.equal(values[i]);
          }
          resolve();
        } catch (err) {
          console.error(err);
          reject(err);
        }
      }),
    ]);

    const parentWorker = new Worker(parentQueueName, parentProcessor, {
      connection,
      prefix,
    });
    const childrenWorker = new Worker(queueName, childrenProcessor, {
      connection,
      prefix,
    });
    await parentWorker.waitUntilReady();
    await childrenWorker.waitUntilReady();

    const flow = new FlowProducer({ connection, prefix });
    const tree = await flow.add({
      name: 'parent-job',
      queueName: parentQueueName,
      data: {},
      children: [
        { name, data: { idx: 0, foo: 'bar' }, queueName },
        { name, data: { idx: 1, foo: 'baz' }, queueName },
        { name, data: { idx: 2, foo: 'qux' }, queueName },
      ],
    });

    expect(tree).to.have.property('job');
    expect(tree).to.have.property('children');

    const { children, job } = tree;
    const parentState = await job.getState();

    expect(parentState).to.be.eql('waiting-children');
    expect(children).to.have.length(3);

    expect(children[0].job.id).to.be.ok;
    expect(children[0].job.data.foo).to.be.eql('bar');
    expect(children[0].job.parent).to.deep.equal({
      id: job.id,
      queueKey: `${prefix}:${parentQueueName}`,
    });
    expect(children[1].job.id).to.be.ok;
    expect(children[1].job.data.foo).to.be.eql('baz');
    expect(children[2].job.id).to.be.ok;
    expect(children[2].job.data.foo).to.be.eql('qux');

    await processingChildren;
    await childrenWorker.close();

    await processingParent;
    await parentWorker.close();

    await flow.close();

    await removeAllQueueData(new IORedis(redisHost), parentQueueName);
  });

  it('should allow parent opts on the root job', async () => {
    const name = 'child-job';
    const values = [{ bar: 'something' }, { baz: 'something' }];

    const parentQueueName = `parent-queue-${v4()}`;
    const grandparentQueueName = `grandparent-queue-${v4()}`;
    const grandparentQueue = new Queue(grandparentQueueName, {
      connection,
      prefix,
    });
    const grandparentJob = await grandparentQueue.add('grandparent', {
      foo: 'bar',
    });

    let childrenProcessor,
      parentProcessor,
      processedChildren = 0;
    const processingChildren = new Promise<void>(
      resolve =>
        (childrenProcessor = async (job: Job) => {
          processedChildren++;

          if (processedChildren == values.length) {
            resolve();
          }
          return values[job.data.idx];
        }),
    );

    const processingParent = new Promise<void>((resolve, reject) => [
      (parentProcessor = async (job: Job) => {
        try {
          const { processed, nextProcessedCursor } = await job.getDependencies({
            processed: {},
          });
          expect(nextProcessedCursor).to.be.equal(0);
          expect(Object.keys(processed)).to.have.length(2);

          const childrenValues = await job.getChildrenValues();

          for (let i = 0; i < values.length; i++) {
            const jobKey = queue.toKey(tree.children[i].job.id);
            expect(childrenValues[jobKey]).to.be.deep.equal(values[i]);
          }
          resolve();
        } catch (err) {
          console.error(err);
          reject(err);
        }
      }),
    ]);

    const parentWorker = new Worker(parentQueueName, parentProcessor, {
      connection,
      prefix,
    });
    const childrenWorker = new Worker(queueName, childrenProcessor, {
      connection,
      prefix,
    });
    await parentWorker.waitUntilReady();
    await childrenWorker.waitUntilReady();

    const flow = new FlowProducer({ connection, prefix });
    const tree = await flow.add({
      name: 'parent-job',
      queueName: parentQueueName,
      data: {},
      children: [
        { name, data: { idx: 0, foo: 'bar' }, queueName },
        { name, data: { idx: 1, foo: 'baz' }, queueName },
      ],
      opts: {
        parent: {
          id: grandparentJob.id,
          queue: `${prefix}:${grandparentQueueName}`,
        },
      },
    });

    expect(tree).to.have.property('job');
    expect(tree).to.have.property('children');

    const { children, job } = tree;

    expect(job.parentKey).to.be.equal(
      `${prefix}:${grandparentQueueName}:${grandparentJob.id}`,
    );
    const parentState = await job.getState();

    expect(parentState).to.be.eql('waiting-children');
    expect(children).to.have.length(2);

    await processingChildren;
    await childrenWorker.close();

    await processingParent;
    await parentWorker.close();

    await flow.close();

    await grandparentQueue.close();
    await removeAllQueueData(new IORedis(redisHost), grandparentQueueName);
    await removeAllQueueData(new IORedis(redisHost), parentQueueName);
  });

  describe('when removeChildDependency is called', () => {
    describe('when last child call this method', () => {
      it('moves parent to wait', async () => {
        const flow = new FlowProducer({ connection, prefix });
        const { job, children } = await flow.add({
          name: 'parent',
          data: {},
          queueName,
          children: [
            {
              queueName,
              name: 'child0',
              data: {},
              opts: {},
            },
          ],
        });

        const relationshipIsBroken =
          await children![0].job.removeChildDependency();

        expect(relationshipIsBroken).to.be.true;
        expect(children![0].job.parent).to.be.undefined;
        expect(children![0].job.parentKey).to.be.undefined;

        const parentState = await job.getState();

        expect(parentState).to.be.equal('waiting');

        const worker = new Worker(
          queueName,
          async () => {
            await delay(100);
          },
          { connection, prefix },
        );
        await worker.waitUntilReady();

        const completed = new Promise<void>((resolve, reject) => {
          worker.on('completed', async (job: Job) => {
            try {
              if (job.name === 'parent') {
                const { unprocessed, processed, ignored, failed } =
                  await job.getDependenciesCount();
                expect(ignored).to.equal(0);
                expect(failed).to.equal(0);
                expect(unprocessed).to.equal(0);
                expect(processed).to.equal(0);
                resolve();
              }
            } catch (err) {
              reject(err);
            }
          });
        });

        await completed;

        await flow.close();
        await worker.close();
      });
    });

    describe('when there are pending children when calling this method', () => {
      it('keeps parent in waiting-children state', async () => {
        const flow = new FlowProducer({ connection, prefix });
        const { job, children } = await flow.add({
          name: 'parent',
          data: {},
          queueName,
          children: [
            {
              queueName,
              name: 'child0',
              data: {},
              opts: {},
            },
            {
              queueName,
              name: 'child1',
              data: {},
              opts: {},
            },
          ],
        });

        const relationshipIsBroken =
          await children![0].job.removeChildDependency();

        expect(relationshipIsBroken).to.be.true;
        expect(children![0].job.parent).to.be.undefined;
        expect(children![0].job.parentKey).to.be.undefined;

        const parentState = await job.getState();

        expect(parentState).to.be.equal('waiting-children');

        const worker = new Worker(
          queueName,
          async () => {
            await delay(100);
          },
          { connection, prefix },
        );
        await worker.waitUntilReady();

        const completed = new Promise<void>((resolve, reject) => {
          worker.on('completed', async (job: Job) => {
            try {
              if (job.name === 'parent') {
                const { unprocessed, processed } =
                  await job.getDependenciesCount();
                expect(unprocessed).to.equal(0);
                expect(processed).to.equal(1);
                resolve();
              }
            } catch (err) {
              reject(err);
            }
          });
        });

        await completed;

        await flow.close();
        await worker.close();
      });
    });

    describe('when parent does not exist', () => {
      it('throws an error', async () => {
        const flow = new FlowProducer({ connection, prefix });
        const { job, children } = await flow.add({
          name: 'parent',
          data: {},
          queueName,
          children: [
            {
              queueName,
              name: 'child0',
              data: {},
              opts: {},
            },
            {
              queueName,
              name: 'child1',
              data: {},
              opts: {},
            },
          ],
        });

        await job.remove({ removeChildren: false });

        await expect(
          children![0].job.removeChildDependency(),
        ).to.be.rejectedWith(
          `Missing key for parent job ${
            children![0].job.parentKey
          }. removeChildDependency`,
        );

        await flow.close();
      });
    });

    describe('when child does not exist', () => {
      it('throws an error', async () => {
        const flow = new FlowProducer({ connection, prefix });
        const { children } = await flow.add({
          name: 'parent',
          data: {},
          queueName,
          children: [
            {
              queueName,
              name: 'child0',
              data: {},
              opts: {},
            },
            {
              queueName,
              name: 'child1',
              data: {},
              opts: {},
            },
          ],
        });

        await children![0].job.remove();

        await expect(
          children![0].job.removeChildDependency(),
        ).to.be.rejectedWith(
          `Missing key for job ${children![0].job.id}. removeChildDependency`,
        );

        await flow.close();
      });
    });
  });

  describe('when ignoreDependencyOnFailure is provided', async () => {
    it('moves parent to wait after children fail', async () => {
      const parentQueueName = `parent-queue-${v4()}`;
      const parentQueue = new Queue(parentQueueName, { connection, prefix });
      const name = 'child-job';

      const parentProcessor = async (job: Job) => {
        const values = await job.getDependencies({
          processed: {},
          ignored: {},
        });
        expect(values).to.deep.include({
          processed: {},
          nextProcessedCursor: 0,
        });
        expect(Object.keys(values.ignored!).length).to.be.equal(3);
        expect(values.nextIgnoredCursor).to.be.equal(0);
      };

      const parentWorker = new Worker(parentQueueName, parentProcessor, {
        connection,
        prefix,
      });
      const childrenWorker = new Worker(
        queueName,
        async () => {
          await delay(10);
          throw new Error('error');
        },
        {
          connection,
          prefix,
        },
      );
      await parentWorker.waitUntilReady();
      await childrenWorker.waitUntilReady();

      const completed = new Promise<void>(resolve => {
        parentWorker.on('completed', async (job: Job) => {
          expect(job.finishedOn).to.be.string;
          const counts = await parentQueue.getJobCounts('completed');
          expect(counts.completed).to.be.equal(1);
          resolve();
        });
      });

      const flow = new FlowProducer({ connection, prefix });
      const tree = await flow.add({
        name: 'parent-job',
        queueName: parentQueueName,
        data: {},
        children: [
          {
            name,
            data: { idx: 0, foo: 'bar' },
            queueName,
            opts: { ignoreDependencyOnFailure: true },
          },
          {
            name,
            data: { idx: 1, foo: 'baz' },
            queueName,
            opts: { ignoreDependencyOnFailure: true },
          },
          {
            name,
            data: { idx: 2, foo: 'qux' },
            queueName,
            opts: { ignoreDependencyOnFailure: true },
          },
        ],
      });

      expect(tree).to.have.property('job');
      expect(tree).to.have.property('children');

      const { children, job } = tree;
      const parentState = await job.getState();

      expect(parentState).to.be.eql('waiting-children');
      expect(children).to.have.length(3);

      expect(children[0].job.id).to.be.ok;
      expect(children[0].job.data.foo).to.be.eql('bar');
      expect(children[1].job.id).to.be.ok;
      expect(children[1].job.data.foo).to.be.eql('baz');
      expect(children[2].job.id).to.be.ok;
      expect(children[2].job.data.foo).to.be.eql('qux');

      await completed;

      const { ignored } = await job.getDependenciesCount({ ignored: true });

      expect(ignored).to.be.equal(3);

      const ignoredChildrenValues = await job.getIgnoredChildrenFailures();

      expect(ignoredChildrenValues).to.deep.equal({
        [`${queue.qualifiedName}:${children[0].job.id}`]: 'error',
        [`${queue.qualifiedName}:${children[1].job.id}`]: 'error',
        [`${queue.qualifiedName}:${children[2].job.id}`]: 'error',
      });

      const flowTree = await flow.getFlow({
        id: job.id!,
        queueName: parentQueueName,
      });
      expect(flowTree.children?.length).to.be.equal(3);

      await childrenWorker.close();
      await parentWorker.close();
      await flow.close();
      await parentQueue.close();

      await removeAllQueueData(new IORedis(redisHost), parentQueueName);
    }).timeout(8000);
  });

  describe('when removeDependencyOnFailure is provided', async () => {
    it('moves parent to wait after children fail', async () => {
      const parentQueueName = `parent-queue-${v4()}`;
      const parentQueue = new Queue(parentQueueName, { connection, prefix });
      const name = 'child-job';

      const parentProcessor = async (job: Job) => {
        const values = await job.getDependencies({
          processed: {},
        });
        expect(values).to.deep.equal({
          processed: {},
          nextProcessedCursor: 0,
        });
      };

      const parentWorker = new Worker(parentQueueName, parentProcessor, {
        connection,
        prefix,
      });
      const childrenWorker = new Worker(
        queueName,
        async () => {
          await delay(10);
          throw new Error('error');
        },
        {
          connection,
          prefix,
        },
      );
      await parentWorker.waitUntilReady();
      await childrenWorker.waitUntilReady();

      const completed = new Promise<void>(resolve => {
        parentWorker.on('completed', async (job: Job) => {
          expect(job.finishedOn).to.be.string;
          const counts = await parentQueue.getJobCounts('completed');
          expect(counts.completed).to.be.equal(1);
          resolve();
        });
      });

      const flow = new FlowProducer({ connection, prefix });
      const tree = await flow.add({
        name: 'parent-job',
        queueName: parentQueueName,
        data: {},
        children: [
          {
            name,
            data: { idx: 0, foo: 'bar' },
            queueName,
            opts: { removeDependencyOnFailure: true },
          },
          {
            name,
            data: { idx: 1, foo: 'baz' },
            queueName,
            opts: { removeDependencyOnFailure: true },
          },
          {
            name,
            data: { idx: 2, foo: 'qux' },
            queueName,
            opts: { removeDependencyOnFailure: true },
          },
        ],
      });

      expect(tree).to.have.property('job');
      expect(tree).to.have.property('children');

      const { children, job } = tree;
      const parentState = await job.getState();

      expect(parentState).to.be.eql('waiting-children');
      expect(children).to.have.length(3);

      expect(children[0].job.id).to.be.ok;
      expect(children[0].job.data.foo).to.be.eql('bar');
      expect(children[1].job.id).to.be.ok;
      expect(children[1].job.data.foo).to.be.eql('baz');
      expect(children[2].job.id).to.be.ok;
      expect(children[2].job.data.foo).to.be.eql('qux');

      await completed;
      await childrenWorker.close();
      await parentWorker.close();
      await flow.close();
      await parentQueue.close();

      await removeAllQueueData(new IORedis(redisHost), parentQueueName);
    }).timeout(8000);
  });

  describe('when chaining flows at runtime using step jobs', () => {
    it('should wait children as one step of the parent job', async function () {
      this.timeout(8000);
      const childrenQueueName = `children-queue-${v4()}`;
      const grandchildrenQueueName = `grandchildren-queue-${v4()}`;

      enum Step {
        Initial,
        Second,
        Third,
        Finish,
      }

      const flow = new FlowProducer({ connection, prefix });

      const childrenWorker = new Worker(
        childrenQueueName,
        async () => {
          await delay(10);
        },
        { connection, prefix },
      );
      const grandchildrenWorker = new Worker(
        grandchildrenQueueName,
        async () => {
          await delay(10);
        },
        { connection, prefix },
      );

      const worker = new Worker(
        queueName,
        async (job: Job, token?: string) => {
          let step = job.data.step;
          while (step !== Step.Finish) {
            switch (step) {
              case Step.Initial: {
                await flow.add({
                  name: 'child-job',
                  queueName: childrenQueueName,
                  data: {},
                  children: [
                    {
                      name: 'grandchild-job',
                      data: { idx: 0, foo: 'bar' },
                      queueName: grandchildrenQueueName,
                    },
                    {
                      name: 'grandchild-job',
                      data: { idx: 1, foo: 'baz' },
                      queueName: grandchildrenQueueName,
                    },
                  ],
                  opts: {
                    parent: {
                      id: job.id!,
                      queue: job.queueQualifiedName,
                    },
                  },
                });
                await job.updateData({
                  step: Step.Second,
                });
                step = Step.Second;
                break;
              }
              case Step.Second: {
                await job.updateData({
                  step: Step.Third,
                });
                step = Step.Third;
                break;
              }
              case Step.Third: {
                const shouldWait = await job.moveToWaitingChildren(token!);
                if (!shouldWait) {
                  await job.updateData({
                    step: Step.Finish,
                  });
                  step = Step.Finish;
                  return Step.Finish;
                } else {
                  throw new WaitingChildrenError();
                }
              }
              default: {
                throw new Error('invalid step');
              }
            }
          }
        },
        { connection, prefix },
      );
      await childrenWorker.waitUntilReady();
      await grandchildrenWorker.waitUntilReady();
      await worker.waitUntilReady();

      await queue.add(
        'test',
        { step: Step.Initial },
        {
          attempts: 3,
          backoff: 1000,
        },
      );

      await new Promise<void>(resolve => {
        worker.on('completed', job => {
          expect(job.returnvalue).to.equal(Step.Finish);
          resolve();
        });
      });

      await flow.close();
      await worker.close();
      await childrenWorker.close();
      await grandchildrenWorker.close();
      await removeAllQueueData(new IORedis(redisHost), childrenQueueName);
      await removeAllQueueData(new IORedis(redisHost), grandchildrenQueueName);
    });

    describe('when parent has pending children to be processed when trying to move it to completed', () => {
      it('should fail parent with pending dependencies error', async function () {
        const childrenQueueName = `children-queue-${v4()}`;

        enum Step {
          Initial,
          Second,
          Third,
          Finish,
        }

        const flow = new FlowProducer({ connection, prefix });

        const worker = new Worker(
          queueName,
          async (job: Job, token?: string) => {
            let step = job.data.step;
            while (step !== Step.Finish) {
              switch (step) {
                case Step.Initial: {
                  await flow.add({
                    name: 'child-job',
                    queueName: childrenQueueName,
                    data: {},
                    opts: {
                      parent: {
                        id: job.id!,
                        queue: job.queueQualifiedName,
                      },
                    },
                  });
                  await job.updateData({
                    step: Step.Second,
                  });
                  step = Step.Second;
                  break;
                }
                case Step.Second: {
                  await job.updateData({
                    step: Step.Finish,
                  });
                  step = Step.Finish;
                  break;
                }
                default: {
                  throw new Error('invalid step');
                }
              }
            }
          },
          { autorun: false, connection, prefix },
        );
        const queueEvents = new QueueEvents(queueName, {
          connection,
          prefix,
        });
        await queueEvents.waitUntilReady();
        await worker.waitUntilReady();

        const job = await queue.add('test', { step: Step.Initial });

        const failed = new Promise<void>(resolve => {
          queueEvents.on('failed', async ({ jobId, failedReason, prev }) => {
            if (jobId === job.id) {
              expect(prev).to.be.equal('active');
              expect(failedReason).to.be.equal(
                `Job ${jobId} has pending dependencies. moveToFinished`,
              );
              resolve();
            }
          });
        });

        worker.run();
        await failed;

        await flow.close();
        await worker.close();
        await queueEvents.close();
        await removeAllQueueData(new IORedis(redisHost), childrenQueueName);
      });

      describe('when parent has pending children to be processed when trying to move it to completed', () => {
        it('should fail parent with pending dependencies error', async function () {
          const childrenQueueName = `children-queue-${v4()}`;

          enum Step {
            Initial,
            Second,
            Third,
            Finish,
          }

          const flow = new FlowProducer({ connection, prefix });

          const childrenWorker = new Worker(
            childrenQueueName,
            () => {
              throw new Error('failure');
            },
            {
              connection,
              prefix,
            },
          );
          const worker = new Worker(
            queueName,
            async (job: Job, token?: string) => {
              let step = job.data.step;
              while (step !== Step.Finish) {
                switch (step) {
                  case Step.Initial: {
                    await flow.add({
                      name: 'child-job',
                      queueName: childrenQueueName,
                      data: {},
                      opts: {
                        parent: {
                          id: job.id!,
                          queue: job.queueQualifiedName,
                        },
                        failParentOnFailure: true,
                      },
                    });
                    await job.updateData({
                      step: Step.Second,
                    });
                    step = Step.Second;
                    break;
                  }
                  case Step.Second: {
                    await delay(100);
                    await job.updateData({
                      step: Step.Finish,
                    });
                    step = Step.Finish;
                    break;
                  }
                  default: {
                    throw new Error('invalid step');
                  }
                }
              }
            },
            { autorun: false, connection, prefix },
          );
          const queueEvents = new QueueEvents(queueName, {
            connection,
            prefix,
          });
          await queueEvents.waitUntilReady();
          await worker.waitUntilReady();

          const job = await queue.add('test', { step: Step.Initial });

          const failed = new Promise<void>(resolve => {
            queueEvents.on('failed', async ({ jobId, failedReason, prev }) => {
              if (jobId === job.id) {
                expect(prev).to.be.equal('active');
                expect(failedReason).to.be.equal(
                  `Job ${jobId} has failed children. moveToFinished`,
                );
                resolve();
              }
            });
          });

          worker.run();
          await failed;

          await flow.close();
          await worker.close();
          await childrenWorker.close();
          await queueEvents.close();
          await removeAllQueueData(new IORedis(redisHost), childrenQueueName);
        });
      });
    });

    describe('when parent is not in waiting-children state when one child with failParentOnFailure failed', () => {
      it('should fail parent when trying to move it to waiting children', async function () {
        const childrenQueueName = `children-queue-${v4()}`;
        const grandchildrenQueueName = `grandchildren-queue-${v4()}`;

        enum Step {
          Initial,
          Second,
          Third,
          Finish,
        }

        const flow = new FlowProducer({ connection, prefix });

        const grandchildrenWorker = new Worker(
          grandchildrenQueueName,
          async () => {
            throw new Error('fail');
          },
          { connection, prefix },
        );

        const childrenWorker = new Worker(childrenQueueName, async () => {}, {
          connection,
          prefix,
        });

        const worker = new Worker(
          queueName,
          async (job: Job, token?: string) => {
            let step = job.data.step;
            while (step !== Step.Finish) {
              switch (step) {
                case Step.Initial: {
                  await flow.add({
                    name: 'child-job',
                    queueName: childrenQueueName,
                    data: {},
                    children: [
                      {
                        name: 'grandchild-job',
                        data: { idx: 0, foo: 'bar' },
                        queueName: grandchildrenQueueName,
                        opts: {
                          failParentOnFailure: true,
                        },
                      },
                    ],
                    opts: {
                      parent: {
                        id: job.id!,
                        queue: job.queueQualifiedName,
                      },
                      failParentOnFailure: true,
                    },
                  });
                  await job.updateData({
                    step: Step.Second,
                  });
                  step = Step.Second;
                  break;
                }
                case Step.Second: {
                  await job.updateData({
                    step: Step.Third,
                  });
                  step = Step.Third;
                  break;
                }
                case Step.Third: {
                  await delay(1000);
                  const shouldWait = await job.moveToWaitingChildren(token!);
                  if (!shouldWait) {
                    await job.updateData({
                      step: Step.Finish,
                    });
                    step = Step.Finish;
                    return Step.Finish;
                  } else {
                    throw new WaitingChildrenError();
                  }
                }
                default: {
                  throw new Error('invalid step');
                }
              }
            }
          },
          { connection, prefix },
        );
        const queueEvents = new QueueEvents(queueName, {
          connection,
          prefix,
        });
        await queueEvents.waitUntilReady();
        await grandchildrenWorker.waitUntilReady();
        await childrenWorker.waitUntilReady();
        await worker.waitUntilReady();

        const job = await queue.add(
          'test',
          { step: Step.Initial },
          {
            attempts: 3,
            backoff: 1000,
          },
        );

<<<<<<< HEAD
        const failed = new Promise<void>((resolve, rejects) => {
=======
        const failed = new Promise<void>((resolve, reject) => {
>>>>>>> e38e0ed0
          queueEvents.on('failed', async ({ jobId, failedReason, prev }) => {
            try {
              if (jobId === job.id) {
                expect(prev).to.be.equal('active');
<<<<<<< HEAD
                expect(failedReason).to.be.equal(
                  'Children are failed. moveToWaitingChildren',
                );
=======
                expect(failedReason).to.be.equal(`children are failed`);
                const activeCount = await queue.getActiveCount();
                expect(activeCount).to.be.equal(0);
>>>>>>> e38e0ed0
                const childrenCounts = await job.getDependenciesCount();
                expect(childrenCounts).to.deep.equal({
                  processed: 0,
                  unprocessed: 0,
                  ignored: 0,
                  failed: 1,
                });
                resolve();
              }
            } catch (error) {
<<<<<<< HEAD
              rejects(error);
            }
          });
        });

        const workerFailedEvent = new Promise<void>((resolve, rejects) => {
          worker.once('failed', async job => {
            try {
              expect(job!.failedReason).to.be.equal(
                'Children are failed. moveToWaitingChildren',
              );
              resolve();
            } catch (error) {
              rejects(error);
=======
              reject(error);
>>>>>>> e38e0ed0
            }
          });
        });

        await workerFailedEvent;
        await failed;

        await flow.close();
        await worker.close();
        await grandchildrenWorker.close();
        await childrenWorker.close();
        await queueEvents.close();
      });

      describe('when parent has another parent', () => {
        it('should fail parent and grandparent when trying to move it to waiting children', async function () {
          const childrenQueueName = `children-queue-${v4()}`;
          const grandchildrenQueueName = `grandchildren-queue-${v4()}`;

          enum Step {
            Initial,
            Second,
            Finish,
          }

          const flow = new FlowProducer({ connection, prefix });

          const grandchildrenWorker = new Worker(
            grandchildrenQueueName,
            async () => {
              throw new Error('fail');
            },
            { connection, prefix },
          );

          const childrenWorker = new Worker(
            childrenQueueName,
            async (job: Job, token?: string) => {
              let step = job.data.step;
              while (step !== Step.Finish) {
                switch (step) {
                  case Step.Initial: {
                    await flow.add({
                      name: 'grandchild-job',
                      data: { idx: 0, foo: 'bar' },
                      queueName: grandchildrenQueueName,
                      opts: {
                        parent: {
                          id: job.id!,
                          queue: job.queueQualifiedName,
                        },
                        failParentOnFailure: true,
                      },
                    });
                    await job.updateData({
                      step: Step.Second,
                    });
                    step = Step.Second;
                    break;
                  }
                  case Step.Second: {
                    await delay(1000);
                    const shouldWait = await job.moveToWaitingChildren(token!);
                    if (!shouldWait) {
                      await job.updateData({
                        step: Step.Finish,
                      });
                      step = Step.Finish;
                      return Step.Finish;
                    } else {
                      throw new WaitingChildrenError();
                    }
                  }
                  default: {
                    throw new Error('invalid step');
                  }
                }
              }
            },
            {
              connection,
              prefix,
            },
          );

          const worker = new Worker(
            queueName,
            async (job: Job, token?: string) => {
              let step = job.data.step;
              while (step !== Step.Finish) {
                switch (step) {
                  case Step.Initial: {
                    await flow.add({
                      name: 'child-job',
                      queueName: childrenQueueName,
                      data: {},
                      opts: {
                        parent: {
                          id: job.id!,
                          queue: job.queueQualifiedName,
                        },
                        failParentOnFailure: true,
                      },
                    });
                    await job.updateData({
                      step: Step.Second,
                    });
                    step = Step.Second;
                    break;
                  }
                  case Step.Second: {
                    await delay(1000);
                    const shouldWait = await job.moveToWaitingChildren(token!);
                    if (!shouldWait) {
                      await job.updateData({
                        step: Step.Finish,
                      });
                      step = Step.Finish;
                      return Step.Finish;
                    } else {
                      throw new WaitingChildrenError();
                    }
                  }
                  default: {
                    throw new Error('invalid step');
                  }
                }
              }
            },
            { connection, prefix },
          );
          const queueEvents = new QueueEvents(queueName, {
            connection,
            prefix,
          });
          await queueEvents.waitUntilReady();
          await grandchildrenWorker.waitUntilReady();
          await childrenWorker.waitUntilReady();
          await worker.waitUntilReady();

          const job = await queue.add(
            'test',
            { step: Step.Initial },
            {
              attempts: 3,
              backoff: 1000,
            },
          );

          const failed = new Promise<void>(resolve => {
            queueEvents.on('failed', async ({ jobId, failedReason, prev }) => {
              if (jobId === job.id) {
                expect(prev).to.be.equal('active');
                expect(failedReason).to.be.equal(
                  'Children are failed. moveToWaitingChildren',
                );
                const childrenCounts = await job.getDependenciesCount();
                expect(childrenCounts).to.deep.equal({
                  processed: 0,
                  unprocessed: 0,
                  ignored: 0,
                  failed: 1,
                });
                resolve();
              }
            });
          });

          const workerFailedEvent = new Promise<void>(resolve => {
            worker.once('failed', async job => {
              expect(job!.failedReason).to.be.equal(
                'Children are failed. moveToWaitingChildren',
              );
              resolve();
            });
          });

          await workerFailedEvent;
          await failed;

          await flow.close();
          await worker.close();
          await grandchildrenWorker.close();
          await childrenWorker.close();
          await queueEvents.close();
        });
      });
    });

    describe('when parent failed before moving to waiting-children', () => {
      it('should fail parent with last error', async function () {
        const childrenQueueName = `children-queue-${v4()}`;
        const grandchildrenQueueName = `grandchildren-queue-${v4()}`;

        enum Step {
          Initial,
          Second,
          Third,
          Finish,
        }

        const flow = new FlowProducer({ connection, prefix });

        const grandchildrenWorker = new Worker(
          grandchildrenQueueName,
          async () => {
            throw new Error('fail');
          },
          { connection, prefix },
        );

        const worker = new Worker(
          queueName,
          async (job: Job, token?: string) => {
            let step = job.data.step;
            while (step !== Step.Finish) {
              switch (step) {
                case Step.Initial: {
                  await flow.add({
                    name: 'child-job',
                    queueName: childrenQueueName,
                    data: {},
                    children: [
                      {
                        name: 'grandchild-job',
                        data: { idx: 0, foo: 'bar' },
                        queueName: grandchildrenQueueName,
                        opts: {
                          failParentOnFailure: true,
                        },
                      },
                    ],
                    opts: {
                      parent: {
                        id: job.id!,
                        queue: job.queueQualifiedName,
                      },
                      failParentOnFailure: true,
                    },
                  });
                  await job.updateData({
                    step: Step.Second,
                  });
                  step = Step.Second;
                  break;
                }
                case Step.Second: {
                  await job.updateData({
                    step: Step.Third,
                  });
                  step = Step.Third;

                  throw new Error('fail');
                }
                case Step.Third: {
                  const shouldWait = await job.moveToWaitingChildren(token!);
                  if (!shouldWait) {
                    await job.updateData({
                      step: Step.Finish,
                    });
                    step = Step.Finish;
                    return Step.Finish;
                  } else {
                    throw new WaitingChildrenError();
                  }
                }
                default: {
                  throw new Error('invalid step');
                }
              }
            }
          },
          { connection, prefix },
        );
        const queueEvents = new QueueEvents(queueName, {
          connection,
          prefix,
        });
        await queueEvents.waitUntilReady();
        await grandchildrenWorker.waitUntilReady();
        await worker.waitUntilReady();

        const job = await queue.add('test', { step: Step.Initial });

        const failed = new Promise<void>(resolve => {
          queueEvents.on('failed', async ({ jobId, failedReason, prev }) => {
            if (jobId === job.id) {
              expect(prev).to.be.equal('active');
              expect(failedReason).to.be.equal('fail');
              resolve();
            }
          });
        });

        await failed;

        await flow.close();
        await worker.close();
        await grandchildrenWorker.close();
        await queueEvents.close();
      });
    });
  });

  describe('when moving jobs from wait to active continuing', async () => {
    it('begins with attemptsMade as 1', async () => {
      let parentProcessor,
        counter = 0;

      const processingParent = new Promise<void>(resolve => [
        (parentProcessor = async (job: Job) => {
          switch (job.name) {
            case 'task3': {
              if (job.attemptsMade + 1 != job.opts.attempts) {
                throw {};
              }
              counter++;
              if (counter === 3) {
                resolve();
              }
              break;
            }
            case 'task2': {
              if (job.attemptsMade + 1 != job.opts.attempts) {
                throw {};
              }
              counter++;
              break;
            }
          }
        }),
      ]);

      const parentWorker = new Worker(queueName, parentProcessor, {
        connection,
        prefix,
      });
      const delayTime = 1000;
      await parentWorker.waitUntilReady();

      const flow = new FlowProducer({ connection, prefix });
      const tree = await flow.add({
        name: 'task3',
        data: { status: 'plan' },
        opts: { attempts: 1, backoff: { type: 'fixed', delay: delayTime } },
        queueName,
        children: [
          {
            name: 'task2',
            data: {},
            queueName,
            opts: { attempts: 1, backoff: { type: 'fixed', delay: delayTime } },
            children: [
              {
                name: 'task3',
                data: { status: 'proposal' },
                opts: {
                  attempts: 1,
                  backoff: { type: 'fixed', delay: delayTime },
                },
                queueName,
              },
            ],
          },
        ],
      });

      expect(tree).to.have.property('job');
      expect(tree).to.have.property('children');

      const { children, job } = tree;
      const parentState = await job.getState();

      expect(parentState).to.be.eql('waiting-children');
      expect(children).to.have.length(1);

      await processingParent;

      await parentWorker.close();

      await flow.close();

      const count = await queue.getJobCountByTypes('completed');

      expect(count).to.be.eql(3);
    });
  });

  describe('when defaultJobOptions is provided', async () => {
    it('processes children before the parent', async () => {
      const parentQueueName = `parent-queue-${v4()}`;
      const parentQueue = new Queue(parentQueueName, { connection, prefix });
      const name = 'child-job';
      const values = [
        { bar: 'something' },
        { baz: 'something' },
        { qux: 'something' },
      ];

      let childrenProcessor,
        processedChildren = 0;
      const processingChildren = new Promise<void>(
        resolve =>
          (childrenProcessor = async (job: Job) => {
            processedChildren++;

            if (processedChildren == values.length) {
              resolve();
            }
            return values[job.data.idx];
          }),
      );

      const parentProcessor = async (job: Job) => {
        const { processed, nextProcessedCursor } = await job.getDependencies({
          processed: {},
        });
        expect(nextProcessedCursor).to.be.equal(0);
        expect(Object.keys(processed)).to.have.length(3);

        const childrenValues = await job.getChildrenValues();

        for (let i = 0; i < values.length; i++) {
          const jobKey = queue.toKey(tree.children[i].job.id);
          expect(childrenValues[jobKey]).to.be.deep.equal(values[i]);
        }
      };

      const parentWorker = new Worker(parentQueueName, parentProcessor, {
        connection,
        prefix,
      });
      const childrenWorker = new Worker(queueName, childrenProcessor, {
        connection,
        prefix,
      });
      await parentWorker.waitUntilReady();
      await childrenWorker.waitUntilReady();

      const completed = new Promise<void>(resolve => {
        parentWorker.on('completed', async (job: Job) => {
          expect(job.finishedOn).to.be.string;
          const gotJob = await parentQueue.getJob(job.id);
          expect(gotJob).to.be.undefined;
          const counts = await parentQueue.getJobCounts('completed');
          expect(counts.completed).to.be.equal(0);
          resolve();
        });
      });

      const flow = new FlowProducer({ connection, prefix });
      const tree = await flow.add(
        {
          name: 'parent-job',
          queueName: parentQueueName,
          data: {},
          children: [
            { name, data: { idx: 0, foo: 'bar' }, queueName },
            { name, data: { idx: 1, foo: 'baz' }, queueName },
            { name, data: { idx: 2, foo: 'qux' }, queueName },
          ],
        },
        {
          queuesOptions: {
            [parentQueueName]: {
              defaultJobOptions: {
                removeOnComplete: true,
              },
            },
          },
        },
      );

      expect(tree).to.have.property('job');
      expect(tree).to.have.property('children');

      const { children, job } = tree;
      const parentState = await job.getState();

      expect(parentState).to.be.eql('waiting-children');
      expect(children).to.have.length(3);

      expect(children[0].job.id).to.be.ok;
      expect(children[0].job.data.foo).to.be.eql('bar');
      expect(children[0].job.parent).to.deep.equal({
        id: job.id,
        queueKey: `${prefix}:${parentQueueName}`,
      });
      expect(children[1].job.id).to.be.ok;
      expect(children[1].job.data.foo).to.be.eql('baz');
      expect(children[2].job.id).to.be.ok;
      expect(children[2].job.data.foo).to.be.eql('qux');

      await processingChildren;
      await childrenWorker.close();

      await completed;
      await parentWorker.close();
      await parentQueue.close();

      await flow.close();

      await removeAllQueueData(new IORedis(redisHost), parentQueueName);
    });
  });

  describe('when priority is provided', async () => {
    it('processes children before the parent respecting priority option', async () => {
      const parentQueueName = `parent-queue-${v4()}`;
      const grandchildrenQueueName = `grandchildren-queue-${v4()}`;
      const parentQueue = new Queue(parentQueueName, { connection, prefix });
      const parentName = 'parent-job';
      const grandchildrenName = 'grandchildren-job';
      const name = 'child-job';
      const values = [
        { bar: 'something' },
        { baz: 'something' },
        { qux: 'something' },
      ];

      let childrenProcessor,
        grandChildrenProcessor,
        processedChildren = 0,
        processedGrandChildren = 0;
      const processingChildren = new Promise<void>(
        resolve =>
          (childrenProcessor = async (job: Job) => {
            if (job.data.idx !== undefined) {
              expect(job.data.idx).to.be.equal(processedChildren);
              processedChildren++;

              if (processedChildren == values.length) {
                resolve();
              }
              return values[job.data.idx];
            }

            if (job.name === 'test') {
              await delay(500);
            }
          }),
      );

      const processingGrandChildren = new Promise<void>(
        resolve =>
          (grandChildrenProcessor = async () => {
            processedGrandChildren++;
            await delay(50);

            if (processedGrandChildren == 3) {
              resolve();
            }
          }),
      );

      const parentProcessor = async (job: Job) => {
        const { processed, nextProcessedCursor } = await job.getDependencies({
          processed: {},
        });
        expect(nextProcessedCursor).to.be.equal(0);
        expect(Object.keys(processed)).to.have.length(3);

        const childrenValues = await job.getChildrenValues();
        expect(Object.keys(childrenValues).length).to.be.equal(3);
      };

      const parentWorker = new Worker(parentQueueName, parentProcessor, {
        connection,
        prefix,
      });
      const childrenWorker = new Worker(queueName, childrenProcessor, {
        connection,
        prefix,
        autorun: false,
      });
      const grandchildrenWorker = new Worker(
        grandchildrenQueueName,
        grandChildrenProcessor,
        {
          connection,
          prefix,
        },
      );
      await parentWorker.waitUntilReady();
      await childrenWorker.waitUntilReady();
      await grandchildrenWorker.waitUntilReady();

      const completed = new Promise<void>(resolve => {
        parentWorker.on('completed', async (job: Job) => {
          expect(job.finishedOn).to.be.string;
          const gotJob = await parentQueue.getJob(job.id);
          expect(gotJob).to.be.undefined;
          const counts = await parentQueue.getJobCounts('completed');
          expect(counts.completed).to.be.equal(0);
          resolve();
        });
      });

      await queue.add('test', {});
      const flow = new FlowProducer({ connection, prefix });
      const tree = await flow.add(
        {
          name: parentName,
          queueName: parentQueueName,
          data: {},
          children: [
            {
              name,
              data: { idx: 1, foo: 'baz' },
              queueName,
              children: [
                {
                  name: grandchildrenName,
                  data: {},
                  queueName: grandchildrenQueueName,
                },
              ],
              opts: { priority: 2 },
            },
            {
              name,
              data: { idx: 2, foo: 'qux' },
              queueName,
              children: [
                {
                  name: grandchildrenName,
                  data: {},
                  queueName: grandchildrenQueueName,
                },
              ],
              opts: { priority: 3 },
            },
            {
              name,
              data: { idx: 0, foo: 'bar' },
              queueName,
              children: [
                {
                  name: grandchildrenName,
                  data: {},
                  queueName: grandchildrenQueueName,
                },
              ],
              opts: { priority: 1 },
            },
          ],
        },
        {
          queuesOptions: {
            [parentQueueName]: {
              defaultJobOptions: {
                removeOnComplete: true,
              },
            },
          },
        },
      );

      expect(tree).to.have.property('job');
      expect(tree).to.have.property('children');

      const { children, job } = tree;
      const parentState = await job.getState();

      expect(parentState).to.be.eql('waiting-children');
      expect(children).to.have.length(3);

      expect(children[0].job.id).to.be.ok;
      expect(children[0].job.data.foo).to.be.eql('baz');
      expect(children[0].job.parent).to.deep.equal({
        id: job.id,
        queueKey: `${prefix}:${parentQueueName}`,
      });
      expect(children[1].job.id).to.be.ok;
      expect(children[1].job.data.foo).to.be.eql('qux');
      expect(children[2].job.id).to.be.ok;
      expect(children[2].job.data.foo).to.be.eql('bar');

      await processingGrandChildren;

      childrenWorker.run();

      await processingChildren;
      await childrenWorker.close();

      await completed;
      await parentWorker.close();
      await grandchildrenWorker.close();
      await parentQueue.close();

      await flow.close();

      await removeAllQueueData(new IORedis(redisHost), parentQueueName);
      await removeAllQueueData(new IORedis(redisHost), grandchildrenQueueName);
    }).timeout(8000);
  });

  describe('when backoff strategy is provided', async () => {
    it('retries a job after a delay if a fixed backoff is given', async () => {
      const name = 'child-job';
      const values = [{ bar: 'something' }];

      const parentQueueName = `parent-queue-${v4()}`;

      let childrenProcessor,
        parentProcessor,
        processedChildren = 0;
      const processingChildren = new Promise<void>(
        resolve =>
          (childrenProcessor = async (job: Job) => {
            if (job.attemptsMade < 1) {
              throw new Error('Not yet!');
            }
            processedChildren++;

            if (processedChildren == values.length) {
              resolve();
            }
            return values[job.data.idx];
          }),
      );

      const processingParent = new Promise<void>((resolve, reject) => [
        (parentProcessor = async () => {
          try {
            resolve();
          } catch (err) {
            console.error(err);
            reject(err);
          }
        }),
      ]);

      const parentWorker = new Worker(parentQueueName, parentProcessor, {
        connection,
        prefix,
      });
      const childrenWorker = new Worker(queueName, childrenProcessor, {
        connection,
        prefix,
        settings: {
          backoffStrategy: (attemptsMade: number) => {
            return attemptsMade * 500;
          },
        },
      });
      await parentWorker.waitUntilReady();
      await childrenWorker.waitUntilReady();

      const flow = new FlowProducer({ connection, prefix });
      const tree = await flow.add({
        name: 'parent-job',
        queueName: parentQueueName,
        data: {},
        children: [
          {
            name,
            data: { idx: 0, foo: 'bar' },
            queueName,
            opts: {
              attempts: 3,
              backoff: {
                type: 'custom',
              },
            },
          },
        ],
      });

      expect(tree).to.have.property('job');
      expect(tree).to.have.property('children');

      const { children, job } = tree;
      const parentState = await job.getState();

      expect(parentState).to.be.eql('waiting-children');
      expect(children).to.have.length(1);

      expect(children[0].job.id).to.be.ok;
      expect(children[0].job.data.foo).to.be.eql('bar');

      await processingChildren;
      await childrenWorker.close();

      await processingParent;
      await parentWorker.close();

      await flow.close();

      await removeAllQueueData(new IORedis(redisHost), parentQueueName);
    });
  });

  describe('when continually adding jobs', async () => {
    it('adds jobs that do not exists', async () => {
      const worker = new Worker(queueName, async () => {}, {
        autorun: false,
        connection,
        prefix,
      });

      const completing1 = new Promise<void>(resolve => {
        worker.on('completed', (job: Job) => {
          if (job.id === 'wed') {
            resolve();
          }
        });
      });

      const flow = new FlowProducer({ connection, prefix });
      await flow.add({
        queueName,
        name: 'tue',
        opts: {
          jobId: 'tue',
        },
        children: [
          {
            name: 'mon',
            queueName,
            opts: {
              jobId: 'mon',
            },
          },
        ],
      });

      await flow.add({
        queueName,
        name: 'wed',
        opts: {
          jobId: 'wed',
        },
        children: [
          {
            name: 'tue',
            queueName,
            opts: {
              jobId: 'tue',
            },
          },
        ],
      });

      worker.run();

      await completing1;

      const completing2 = new Promise<void>(resolve => {
        worker.on('completed', (job: Job) => {
          if (job.id === 'thu') {
            resolve();
          }
        });
      });

      const tree = await flow.add({
        queueName,
        name: 'thu',
        opts: {
          jobId: 'thu',
        },
        children: [
          {
            name: 'wed',
            queueName,
            opts: {
              jobId: 'wed',
            },
          },
        ],
      });

      await completing2;

      const state = await tree.job.getState();

      expect(state).to.be.equal('completed');

      await worker.close();
      await flow.close();
    });

    it('processes parent jobs added while a child job is active', async function () {
      this.timeout(10_000);

      const worker = new Worker(
        queueName,
        async () => {
          await new Promise(s => {
            setTimeout(s, 1_000);
          });
        },
        {
          connection,
          prefix,
        },
      );

      const completing = new Promise<void>(resolve => {
        worker.on('completed', (job: Job) => {
          if (job.id === 'tue') {
            resolve();
          }
        });
      });

      const flow = new FlowProducer({ connection, prefix });
      await flow.add({
        queueName,
        name: 'mon',
        opts: {
          jobId: 'mon',
        },
        children: [],
      });

      await new Promise(s => {
        setTimeout(s, 500);
      });

      const tree = await flow.add({
        queueName,
        name: 'tue',
        opts: {
          jobId: 'tue',
        },
        children: [
          {
            name: 'mon',
            queueName,
            opts: {
              jobId: 'mon',
            },
          },
        ],
      });

      await completing;

      const state = await tree.job.getState();

      expect(state).to.be.equal('completed');

      await worker.close();
      await flow.close();
    });

    describe('when job already have a parent', async () => {
      it('throws an error', async () => {
        const flow = new FlowProducer({ connection, prefix });
        await flow.add({
          queueName,
          name: 'tue',
          opts: {
            jobId: 'tue',
          },
          children: [
            {
              name: 'mon',
              queueName,
              opts: {
                jobId: 'mon',
              },
            },
          ],
        });

        await queue.add(
          'wed',
          {},
          {
            jobId: 'wed',
          },
        );

        await expect(
          queue.add(
            'mon',
            {},
            {
              jobId: 'mon',
              parent: {
                id: 'wed',
                queue: `${prefix}:${queueName}`,
              },
            },
          ),
        ).to.be.rejectedWith(
          `The parent job ${prefix}:${queueName}:wed cannot be replaced. addJob`,
        );

        await flow.close();
      });
    });

    describe('when child already existed and it is re-added with same parentId', async () => {
      it('moves parent to wait if child is already completed', async () => {
        const worker = new Worker(
          queueName,
          async () => {
            await new Promise(s => {
              setTimeout(s, 250);
            });
          },
          {
            connection,
            prefix,
          },
        );

        const completing = new Promise<void>(resolve => {
          worker.on('completed', (job: Job) => {
            if (job.id === 'tue') {
              resolve();
            }
          });
        });

        const flow = new FlowProducer({ connection, prefix });

        await flow.add({
          queueName,
          name: 'tue',
          opts: {
            jobId: 'tue',
            removeOnComplete: true,
          },
          children: [
            {
              name: 'mon',
              queueName,
              opts: {
                jobId: 'mon',
              },
            },
          ],
        });

        await completing;

        const tree = await flow.add({
          queueName,
          name: 'tue',
          opts: {
            jobId: 'tue',
          },
          children: [
            {
              name: 'mon',
              queueName,
              opts: {
                jobId: 'mon',
              },
            },
          ],
        });

        await delay(1000);
        const state = await tree.job.getState();

        expect(state).to.be.equal('completed');

        await worker.close();
        await flow.close();
      });
    });
  });

  describe('when custom prefix is set in flow producer', async () => {
    it('uses default prefix to add jobs', async () => {
      const customPrefix = '{bull}';
      const childrenQueue = new Queue(queueName, {
        prefix: customPrefix,
        connection,
      });

      const name = 'child-job';
      const values = [{ bar: 'something' }];

      const parentQueueName = `parent-queue-${v4()}`;

      let childrenProcessor,
        parentProcessor,
        processedChildren = 0;
      const processingChildren = new Promise<void>(
        resolve =>
          (childrenProcessor = async (job: Job) => {
            processedChildren++;
            await delay(10);

            if (processedChildren == values.length) {
              resolve();
            }
            return values[job.data.idx];
          }),
      );

      const processingParent = new Promise<void>((resolve, reject) => [
        (parentProcessor = async (job: Job) => {
          try {
            const { processed, nextProcessedCursor } =
              await job.getDependencies({
                processed: {},
              });
            expect(nextProcessedCursor).to.be.equal(0);
            expect(Object.keys(processed)).to.have.length(1);

            const childrenValues = await job.getChildrenValues();

            for (let i = 0; i < values.length; i++) {
              const jobKey = childrenQueue.toKey(tree.children[i].job.id);
              expect(childrenValues[jobKey]).to.be.deep.equal(values[i]);
            }
            resolve();
          } catch (err) {
            console.error(err);
            reject(err);
          }
        }),
      ]);

      const parentWorker = new Worker(parentQueueName, parentProcessor, {
        connection,
        prefix: customPrefix,
      });
      const childrenWorker = new Worker(queueName, childrenProcessor, {
        connection,
        prefix: customPrefix,
      });
      await parentWorker.waitUntilReady();
      await childrenWorker.waitUntilReady();

      const flow = new FlowProducer({ prefix: customPrefix, connection });
      const tree = await flow.add({
        name: 'parent-job',
        queueName: parentQueueName,
        data: {},
        children: [{ name, data: { idx: 0, foo: 'bar' }, queueName }],
      });

      expect(tree).to.have.property('job');
      expect(tree).to.have.property('children');

      const { children, job } = tree;
      const parentState = await job.getState();

      expect(parentState).to.be.eql('waiting-children');
      expect(children).to.have.length(1);

      expect(children[0].job.id).to.be.ok;
      expect(children[0].job.data.foo).to.be.eql('bar');

      await processingChildren;
      await childrenWorker.close();

      await processingParent;
      await parentWorker.close();

      await flow.close();
      await childrenQueue.close();
      await removeAllQueueData(
        new IORedis(redisHost),
        parentQueueName,
        customPrefix,
      );
      await removeAllQueueData(new IORedis(redisHost), queueName, customPrefix);
    });
  });

  describe('when priority option is provided', async () => {
    it('should process children before the parent prioritizing jobs per queueName', async () => {
      const name = 'child-job';
      const values = [
        { bar: 'something' },
        { baz: 'something' },
        { qux: 'something' },
      ];

      const parentQueueName = `parent-queue-${v4()}`;
      const grandChildrenQueueName = `grand-children-queue-${v4()}`;

      let grandChildrenProcessor,
        childrenProcessor,
        parentProcessor,
        processedGrandChildren = 0,
        processedChildren = 0;
      const processingChildren = new Promise<void>(resolve => {
        childrenProcessor = async (job: Job) => {
          processedChildren++;
          await delay(25);
          expect(processedChildren).to.be.equal(job.data.order);

          if (processedChildren === 3) {
            resolve();
          }
          return values[job.data.order - 1];
        };
      });

      const processingGrandchildren = new Promise<void>(resolve => {
        grandChildrenProcessor = async (job: Job) => {
          processedGrandChildren++;
          await delay(25);
          expect(processedGrandChildren).to.be.equal(job.data.order);

          if (processedGrandChildren === 3) {
            resolve();
          }
          return values[job.data.order - 1];
        };
      });

      const processingParent = new Promise<void>((resolve, reject) => [
        (parentProcessor = async (job: Job) => {
          try {
            const { processed, nextProcessedCursor } =
              await job.getDependencies({
                processed: {},
              });
            expect(nextProcessedCursor).to.be.equal(0);
            expect(Object.keys(processed)).to.have.length(3);

            const childrenValues = await job.getChildrenValues();

            for (let i = 0; i < values.length; i++) {
              const jobKey = queue.toKey(tree.children[i].job.id);
              expect(childrenValues[jobKey]).to.be.deep.equal(values[i]);
            }
            resolve();
          } catch (err) {
            console.error(err);
            reject(err);
          }
        }),
      ]);

      const parentWorker = new Worker(parentQueueName, parentProcessor, {
        connection,
        prefix,
      });
      const childrenWorker = new Worker(queueName, childrenProcessor, {
        autorun: false,
        connection,
        prefix,
      });
      const grandChildrenWorker = new Worker(
        grandChildrenQueueName,
        grandChildrenProcessor,
        { autorun: false, connection, prefix },
      );

      await parentWorker.waitUntilReady();
      await childrenWorker.waitUntilReady();
      await grandChildrenWorker.waitUntilReady();

      const flow = new FlowProducer({ connection, prefix });
      const tree = await flow.add({
        name: 'parent-job',
        queueName: parentQueueName,
        data: {},
        children: [
          {
            name,
            data: { order: 1, foo: 'bar' },
            queueName,
            opts: { priority: 1 },
          },
          {
            name,
            data: { order: 2, foo: 'baz' },
            queueName,
            opts: { priority: 2 },
          },
          {
            name,
            data: { order: 3, foo: 'qux' },
            queueName,
            opts: { priority: 3 },
            children: [
              {
                name,
                data: { order: 1, foo: 'bar' },
                queueName: grandChildrenQueueName,
                opts: { priority: 1 },
              },
              {
                name,
                data: { order: 2, foo: 'baz' },
                queueName: grandChildrenQueueName,
                opts: { priority: 2 },
              },
              {
                name,
                data: { order: 3, foo: 'qux' },
                queueName: grandChildrenQueueName,
                opts: { priority: 3 },
              },
            ],
          },
        ],
      });

      expect(tree).to.have.property('job');
      expect(tree).to.have.property('children');

      const { children, job } = tree;
      const parentState = await job.getState();

      expect(parentState).to.be.eql('waiting-children');
      expect(children).to.have.length(3);

      grandChildrenWorker.run();

      await processingGrandchildren;

      childrenWorker.run();

      await processingChildren;
      await processingParent;

      await grandChildrenWorker.close();
      await childrenWorker.close();
      await parentWorker.close();

      await flow.close();

      await removeAllQueueData(new IORedis(redisHost), parentQueueName);
      await removeAllQueueData(new IORedis(redisHost), grandChildrenQueueName);
    }).timeout(8000);
  });

  describe('when failParentOnFailure option is provided', async () => {
    describe('when parent is in waiting-children state', async () => {
      it('should move parent to failed when child is moved to failed', async () => {
        const name = 'child-job';

        const parentQueueName = `parent-queue-${v4()}`;
        const grandChildrenQueueName = `grand-children-queue-${v4()}`;

        const parentQueue = new Queue(parentQueueName, {
          connection,
          prefix,
        });
        const grandChildrenQueue = new Queue(grandChildrenQueueName, {
          connection,
          prefix,
        });
        const queueEvents = new QueueEvents(parentQueueName, {
          connection,
          prefix,
        });
        await queueEvents.waitUntilReady();

        let grandChildrenProcessor,
          processedGrandChildren = 0;
        const processingChildren = new Promise<void>(resolve => {
          grandChildrenProcessor = async () => {
            processedGrandChildren++;

            if (processedGrandChildren === 2) {
              return resolve();
            }

            await delay(200);

            throw new Error('failed');
          };
        });

        const grandChildrenWorker = new Worker(
          grandChildrenQueueName,
          grandChildrenProcessor,
          { connection, prefix },
        );
        const childrenWorker = new Worker(queueName, async () => {}, {
          connection,
          prefix,
        });
        const parentWorker = new Worker(parentQueueName, async () => {}, {
          connection,
          prefix,
        });

        await grandChildrenWorker.waitUntilReady();
        await childrenWorker.waitUntilReady();
        await parentWorker.waitUntilReady();

        const flow = new FlowProducer({ connection, prefix });
        const tree = await flow.add({
          name: 'parent-job',
          queueName: parentQueueName,
          data: {},
          children: [
            {
              name,
              data: { foo: 'bar' },
              queueName,
            },
            {
              name,
              data: { foo: 'qux' },
              queueName,
              opts: { failParentOnFailure: true },
              children: [
                {
                  name,
                  data: { foo: 'bar' },
                  queueName: grandChildrenQueueName,
                  opts: { failParentOnFailure: true },
                },
                {
                  name,
                  data: { foo: 'baz' },
                  queueName: grandChildrenQueueName,
                },
              ],
            },
          ],
        });

        const failed = new Promise<void>(resolve => {
          queueEvents.on('failed', async ({ jobId, failedReason, prev }) => {
            if (jobId === tree.job.id) {
              expect(prev).to.be.equal('active');
              expect(failedReason).to.be.equal(
                `child ${prefix}:${queueName}:${tree.children[1].job.id} failed`,
              );
              resolve();
            }
          });
        });

        expect(tree).to.have.property('job');
        expect(tree).to.have.property('children');

        const { children, job } = tree;
        const parentState = await job.getState();

        expect(parentState).to.be.eql('waiting-children');

        await processingChildren;
        await failed;

        const { failed: failedCount } = await job.getDependenciesCount({
          failed: true,
        });

        expect(failedCount).to.be.equal(1);

        const flowTree = await flow.getFlow({
          id: job.id!,
          queueName: parentQueueName,
        });
        expect(flowTree.children?.length).to.be.equal(2);

        const { children: grandChildren } = children[1];
        const updatedGrandchildJob = await grandChildrenQueue.getJob(
          grandChildren[0].job.id,
        );
        const grandChildState = await updatedGrandchildJob.getState();

        expect(grandChildState).to.be.eql('failed');
        expect(updatedGrandchildJob.failedReason).to.be.eql('failed');

        const updatedParentJob = await queue.getJob(children[1].job.id);
        const updatedParentState = await updatedParentJob.getState();

        expect(updatedParentState).to.be.eql('failed');
        expect(updatedParentJob.failedReason).to.be.eql(
          `child ${prefix}:${grandChildrenQueueName}:${updatedGrandchildJob.id} failed`,
        );

        const updatedGrandparentJob = await parentQueue.getJob(job.id);
        const updatedGrandparentState = await updatedGrandparentJob.getState();

        expect(updatedGrandparentState).to.be.eql('failed');
        expect(updatedGrandparentJob.failedReason).to.be.eql(
          `child ${prefix}:${queueName}:${updatedParentJob.id} failed`,
        );

        await parentQueue.close();
        await grandChildrenQueue.close();
        await grandChildrenWorker.close();
        await childrenWorker.close();
        await parentWorker.close();
        await flow.close();
        await queueEvents.close();

        await removeAllQueueData(new IORedis(redisHost), parentQueueName);
        await removeAllQueueData(
          new IORedis(redisHost),
          grandChildrenQueueName,
        );
      });
    });

    describe('when parent is in delayed state', async () => {
      it('should move parent to failed when child is moved to failed', async () => {
        const childrenQueueName = `children-queue-${v4()}`;
        const grandchildrenQueueName = `grandchildren-queue-${v4()}`;

        enum Step {
          Initial,
          Second,
          Third,
          Finish,
        }

        const flow = new FlowProducer({ connection, prefix });

        const grandchildrenWorker = new Worker(
          grandchildrenQueueName,
          async () => {
            await delay(500);
            throw new Error('failed');
          },
          { connection, prefix },
        );
        const childrenWorker = new Worker(childrenQueueName, async () => {}, {
          connection,
          prefix,
        });

        const queueEvents = new QueueEvents(queueName, {
          connection,
          prefix,
        });
        await queueEvents.waitUntilReady();

        let childId;
        const worker = new Worker(
          queueName,
          async (job: Job, token?: string) => {
            let step = job.data.step;
            while (step !== Step.Finish) {
              switch (step) {
                case Step.Initial: {
                  const { job: child } = await flow.add({
                    name: 'child-job',
                    queueName: childrenQueueName,
                    data: {},
                    children: [
                      {
                        name: 'grandchild-job',
                        data: { idx: 0, foo: 'bar' },
                        queueName: grandchildrenQueueName,
                        opts: {
                          failParentOnFailure: true,
                        },
                      },
                    ],
                    opts: {
                      failParentOnFailure: true,
                      parent: {
                        id: job.id!,
                        queue: job.queueQualifiedName,
                      },
                    },
                  });
                  childId = child.id;
                  await job.updateData({
                    step: Step.Second,
                  });
                  step = Step.Second;
                  break;
                }
                case Step.Second: {
                  await job.moveToDelayed(Date.now() + 5000, job.token);
                  await job.updateData({
                    step: Step.Third,
                  });
                  step = Step.Third;
                  throw new DelayedError();
                }
                case Step.Third: {
                  const shouldWait = await job.moveToWaitingChildren(token!);
                  if (!shouldWait) {
                    await job.updateData({
                      step: Step.Finish,
                    });
                    step = Step.Finish;
                    return Step.Finish;
                  } else {
                    throw new WaitingChildrenError();
                  }
                }
                default: {
                  throw new Error('invalid step');
                }
              }
            }
          },
          { connection, prefix },
        );
        await grandchildrenWorker.waitUntilReady();
        await childrenWorker.waitUntilReady();
        await worker.waitUntilReady();

        const failed = new Promise<void>((resolve, reject) => {
          queueEvents.on('failed', async ({ jobId, failedReason, prev }) => {
            try {
              expect(jobId).to.be.equal(job.id);
              expect(prev).to.be.equal('active');
              expect(failedReason).to.be.equal(
                `child ${prefix}:${childrenQueueName}:${childId} failed`,
              );
              resolve();
            } catch (error) {
              reject(error);
            }
          });
        });

        const job = await queue.add(
          'test',
          { step: Step.Initial },
          {
            attempts: 3,
            backoff: 1000,
          },
        );

        await failed;
        await flow.close();
        await worker.close();
        await childrenWorker.close();
        await grandchildrenWorker.close();
        await queueEvents.close();
        await removeAllQueueData(new IORedis(redisHost), childrenQueueName);
        await removeAllQueueData(
          new IORedis(redisHost),
          grandchildrenQueueName,
        );
      });
    });

    describe('when parent is in prioritized state', async () => {
      it('should move parent to failed when child is moved to failed', async () => {
        const childrenQueueName = `children-queue-${v4()}`;
        const grandchildrenQueueName = `grandchildren-queue-${v4()}`;

        enum Step {
          Initial,
          Second,
          Third,
          Finish,
        }

        const flow = new FlowProducer({ connection, prefix });

        const grandchildrenWorker = new Worker(
          grandchildrenQueueName,
          async () => {
            await delay(500);
            throw new Error('failed');
          },
          { connection, prefix },
        );
        const childrenWorker = new Worker(childrenQueueName, async () => {}, {
          connection,
          prefix,
        });

        const queueEvents = new QueueEvents(queueName, {
          connection,
          prefix,
        });
        await queueEvents.waitUntilReady();

        let childId;
        const worker = new Worker(
          queueName,
          async (job: Job, token?: string) => {
            let step = job.data.step;
            while (step !== Step.Finish) {
              switch (step) {
                case Step.Initial: {
                  const { job: child } = await flow.add({
                    name: 'child-job',
                    queueName: childrenQueueName,
                    data: {},
                    children: [
                      {
                        name: 'grandchild-job',
                        data: { idx: 0, foo: 'bar' },
                        queueName: grandchildrenQueueName,
                        opts: {
                          failParentOnFailure: true,
                        },
                      },
                    ],
                    opts: {
                      failParentOnFailure: true,
                      parent: {
                        id: job.id!,
                        queue: job.queueQualifiedName,
                      },
                    },
                  });
                  childId = child.id;
                  await job.updateData({
                    step: Step.Second,
                  });
                  step = Step.Second;
                  break;
                }
                case Step.Second: {
                  await queue.rateLimit(2000);
                  await job.updateData({
                    step: Step.Third,
                  });
                  step = Step.Third;
                  throw new RateLimitError();
                }
                case Step.Third: {
                  const shouldWait = await job.moveToWaitingChildren(token!);
                  if (!shouldWait) {
                    await job.updateData({
                      step: Step.Finish,
                    });
                    step = Step.Finish;
                    return Step.Finish;
                  } else {
                    throw new WaitingChildrenError();
                  }
                }
                default: {
                  throw new Error('invalid step');
                }
              }
            }
          },
          { connection, prefix },
        );
        await grandchildrenWorker.waitUntilReady();
        await childrenWorker.waitUntilReady();
        await worker.waitUntilReady();

        const failed = new Promise<void>((resolve, reject) => {
          queueEvents.on('failed', async ({ jobId, failedReason, prev }) => {
            try {
              expect(jobId).to.be.equal(job.id);
              expect(prev).to.be.equal('active');
              expect(failedReason).to.be.equal(
                `child ${prefix}:${childrenQueueName}:${childId} failed`,
              );
              resolve();
            } catch (error) {
              reject(error);
            }
          });
        });

        const job = await queue.add(
          'test',
          { step: Step.Initial },
          {
            priority: 10,
          },
        );

        await failed;
        await flow.close();
        await worker.close();
        await childrenWorker.close();
        await grandchildrenWorker.close();
        await queueEvents.close();
        await removeAllQueueData(new IORedis(redisHost), childrenQueueName);
        await removeAllQueueData(
          new IORedis(redisHost),
          grandchildrenQueueName,
        );
      });
    });

    describe('when removeOnFail option is provided', async () => {
      it('should remove parent when child is moved to failed', async () => {
        const name = 'child-job';

        const parentQueueName = `parent-queue-${v4()}`;
        const grandChildrenQueueName = `grand-children-queue-${v4()}`;

        const parentQueue = new Queue(parentQueueName, {
          connection,
          prefix,
        });
        const grandChildrenQueue = new Queue(grandChildrenQueueName, {
          connection,
          prefix,
        });
        const queueEvents = new QueueEvents(parentQueueName, {
          connection,
          prefix,
        });
        await queueEvents.waitUntilReady();

        let grandChildrenProcessor,
          processedGrandChildren = 0;
        const processingChildren = new Promise<void>(resolve => {
          grandChildrenProcessor = async () => {
            processedGrandChildren++;

            if (processedGrandChildren === 2) {
              return resolve();
            }

            await delay(200);

            throw new Error('failed');
          };
        });

        const grandChildrenWorker = new Worker(
          grandChildrenQueueName,
          grandChildrenProcessor,
          { connection, prefix },
        );
        const childrenWorker = new Worker(queueName, async () => {}, {
          connection,
          prefix,
        });
        const parentWorker = new Worker(parentQueueName, async () => {}, {
          connection,
          prefix,
        });

        await grandChildrenWorker.waitUntilReady();
        await childrenWorker.waitUntilReady();
        await parentWorker.waitUntilReady();

        const flow = new FlowProducer({ connection, prefix });
        const tree = await flow.add({
          name: 'parent-job',
          queueName: parentQueueName,
          data: {},
          children: [
            {
              name,
              data: { foo: 'bar' },
              queueName,
            },
            {
              name,
              data: { foo: 'qux' },
              queueName,
              opts: { failParentOnFailure: true, removeOnFail: true },
              children: [
                {
                  name,
                  data: { foo: 'bar' },
                  queueName: grandChildrenQueueName,
                  opts: { failParentOnFailure: true },
                },
                {
                  name,
                  data: { foo: 'baz' },
                  queueName: grandChildrenQueueName,
                },
              ],
            },
          ],
        });

        const failing = new Promise<void>(resolve => {
          queueEvents.on('failed', async ({ jobId, failedReason, prev }) => {
            if (jobId === tree.job.id) {
              expect(prev).to.be.equal('active');
              expect(failedReason).to.be.equal(
                `child ${prefix}:${queueName}:${tree.children[1].job.id} failed`,
              );
              resolve();
            }
          });
        });

        expect(tree).to.have.property('job');
        expect(tree).to.have.property('children');

        const { children, job } = tree;
        const parentState = await job.getState();

        expect(parentState).to.be.eql('waiting-children');

        await processingChildren;
        await failing;

        const { failed } = await job.getDependenciesCount({ failed: true });

        expect(failed).to.be.equal(1);

        const { children: grandChildren } = children[1];
        const updatedGrandchildJob = await grandChildrenQueue.getJob(
          grandChildren[0].job.id,
        );
        const grandChildState = await updatedGrandchildJob.getState();

        expect(grandChildState).to.be.eql('failed');
        expect(updatedGrandchildJob.failedReason).to.be.eql('failed');

        const updatedParentJob = await queue.getJob(children[1].job.id);
        expect(updatedParentJob).to.be.undefined;

        const updatedGrandparentJob = await parentQueue.getJob(job.id);
        const updatedGrandparentState = await updatedGrandparentJob.getState();

        expect(updatedGrandparentState).to.be.eql('failed');
        expect(updatedGrandparentJob.failedReason).to.be.eql(
          `child ${prefix}:${queueName}:${children[1].job.id} failed`,
        );

        await parentQueue.close();
        await grandChildrenQueue.close();
        await parentWorker.close();
        await childrenWorker.close();
        await grandChildrenWorker.close();
        await flow.close();
        await queueEvents.close();

        await removeAllQueueData(new IORedis(redisHost), parentQueueName);
        await removeAllQueueData(
          new IORedis(redisHost),
          grandChildrenQueueName,
        );
      });
    });

    describe('when removeDependencyOnFailure is provided', async () => {
      it('moves parent to wait after children fail', async () => {
        const name = 'child-job';

        const parentQueueName = `parent-queue-${v4()}`;
        const grandChildrenQueueName = `grand-children-queue-${v4()}`;

        const parentQueue = new Queue(parentQueueName, {
          connection,
          prefix,
        });
        const grandChildrenQueue = new Queue(grandChildrenQueueName, {
          connection,
          prefix,
        });
        const queueEvents = new QueueEvents(queueName, { connection, prefix });
        await queueEvents.waitUntilReady();

        let grandChildrenProcessor,
          processedGrandChildren = 0;
        const processingChildren = new Promise<void>(resolve => {
          grandChildrenProcessor = async job => {
            processedGrandChildren++;

            if (processedGrandChildren === 2) {
              return resolve();
            }

            if (job.data.foo === 'bar') {
              throw new Error('failed');
            }
          };
        });

        const grandChildrenWorker = new Worker(
          grandChildrenQueueName,
          grandChildrenProcessor,
          { connection, prefix },
        );
        const childrenWorker = new Worker(queueName, async () => {}, {
          connection,
          prefix,
        });
        await grandChildrenWorker.waitUntilReady();
        await childrenWorker.waitUntilReady();

        const flow = new FlowProducer({ connection, prefix });
        const tree = await flow.add({
          name: 'parent-job',
          queueName: parentQueueName,
          data: {},
          children: [
            {
              name,
              data: { foo: 'qux' },
              queueName,
              opts: { removeDependencyOnFailure: true },
              children: [
                {
                  name,
                  data: { foo: 'bar' },
                  queueName: grandChildrenQueueName,
                  opts: { failParentOnFailure: true },
                },
                {
                  name,
                  data: { foo: 'baz' },
                  queueName: grandChildrenQueueName,
                },
              ],
            },
          ],
        });

        const failed = new Promise<void>((resolve, reject) => {
          queueEvents.on('failed', async ({ jobId, failedReason, prev }) => {
            try {
              if (jobId === tree!.children![0].job.id) {
                expect(prev).to.be.equal('active');
                expect(failedReason).to.be.equal(
                  `child ${prefix}:${grandChildrenQueueName}:${
                    tree!.children![0].children![0].job.id
                  } failed`,
                );
                resolve();
              } else {
                reject(
                  new Error(
                    `wrong job (${jobId}) failed instead of ${
                      tree!.children![0].job.id
                    }`,
                  ),
                );
              }
            } catch (err) {
              reject(err);
            }
          });
        });

        expect(tree).to.have.property('job');
        expect(tree).to.have.property('children');

        const { children, job } = tree;
        const parentState = await job.getState();

        expect(parentState).to.be.eql('waiting-children');

        await processingChildren;
        await failed;

        const { children: grandChildren } = children[0];
        const updatedGrandchildJob = await grandChildrenQueue.getJob(
          grandChildren[0].job.id,
        );
        const grandChildState = await updatedGrandchildJob.getState();
        expect(grandChildState).to.be.eql('failed');
        expect(updatedGrandchildJob.failedReason).to.be.eql('failed');

        const updatedParentJob = await queue.getJob(children[0].job.id);
        const updatedParentState = await updatedParentJob.getState();

        expect(updatedParentState).to.be.eql('failed');
        expect(updatedParentJob.failedReason).to.be.eql(
          `child ${prefix}:${grandChildrenQueueName}:${updatedGrandchildJob.id} failed`,
        );

        const updatedGrandparentJob = await parentQueue.getJob(job.id);
        const updatedGrandparentState = await updatedGrandparentJob.getState();

        expect(updatedGrandparentState).to.be.eql('waiting');

        await parentQueue.close();
        await grandChildrenQueue.close();
        await grandChildrenWorker.close();
        await childrenWorker.close();
        await flow.close();
        await queueEvents.close();

        await removeAllQueueData(new IORedis(redisHost), parentQueueName);
        await removeAllQueueData(
          new IORedis(redisHost),
          grandChildrenQueueName,
        );
      }).timeout(8000);
    });

    describe('when ignoreDependencyOnFailure is provided', async () => {
      it('moves parent to wait after children fail', async () => {
        const name = 'child-job';

        const parentQueueName = `parent-queue-${v4()}`;
        const grandChildrenQueueName = `grand-children-queue-${v4()}`;

        const parentQueue = new Queue(parentQueueName, {
          connection,
          prefix,
        });
        const grandChildrenQueue = new Queue(grandChildrenQueueName, {
          connection,
          prefix,
        });
        const queueEvents = new QueueEvents(queueName, { connection, prefix });
        await queueEvents.waitUntilReady();

        let grandChildrenProcessor,
          processedGrandChildren = 0;
        const processingChildren = new Promise<void>(resolve => {
          grandChildrenProcessor = async job => {
            processedGrandChildren++;

            if (processedGrandChildren === 2) {
              return resolve();
            }

            if (job.data.foo === 'bar') {
              throw new Error('failed');
            }
          };
        });

        const grandChildrenWorker = new Worker(
          grandChildrenQueueName,
          grandChildrenProcessor,
          { connection, prefix },
        );
        const childrenWorker = new Worker(queueName, async () => {}, {
          connection,
          prefix,
        });

        await grandChildrenWorker.waitUntilReady();
        await childrenWorker.waitUntilReady();

        const flow = new FlowProducer({ connection, prefix });
        const tree = await flow.add({
          name: 'parent-job',
          queueName: parentQueueName,
          data: {},
          children: [
            {
              name,
              data: { foo: 'qux' },
              queueName,
              opts: { ignoreDependencyOnFailure: true },
              children: [
                {
                  name,
                  data: { foo: 'bar' },
                  queueName: grandChildrenQueueName,
                  opts: { failParentOnFailure: true },
                },
                {
                  name,
                  data: { foo: 'baz' },
                  queueName: grandChildrenQueueName,
                },
              ],
            },
          ],
        });

        const failed = new Promise<void>((resolve, reject) => {
          queueEvents.on('failed', async ({ jobId, failedReason, prev }) => {
            try {
              if (jobId === tree!.children![0].job.id) {
                expect(prev).to.be.equal('active');
                expect(failedReason).to.be.equal(
                  `child ${prefix}:${grandChildrenQueueName}:${
                    tree!.children![0].children![0].job.id
                  } failed`,
                );
                resolve();
              } else {
                reject(
                  new Error(
                    `wrong job (${jobId}) failed instead of ${
                      tree!.children![0].job.id
                    }`,
                  ),
                );
              }
            } catch (err) {
              reject(err);
            }
          });
        });

        expect(tree).to.have.property('job');
        expect(tree).to.have.property('children');

        const { children, job } = tree;
        const parentState = await job.getState();

        expect(parentState).to.be.eql('waiting-children');

        await processingChildren;
        await failed;

        const { children: grandChildren } = children[0];
        const updatedGrandchildJob = await grandChildrenQueue.getJob(
          grandChildren[0].job.id,
        );
        const grandChildState = await updatedGrandchildJob.getState();
        expect(grandChildState).to.be.eql('failed');
        expect(updatedGrandchildJob.failedReason).to.be.eql('failed');

        const updatedParentJob = await queue.getJob(children[0].job.id);
        const updatedParentState = await updatedParentJob.getState();

        expect(updatedParentState).to.be.eql('failed');
        expect(updatedParentJob.failedReason).to.be.eql(
          `child ${prefix}:${grandChildrenQueueName}:${updatedGrandchildJob.id} failed`,
        );

        const values = await tree.job.getDependencies();
        expect(Object.keys(values.ignored!).length).to.be.equal(1);

        const updatedGrandparentJob = await parentQueue.getJob(job.id);
        const updatedGrandparentState = await updatedGrandparentJob.getState();

        expect(updatedGrandparentState).to.be.eql('waiting');

        const ignoredChildrenValues =
          await updatedGrandparentJob.getIgnoredChildrenFailures();

        const failedReason = `child ${prefix}:${grandChildrenQueueName}:${updatedGrandchildJob.id} failed`;
        expect(ignoredChildrenValues).to.deep.equal({
          [`${queue.qualifiedName}:${children[0].job.id}`]: failedReason,
        });

        await parentQueue.close();
        await grandChildrenQueue.close();
        await grandChildrenWorker.close();
        await childrenWorker.close();
        await flow.close();
        await queueEvents.close();

        await removeAllQueueData(new IORedis(redisHost), parentQueueName);
        await removeAllQueueData(
          new IORedis(redisHost),
          grandChildrenQueueName,
        );
      }).timeout(8000);
    });
  });

  describe('when continueParentOnFailure option is provided', async () => {
    it('should start processing parent after a child fails', async () => {
      const name = 'child-job';
      const parentQueueName = `parent-queue-${v4()}`;

      const flow = new FlowProducer({ connection, prefix });
      const flowTree = await flow.add({
        name: 'parent-job',
        queueName: parentQueueName,
        data: {},
        children: [
          {
            name,
            data: { foo: 'bar' },
            queueName,
            opts: { continueParentOnFailure: true },
          },
        ],
      });

      const child = flowTree.children![0].job;

      let parentWorker;
      const processing = new Promise<void>((resolve, reject) => {
        parentWorker = new Worker(
          parentQueueName,
          async job => {
            try {
              const children = await job.getFailedChildrenValues();
              const childKey = `${child.queueQualifiedName}:${child.id}`;

              expect(children[childKey]).to.be.equal('failed');

              const childrenCounts = await job.getDependenciesCount();
              expect(childrenCounts).to.deep.equal({
                processed: 0,
                unprocessed: 0,
                ignored: 1,
                failed: 0,
              });
              resolve();
            } catch (err) {
              reject(err);
            }
          },
          {
            connection,
            prefix,
          },
        );
      });

      const childrenWorker = new Worker(
        queueName,
        async job => {
          throw new Error('failed');
        },
        {
          connection,
          prefix,
        },
      );

      await processing;

      await parentWorker.close();
      await childrenWorker.close();
      await flow.close();
      await removeAllQueueData(new IORedis(redisHost), parentQueueName);
    });

    it('should start processing parent after child fails even with more unprocessed children', async () => {
      const name = 'child-job';
      const parentQueueName = `parent-queue-${v4()}`;

      const flow = new FlowProducer({ connection, prefix });
      const flowTree = await flow.add({
        name: 'parent-job',
        queueName: parentQueueName,
        data: {},
        children: [
          {
            name,
            data: { foo: 'baz' },
            queueName,
          },
          {
            name,
            data: { foo: 'baz' },
            queueName,
          },
          {
            name,
            data: { foo: 'bar' },
            queueName,
            opts: { continueParentOnFailure: true },
          },
          {
            name,
            data: { foo: 'baz' },
            queueName,
          },
          {
            name,
            data: { foo: 'baz' },
            queueName,
          },
        ],
      });

      const childToFail = flowTree.children![2].job;

      let parentWorker;
      const processing = new Promise<void>((resolve, reject) => {
        parentWorker = new Worker(
          parentQueueName,
          async job => {
            try {
              const failedChildren = await job.getFailedChildrenValues();
              const childKey = `${childToFail.queueQualifiedName}:${childToFail.id}`;
              expect(failedChildren[childKey]).to.be.equal('failed');
              resolve();
            } catch (err) {
              reject(err);
            }
          },
          {
            connection,
            prefix,
          },
        );
      });

      let counter = 0;

      let childrenWorker;
      const waitingChildren = new Promise<void>(resolve => {
        childrenWorker = new Worker(
          queueName,
          async job => {
            counter++;
            if (job.id === childToFail.id) {
              throw new Error('failed');
            }
            if (counter === 5) {
              resolve();
            }
          },
          {
            connection,
            prefix,
          },
        );
      });

      await processing;
      await parentWorker.close();
      await waitingChildren;
      await childrenWorker.close();
      await flow.close();
      await removeAllQueueData(new IORedis(redisHost), parentQueueName);
    });

    it('should ignore parent if a child has already failed and another one fails afterwards', async () => {
      const name = 'child-job';
      const parentQueueName = `parent-queue-${v4()}`;

      const flow = new FlowProducer({ connection, prefix });
      const flowTree = await flow.add({
        name: 'parent-job',
        queueName: parentQueueName,
        data: {},
        children: [
          {
            name,
            data: { foo: 'baz' },
            queueName,
          },
          {
            name,
            data: { foo: 'bar' },
            queueName,
            opts: { continueParentOnFailure: true },
          },
          {
            name,
            data: { foo: 'bar' },
            queueName,
            opts: { continueParentOnFailure: true },
          },
          {
            name,
            data: { foo: 'baz' },
            queueName,
          },
          {
            name,
            data: { foo: 'baz' },
            queueName,
          },
        ],
      });

      const childToFail = flowTree.children![1].job;

      let parentWorker;
      const processing = new Promise<void>((resolve, reject) => {
        parentWorker = new Worker(
          parentQueueName,
          async job => {
            try {
              const failedChildren = await job.getFailedChildrenValues();
              const childKey = `${childToFail.queueQualifiedName}:${childToFail.id}`;
              expect(failedChildren[childKey]).to.be.equal('failed');
              resolve();
            } catch (err) {
              reject(err);
            }
          },
          {
            connection,
            prefix,
          },
        );
      });
      let counter = 0;
      let childrenWorker;
      const waitingChildren = new Promise<void>(resolve => {
        childrenWorker = new Worker(
          queueName,
          async job => {
            counter++;
            if (job.id === childToFail.id) {
              throw new Error('failed');
            }
            if (counter === 5) {
              resolve();
            }
          },
          {
            connection,
            prefix,
          },
        );
      });
      await processing;
      await parentWorker.close();
      await waitingChildren;
      await childrenWorker.close();
      await flow.close();
      await removeAllQueueData(new IORedis(redisHost), parentQueueName);
    });

    it('should move the parent to delayed after a child fails', async () => {
      const name = 'child-job';
      const parentQueueName = `parent-queue-${v4()}`;

      const parentQueue = new Queue(parentQueueName, {
        connection,
        prefix,
      });

      const flow = new FlowProducer({ connection, prefix });
      const flowTree = await flow.add({
        name: 'parent-job',
        queueName: parentQueueName,
        opts: {
          delay: 1000,
        },
        data: {},
        children: [
          {
            name,
            data: { foo: 'bar' },
            queueName,
            opts: { continueParentOnFailure: true },
          },
        ],
      });

      const child = flowTree.children![0].job;

      let parentWorker;
      const processing = new Promise<void>((resolve, reject) => {
        parentWorker = new Worker(
          parentQueueName,
          async job => {
            try {
              const children = await job.getFailedChildrenValues();
              const childKey = `${child.queueQualifiedName}:${child.id}`;

              expect(children[childKey]).to.be.equal('failed');
              resolve();
            } catch (err) {
              reject(err);
            }
          },
          {
            connection,
            prefix,
          },
        );
      });

      const childrenWorker = new Worker(
        queueName,
        async () => {
          throw new Error('failed');
        },
        {
          connection,
          prefix,
        },
      );

      const waitingFailedChildren = new Promise<void>((resolve, reject) => {
        childrenWorker.on('failed', async () => {
          try {
            const delayedCount = await parentQueue.getDelayedCount();
            expect(delayedCount).to.be.equal(1);

            const waitingCount = await parentQueue.getWaitingCount();
            expect(waitingCount).to.be.equal(0);
            resolve();
          } catch (err) {
            reject(err);
          }
        });
      });

      await waitingFailedChildren;

      await processing;

      await parentWorker.close();
      await childrenWorker.close();
      await parentQueue.close();
      await flow.close();
      await removeAllQueueData(new IORedis(redisHost), parentQueueName);
    });

    it('should move the parent to prioritized after a child fails', async () => {
      const name = 'child-job';
      const parentQueueName = `parent-queue-${v4()}`;

      const parentQueue = new Queue(parentQueueName, {
        connection,
        prefix,
      });

      const flow = new FlowProducer({ connection, prefix });
      const flowTree = await flow.add({
        name: 'parent-job',
        queueName: parentQueueName,
        opts: {
          priority: 42,
        },
        data: {},
        children: [
          {
            name,
            data: { foo: 'bar' },
            queueName,
            opts: { continueParentOnFailure: true },
          },
        ],
      });

      const childrenWorker = new Worker(
        queueName,
        async job => {
          throw new Error('failed');
        },
        {
          connection,
          prefix,
        },
      );

      const waitingFailedChildren = new Promise<void>((resolve, reject) => {
        childrenWorker.on('failed', async () => {
          try {
            const prioritizedCount = await parentQueue.getPrioritizedCount();
            expect(prioritizedCount).to.be.equal(1);

            const delayedCount = await parentQueue.getDelayedCount();
            expect(delayedCount).to.be.equal(0);

            const waitingCount = await parentQueue.getWaitingCount();
            expect(waitingCount).to.be.equal(0);
            resolve();
          } catch (err) {
            reject(err);
          }
        });
      });

      await waitingFailedChildren;

      const child = flowTree.children![0].job;

      let parentWorker;
      const processing = new Promise<void>((resolve, reject) => {
        parentWorker = new Worker(
          parentQueueName,
          async job => {
            try {
              const children = await job.getFailedChildrenValues();
              const childKey = `${child.queueQualifiedName}:${child.id}`;

              expect(children[childKey]).to.be.equal('failed');
              resolve();
            } catch (err) {
              reject(err);
            }
          },
          {
            connection,
            prefix,
          },
        );
      });

      await processing;

      await parentWorker.close();
      await childrenWorker.close();
      await parentQueue.close();
      await flow.close();
      await removeAllQueueData(new IORedis(redisHost), parentQueueName);
    });
  });

  it('should get paginated processed dependencies keys', async () => {
    const name = 'child-job';
    const values = Array.from(Array(72).keys()).map(() => ({
      bar: 'something',
    }));

    const parentQueueName = `parent-queue-${v4()}`;

    let childrenProcessor,
      parentProcessor,
      processedChildren = 0;
    const processingChildren = new Promise<void>(
      resolve =>
        (childrenProcessor = async (job: Job) => {
          processedChildren++;

          if (processedChildren == values.length) {
            resolve();
          }
          return values[job.data.idx];
        }),
    );

    const processingParent = new Promise<void>((resolve, reject) => [
      (parentProcessor = async (job: Job) => {
        try {
          const { processed, nextProcessedCursor } = await job.getDependencies({
            processed: { cursor: 0, count: 50 },
            unprocessed: { cursor: 0, count: 50 },
          });
          expect(Object.keys(processed).length).greaterThanOrEqual(50);

          const { processed: processed2, nextProcessedCursor: nextCursor2 } =
            await job.getDependencies({
              processed: { cursor: nextProcessedCursor, count: 50 },
            });
          expect(Object.keys(processed2).length).lessThanOrEqual(22);
          expect(nextCursor2).to.be.equal(0);

          resolve();
        } catch (err) {
          console.error(err);
          reject(err);
        }
      }),
    ]);

    const parentWorker = new Worker(parentQueueName, parentProcessor, {
      connection,
      prefix,
    });
    const childrenWorker = new Worker(queueName, childrenProcessor, {
      connection,
      prefix,
    });
    await parentWorker.waitUntilReady();
    await childrenWorker.waitUntilReady();

    const otherValues = Array.from(Array(72).keys()).map(() => ({
      name,
      data: { bar: 'something' },
      queueName,
    }));
    const flow = new FlowProducer({ connection, prefix });
    const tree = await flow.add({
      name: 'parent-job',
      queueName: parentQueueName,
      data: {},
      children: otherValues,
    });

    expect(tree).to.have.property('job');
    expect(tree).to.have.property('children');

    const { children, job } = tree;
    const parentState = await job.getState();

    expect(parentState).to.be.eql('waiting-children');
    expect(children).to.have.length(values.length);

    await processingChildren;
    await childrenWorker.close();

    await processingParent;
    await parentWorker.close();

    await flow.close();

    await removeAllQueueData(new IORedis(redisHost), parentQueueName);
  });

  it('should get a flow tree', async () => {
    const name = 'child-job';

    const topQueueName = `parent-queue-${v4()}`;

    const flow = new FlowProducer({ connection, prefix });
    const originalTree = await flow.add({
      name: 'root-job',
      queueName: topQueueName,
      data: {},
      children: [
        {
          name,
          data: { idx: 0, foo: 'bar' },
          queueName,
          children: [
            {
              name,
              data: { idx: 1, foo: 'baz' },
              queueName,
              children: [{ name, data: { idx: 2, foo: 'qux' }, queueName }],
            },
          ],
        },
      ],
    });

    const { job: topJob } = originalTree;

    const tree = await flow.getFlow({
      id: topJob.id!,
      queueName: topQueueName,
      prefix,
    });

    expect(tree).to.have.property('job');
    expect(tree).to.have.property('children');

    const { children, job } = tree;
    const isWaitingChildren = await job.isWaitingChildren();

    expect(isWaitingChildren).to.be.true;
    expect(children).to.have.length(1);

    expect(children[0].job.id).to.be.ok;
    expect(children[0].job.data.foo).to.be.eql('bar');
    expect(children[0].job.queueName).to.be.eql(queueName);
    expect(children[0].children).to.have.length(1);

    expect(children[0].children[0].job.id).to.be.ok;
    expect(children[0].children[0].job.queueName).to.be.eql(queueName);
    expect(children[0].children[0].job.data.foo).to.be.eql('baz');

    expect(children[0].children[0].children[0].job.id).to.be.ok;
    expect(children[0].children[0].children[0].job.data.foo).to.be.eql('qux');

    await flow.close();

    await removeAllQueueData(new IORedis(redisHost), topQueueName);
  });

  it('should get part of flow tree', async () => {
    const name = 'child-job';

    const topQueueName = `parent-queue-${v4()}`;

    const flow = new FlowProducer({ connection, prefix });
    const originalTree = await flow.add({
      name: 'root-job',
      queueName: topQueueName,
      data: {},
      children: [
        {
          name,
          data: { idx: 0, foo: 'bar' },
          queueName,
          children: [
            {
              name,
              data: { idx: 1, foo: 'baz' },
              queueName,
              children: [{ name, data: { idx: 2, foo: 'qux' }, queueName }],
            },
          ],
        },
        {
          name,
          data: { idx: 3, foo: 'bax' },
          queueName,
        },
        {
          name,
          data: { idx: 4, foo: 'baz' },
          queueName,
        },
      ],
    });

    const { job: topJob } = originalTree;

    const tree = await flow.getFlow({
      id: topJob.id!,
      queueName: topQueueName,
      depth: 2,
      maxChildren: 2,
      prefix,
    });

    expect(tree).to.have.property('job');
    expect(tree).to.have.property('children');

    const { children, job } = tree;
    const isWaitingChildren = await job.isWaitingChildren();

    expect(isWaitingChildren).to.be.true;
    expect(children.length).to.be.greaterThanOrEqual(2);

    expect(children[0].job.id).to.be.ok;
    expect(children[0].children).to.be.undefined;

    expect(children[1].job.id).to.be.ok;
    expect(children[1].children).to.be.undefined;

    await flow.close();

    await removeAllQueueData(new IORedis(redisHost), topQueueName);
  });

  describe('when prefix is not provided in getFlow', function () {
    it('should get a flow tree using default prefix from FlowProducer', async () => {
      const name = 'child-job';
      const topQueueName = `parent-queue-${v4()}`;
      const customPrefix = `{${prefix}}`;

      const flow = new FlowProducer({ connection, prefix: customPrefix });
      const originalTree = await flow.add({
        name: 'root-job',
        queueName: topQueueName,
        data: {},
        children: [
          {
            name,
            data: { idx: 0, foo: 'bar' },
            queueName,
            children: [
              {
                name,
                data: { idx: 1, foo: 'baz' },
                queueName,
                children: [{ name, data: { idx: 2, foo: 'qux' }, queueName }],
              },
            ],
          },
        ],
      });

      const { job: topJob } = originalTree;

      const tree = await flow.getFlow({
        id: topJob.id!,
        queueName: topQueueName,
      });

      expect(tree).to.have.property('job');
      expect(tree).to.have.property('children');

      const { children, job } = tree;
      const isWaitingChildren = await job.isWaitingChildren();

      expect(isWaitingChildren).to.be.true;
      expect(children).to.have.length(1);

      expect(children[0].job.id).to.be.ok;
      expect(children[0].job.data.foo).to.be.eql('bar');
      expect(children[0].job.queueName).to.be.eql(queueName);
      expect(children[0].children).to.have.length(1);

      expect(children[0].children[0].job.id).to.be.ok;
      expect(children[0].children[0].job.queueName).to.be.eql(queueName);
      expect(children[0].children[0].job.data.foo).to.be.eql('baz');

      expect(children[0].children[0].children[0].job.id).to.be.ok;
      expect(children[0].children[0].children[0].job.data.foo).to.be.eql('qux');

      await flow.close();

      await removeAllQueueData(new IORedis(redisHost), topQueueName);
    });
  });

  describe('when parent has removeOnComplete as true', function () {
    it('removes processed data', async () => {
      const name = 'child-job';
      const values = [
        { bar: 'something' },
        { baz: 'something' },
        { qux: 'something' },
      ];

      const parentQueueName = `parent-queue-${v4()}`;

      const parentQueue = new Queue(parentQueueName, { connection, prefix });

      let childrenProcessor,
        parentProcessor,
        processedChildren = 0;
      const processingChildren = new Promise<void>(
        resolve =>
          (childrenProcessor = async (job: Job) => {
            processedChildren++;

            if (processedChildren == values.length) {
              resolve();
            }
            return values[job.data.idx];
          }),
      );

      const processingParent = new Promise<void>((resolve, reject) => [
        (parentProcessor = async (job: Job) => {
          try {
            const { processed, nextProcessedCursor } =
              await job.getDependencies({
                processed: {},
              });
            expect(nextProcessedCursor).to.be.equal(0);
            expect(Object.keys(processed!)).to.have.length(3);

            const childrenValues = await job.getChildrenValues();

            for (let i = 0; i < values.length; i++) {
              const jobKey = queue.toKey(tree.children[i].job.id);
              expect(childrenValues[jobKey]).to.be.deep.equal(values[i]);
            }
            resolve();
          } catch (err) {
            console.error(err);
            reject(err);
          }
        }),
      ]);

      const parentWorker = new Worker(parentQueueName, parentProcessor, {
        connection,
        prefix,
      });
      const childrenWorker = new Worker(queueName, childrenProcessor, {
        connection,
        prefix,
      });
      await parentWorker.waitUntilReady();
      await childrenWorker.waitUntilReady();

      const waitOnComplete = new Promise<void>((resolve, reject) => {
        parentWorker.on('completed', async job => {
          try {
            const gotJob = await parentQueue.getJob(job.id);
            const { processed } = await job.getDependencies();

            expect(gotJob).to.be.equal(undefined);
            expect(Object.keys(processed!).length).to.be.equal(0);
            resolve();
          } catch (err) {
            reject(err);
          }
        });
      });

      const flow = new FlowProducer({ connection, prefix });
      const tree = await flow.add({
        name: 'parent-job',
        queueName: parentQueueName,
        data: {},
        opts: {
          removeOnComplete: true,
        },
        children: [
          { name, data: { idx: 0, foo: 'bar' }, queueName },
          { name, data: { idx: 1, foo: 'baz' }, queueName },
          { name, data: { idx: 2, foo: 'qux' }, queueName },
        ],
      });

      expect(tree).to.have.property('job');
      expect(tree).to.have.property('children');

      const { children, job } = tree;
      const parentState = await job.getState();

      expect(parentState).to.be.eql('waiting-children');
      expect(children).to.have.length(3);

      await processingChildren;
      await childrenWorker.close();

      await processingParent;
      await waitOnComplete;
      await parentWorker.close();

      await flow.close();
      await parentQueue.close();

      await removeAllQueueData(new IORedis(redisHost), parentQueueName);
    });
  });

  it('should process parent when children is an empty array', async () => {
    const parentQueueName = `parent-queue-${v4()}`;

    let parentProcessor;

    const processingParent = new Promise<void>(
      resolve =>
        (parentProcessor = () => {
          resolve();
        }),
    );

    const parentWorker = new Worker(parentQueueName, parentProcessor, {
      connection,
      prefix,
    });

    const flow = new FlowProducer({ connection, prefix });
    const tree = await flow.add({
      name: 'parent-job',
      queueName: parentQueueName,
      data: {},
      children: [],
    });

    expect(tree).to.have.property('job');
    expect(tree).to.not.have.property('children');

    await processingParent;
    await parentWorker.close();

    await flow.close();

    await removeAllQueueData(new IORedis(redisHost), parentQueueName);
  });

  it('should allow passing custom jobId in options', async () => {
    const name = 'child-job';
    const values = [
      { bar: 'something' },
      { baz: 'something' },
      { qux: 'something' },
    ];

    const parentQueueName = `parent-queue-${v4()}`;

    let childrenProcessor,
      parentProcessor,
      processedChildren = 0;
    const processingChildren = new Promise<void>(
      resolve =>
        (childrenProcessor = async (job: Job) => {
          processedChildren++;

          await delay(50);
          if (processedChildren == values.length) {
            resolve();
          }
          return values[job.data.idx];
        }),
    );

    const processingParent = new Promise<void>(
      (resolve, reject) =>
        (parentProcessor = async (job: Job) => {
          try {
            const { processed, unprocessed } = await job.getDependenciesCount();

            expect(processed).to.be.equal(3);
            expect(unprocessed).to.be.equal(0);

            const childrenValues = await job.getChildrenValues();

            for (let i = 0; i < values.length; i++) {
              const jobKey = queue.toKey(tree.children[i].job.id);
              expect(childrenValues[jobKey]).to.be.deep.equal(values[i]);
            }
            resolve();
          } catch (err) {
            console.error(err);
            reject(err);
          }
        }),
    );

    const parentWorker = new Worker(parentQueueName, parentProcessor, {
      connection,
      prefix,
    });
    const childrenWorker = new Worker(queueName, childrenProcessor, {
      connection,
      prefix,
    });

    const flow = new FlowProducer({ connection, prefix });
    const tree = await flow.add({
      name: 'parent-job',
      queueName: parentQueueName,
      data: {},
      opts: { jobId: 'my-parent-job-id' },
      children: [
        { name, data: { idx: 0, foo: 'bar' }, queueName },
        { name, data: { idx: 1, foo: 'baz' }, queueName },
        { name, data: { idx: 2, foo: 'qux' }, queueName },
      ],
    });

    expect(tree).to.have.property('job');
    expect(tree).to.have.property('children');

    const { children, job } = tree;
    const parentState = await job.getState();

    expect(parentState).to.be.eql('waiting-children');
    expect(children).to.have.length(3);

    const { unprocessed } = await job.getDependencies();

    expect(unprocessed.length).to.be.greaterThan(0);
    expect(children[0].job.id).to.be.ok;
    expect(children[0].job.data.foo).to.be.eql('bar');
    expect(children[1].job.id).to.be.ok;
    expect(children[1].job.data.foo).to.be.eql('baz');
    expect(children[2].job.id).to.be.ok;
    expect(children[2].job.data.foo).to.be.eql('qux');

    await processingChildren;
    await childrenWorker.close();

    await processingParent;
    await parentWorker.close();

    await flow.close();

    await removeAllQueueData(new IORedis(redisHost), parentQueueName);
  });

  it('should process a chain of jobs', async () => {
    const name = 'child-job';
    const values = [
      { idx: 0, bar: 'something' },
      { idx: 1, baz: 'something' },
      { idx: 2, qux: 'something' },
    ];

    const topQueueName = `top-queue-${v4()}`;

    let childrenProcessor,
      parentProcessor,
      processedChildren = 0;
    const processingChildren = new Promise<void>((resolve, reject) => [
      (childrenProcessor = async (job: Job) => {
        try {
          const childrenValues = await job.getChildrenValues();
          const waitingChildrenCount = await queue.getWaitingChildrenCount();

          expect(job.data.idx).to.be.eql(values.length - 1 - processedChildren);
          switch (job.data.idx) {
            case 0:
              {
                const jobKey = queue.toKey(tree.children[0].children[0].job.id);
                expect(childrenValues[jobKey]).to.be.deep.equal(values[1]);
                expect(waitingChildrenCount).to.be.deep.equal(0);
              }
              break;
            case 1:
              {
                const jobKey = queue.toKey(
                  tree.children[0].children[0].children[0].job.id,
                );
                expect(childrenValues[jobKey]).to.be.deep.equal(values[2]);
                expect(waitingChildrenCount).to.be.deep.equal(1);
              }
              break;
          }

          processedChildren++;
          if (processedChildren == values.length) {
            resolve();
          }
          return values[job.data.idx];
        } catch (err) {
          reject(err);
        }
      }),
    ]);

    const processingTop = new Promise<void>((resolve, reject) => [
      (parentProcessor = async (job: Job) => {
        try {
          const { processed } = await job.getDependencies();
          expect(Object.keys(processed)).to.have.length(1);

          const childrenValues = await job.getChildrenValues();

          const jobKey = queue.toKey(tree.children[0].job.id);
          expect(childrenValues[jobKey]).to.be.deep.equal(values[0]);
          expect(processed[jobKey]).to.be.deep.equal(values[0]);

          resolve();
        } catch (err) {
          console.error(err);
          reject(err);
        }
      }),
    ]);

    const parentWorker = new Worker(topQueueName, parentProcessor, {
      connection,
      prefix,
    });
    const childrenWorker = new Worker(queueName, childrenProcessor, {
      connection,
      prefix,
    });

    const flow = new FlowProducer({ connection, prefix });
    const tree = await flow.add({
      name: 'root-job',
      queueName: topQueueName,
      data: {},
      children: [
        {
          name,
          data: { idx: 0, foo: 'bar' },
          queueName,
          children: [
            {
              name,
              data: { idx: 1, foo: 'baz' },
              queueName,
              children: [{ name, data: { idx: 2, foo: 'qux' }, queueName }],
            },
          ],
        },
      ],
    });

    expect(tree).to.have.property('job');
    expect(tree).to.have.property('children');

    const { children, job } = tree;
    const isWaitingChildren = await job.isWaitingChildren();

    expect(isWaitingChildren).to.be.true;
    expect(children).to.have.length(1);

    expect(children![0].job.id).to.be.ok;
    expect(children![0].job.data.foo).to.be.eql('bar');
    expect(children![0].children).to.have.length(1);

    expect(children![0].children![0].job.id).to.be.ok;
    expect(children![0].children![0].job.data.foo).to.be.eql('baz');

    expect(children![0].children![0].children![0].job.id).to.be.ok;
    expect(children![0].children![0].children![0].job.data.foo).to.be.eql(
      'qux',
    );

    await processingChildren;
    await childrenWorker.close();

    await processingTop;
    await parentWorker.close();

    await flow.close();

    await removeAllQueueData(new IORedis(redisHost), topQueueName);
  });

  it('should add meta key to both parents and children', async () => {
    const name = 'child-job';
    const topQueueName = `top-queue-${v4()}`;

    const flow = new FlowProducer({ connection, prefix });
    await flow.add({
      name: 'root-job',
      queueName: topQueueName,
      data: {},
      children: [
        {
          name,
          data: { idx: 0, foo: 'bar' },
          queueName,
          children: [
            {
              name,
              data: { idx: 1, foo: 'baz' },
              queueName,
              children: [{ name, data: { idx: 2, foo: 'qux' }, queueName }],
            },
          ],
        },
      ],
    });

    const client = await flow.client;
    const metaTop = await client.hgetall(`${prefix}:${topQueueName}:meta`);
    expect(metaTop).to.deep.include({ 'opts.maxLenEvents': '10000' });

    const metaChildren = await client.hgetall(`${prefix}:${queueName}:meta`);
    expect(metaChildren).to.deep.include({
      'opts.maxLenEvents': '10000',
    });

    await flow.close();

    await removeAllQueueData(new IORedis(redisHost), topQueueName);
  });

  describe('when parent has delay', () => {
    it('moves process to delayed after children are processed', async () => {
      const name = 'child-job';
      const values = [{ idx: 0, bar: 'something' }];

      const topQueueName = `top-queue-${v4()}`;

      let parentProcessor;
      const childrenWorker = new Worker(
        queueName,
        async (job: Job) => {
          await delay(400);
          return values[job.data.idx];
        },
        {
          autorun: false,
          connection,
          prefix,
        },
      );
      const queueEvents = new QueueEvents(topQueueName, { connection, prefix });
      await queueEvents.waitUntilReady();

      const delayed = new Promise<void>((resolve, reject) => {
        queueEvents.on('delayed', async ({ jobId, delay }) => {
          try {
            const milliseconds = delay - Date.now();
            expect(milliseconds).to.be.lessThanOrEqual(3000);
            expect(milliseconds).to.be.greaterThan(2000);
            resolve();
          } catch (error) {
            console.error(error);
            reject(error);
          }
        });
      });

      const completed = new Promise<void>((resolve, reject) => {
        childrenWorker.on('completed', async function () {
          resolve();
        });
      });

      const processingTop = new Promise<void>((resolve, reject) => [
        (parentProcessor = async (job: Job) => {
          try {
            const { processed } = await job.getDependencies();
            expect(Object.keys(processed)).to.have.length(1);

            const childrenValues = await job.getChildrenValues();

            const jobKey = queue.toKey(tree.children[0].job.id);
            expect(childrenValues[jobKey]).to.be.deep.equal(values[0]);
            expect(processed[jobKey]).to.be.deep.equal(values[0]);

            resolve();
          } catch (err) {
            console.error(err);
            reject(err);
          }
        }),
      ]);

      const parentWorker = new Worker(topQueueName, parentProcessor, {
        autorun: false,
        connection,
        prefix,
      });

      const flow = new FlowProducer({ connection, prefix });
      const tree = await flow.add({
        name: 'root-job',
        queueName: topQueueName,
        data: {},
        children: [
          {
            name,
            data: { idx: 0, foo: 'bar' },
            queueName,
          },
        ],
        opts: {
          delay: 3000,
        },
      });

      expect(tree).to.have.property('job');
      expect(tree).to.have.property('children');

      const { children, job } = tree;
      const isWaitingChildren = await job.isWaitingChildren();

      expect(isWaitingChildren).to.be.true;
      expect(children).to.have.length(1);

      expect(children[0].job.id).to.be.ok;
      expect(children[0].job.data.foo).to.be.eql('bar');

      childrenWorker.run();
      parentWorker.run();

      await completed;
      await delayed;
      await childrenWorker.close();

      const isDelayed = await job.isDelayed();

      expect(isDelayed).to.be.true;
      await processingTop;
      await parentWorker.close();
      await queueEvents.close();
      await flow.close();

      await removeAllQueueData(new IORedis(redisHost), topQueueName);
    }).timeout(4500);
  });

  describe('when children have delay', () => {
    it('moves children to delayed', async () => {
      const name = 'child-job';
      const values = [{ idx: 0, bar: 'something' }];

      const topQueueName = `top-queue-${v4()}`;

      let parentProcessor;
      const childrenWorker = new Worker(
        queueName,
        async (job: Job) => {
          await delay(500);
          return values[job.data.idx];
        },
        {
          connection,
          prefix,
        },
      );

      const completed = new Promise<void>((resolve, reject) => {
        childrenWorker.on('completed', async function () {
          resolve();
        });
      });

      const processingTop = new Promise<void>((resolve, reject) => [
        (parentProcessor = async (job: Job) => {
          try {
            const { processed } = await job.getDependencies();
            expect(Object.keys(processed)).to.have.length(1);

            const childrenValues = await job.getChildrenValues();

            const jobKey = queue.toKey(tree.children[0].job.id);
            expect(childrenValues[jobKey]).to.be.deep.equal(values[0]);
            expect(processed[jobKey]).to.be.deep.equal(values[0]);

            resolve();
          } catch (err) {
            console.error(err);
            reject(err);
          }
        }),
      ]);

      const parentWorker = new Worker(topQueueName, parentProcessor, {
        connection,
        prefix,
      });

      const flow = new FlowProducer({ connection, prefix });
      const tree = await flow.add({
        name: 'root-job',
        queueName: topQueueName,
        data: {},
        children: [
          {
            name,
            data: { idx: 0, foo: 'bar' },
            queueName,
            opts: {
              delay: 2000,
            },
          },
        ],
      });

      expect(tree).to.have.property('job');
      expect(tree).to.have.property('children');

      const { children, job } = tree;
      const isWaitingChildren = await job.isWaitingChildren();

      expect(isWaitingChildren).to.be.true;
      expect(children).to.have.length(1);

      expect(children[0].job.id).to.be.ok;
      expect(children[0].job.data.foo).to.be.eql('bar');

      const isDelayed = await children![0].job.isDelayed();

      expect(isDelayed).to.be.true;

      await completed;

      await childrenWorker.close();

      await processingTop;
      await parentWorker.close();
      await flow.close();

      await removeAllQueueData(new IORedis(redisHost), topQueueName);
    });
  });

  it('should not process parent if child fails', async () => {
    const name = 'child-job';

    const parentQueueName = `parent-queue-${v4()}`;

    let childrenProcessor;
    const processingChildren = new Promise<void>(
      resolve =>
        (childrenProcessor = async () => {
          resolve();
          throw new Error('failed job');
        }),
    );

    const childrenWorker = new Worker(queueName, childrenProcessor, {
      connection,
      prefix,
    });

    const flow = new FlowProducer({ connection, prefix });
    const tree = await flow.add({
      name: 'parent-job',
      queueName: parentQueueName,
      data: {},
      children: [{ name, data: { idx: 0, foo: 'bar' }, queueName }],
    });

    expect(tree).to.have.property('job');
    expect(tree).to.have.property('children');

    const { children } = tree;

    expect(children).to.have.length(1);

    expect(children![0].job.id).to.be.ok;
    expect(children![0].job.data.foo).to.be.eql('bar');

    await processingChildren;
    await childrenWorker.close();

    const parentQueue = new Queue(parentQueueName, { connection, prefix });
    const numJobs = await parentQueue.getWaitingCount();
    expect(numJobs).to.be.equal(0);

    await flow.close();
    await parentQueue.close();
    await removeAllQueueData(new IORedis(redisHost), parentQueueName);
  });

  it('should not process parent until queue is unpaused', async () => {
    const name = 'child-job';
    const parentQueueName = `parent-queue-${v4()}`;

    let childrenProcessor, parentProcessor;
    const processingChildren = new Promise<void>(
      resolve =>
        (childrenProcessor = async () => {
          resolve();
        }),
    );

    const childrenWorker = new Worker(queueName, childrenProcessor, {
      connection,
      prefix,
    });

    const processingParent = new Promise<void>(
      resolve =>
        (parentProcessor = async () => {
          resolve();
        }),
    );

    const parentWorker = new Worker(parentQueueName, parentProcessor, {
      connection,
      prefix,
    });

    const parentQueue = new Queue(parentQueueName, { connection, prefix });
    await parentQueue.pause();

    const flow = new FlowProducer({ connection, prefix });
    const tree = await flow.add({
      name: 'parent-job',
      queueName: parentQueueName,
      data: {},
      children: [{ name, data: { idx: 0, foo: 'bar' }, queueName }],
    });

    expect(tree).to.have.property('job');
    expect(tree).to.have.property('children');

    const { children } = tree;

    expect(children).to.have.length(1);

    expect(children![0].job.id).to.be.ok;
    expect(children![0].job.data.foo).to.be.eql('bar');

    await processingChildren;
    await childrenWorker.close();

    await delay(500);

    let numJobs = await parentQueue.getWaitingCount();
    expect(numJobs).to.be.equal(1);

    await parentQueue.resume();

    await processingParent;
    await parentWorker.close();

    numJobs = await parentQueue.getWaitingCount();
    expect(numJobs).to.be.equal(0);

    await flow.close();
    await parentQueue.close();
    await removeAllQueueData(new IORedis(redisHost), parentQueueName);
  });

  describe('.addBulk', () => {
    it('should allow parent opts on the root job', async () => {
      const name = 'child-job';
      const values = [{ bar: 'something' }, { baz: 'something' }];

      const parentQueueName = `parent-queue-${v4()}`;
      const grandparentQueueName = `grandparent-queue-${v4()}`;
      const grandparentQueue = new Queue(grandparentQueueName, {
        connection,
        prefix,
      });
      const grandparentJob = await grandparentQueue.add('grandparent', {
        foo: 'bar',
      });

      let childrenProcessor,
        parentProcessor,
        processedChildren = 0;
      const processingChildren = new Promise<void>(
        resolve =>
          (childrenProcessor = async (job: Job) => {
            processedChildren++;

            if (processedChildren == values.length) {
              resolve();
            }
            return values[job.data.idx];
          }),
      );

      const processingParent = new Promise<void>((resolve, reject) => [
        (parentProcessor = async (job: Job) => {
          try {
            const { processed, nextProcessedCursor } =
              await job.getDependencies({
                processed: {},
              });
            expect(nextProcessedCursor).to.be.equal(0);
            expect(Object.keys(processed)).to.have.length(2);

            const childrenValues = await job.getChildrenValues();

            for (let i = 0; i < values.length; i++) {
              const jobKey = queue.toKey(tree.children[i].job.id);
              expect(childrenValues[jobKey]).to.be.deep.equal(values[i]);
            }
            resolve();
          } catch (err) {
            console.error(err);
            reject(err);
          }
        }),
      ]);

      const parentWorker = new Worker(parentQueueName, parentProcessor, {
        connection,
        prefix,
      });
      const childrenWorker = new Worker(queueName, childrenProcessor, {
        connection,
        prefix,
      });
      await parentWorker.waitUntilReady();
      await childrenWorker.waitUntilReady();

      const flow = new FlowProducer({ connection, prefix });
      const [tree] = await flow.addBulk([
        {
          name: 'parent-job',
          queueName: parentQueueName,
          data: {},
          children: [
            { name, data: { idx: 0, foo: 'bar' }, queueName },
            { name, data: { idx: 1, foo: 'baz' }, queueName },
          ],
          opts: {
            parent: {
              id: grandparentJob.id!,
              queue: `${prefix}:${grandparentQueueName}`,
            },
          },
        },
      ]);

      expect(tree).to.have.property('job');
      expect(tree).to.have.property('children');

      const { children, job } = tree;

      expect(job.parentKey).to.be.equal(
        `${prefix}:${grandparentQueueName}:${grandparentJob.id}`,
      );
      const parentState = await job.getState();

      expect(parentState).to.be.eql('waiting-children');
      expect(children).to.have.length(2);

      await processingChildren;
      await childrenWorker.close();

      await processingParent;
      await parentWorker.close();

      await flow.close();

      await grandparentQueue.close();
      await removeAllQueueData(new IORedis(redisHost), grandparentQueueName);
      await removeAllQueueData(new IORedis(redisHost), parentQueueName);
    });

    it('should process jobs', async () => {
      const name = 'child-job';
      const values = [
        { idx: 0, bar: 'something' },
        { idx: 1, baz: 'something' },
      ];

      const rootQueueName = 'root-queue';

      let childrenProcessor,
        rootProcessor,
        processedChildren = 0,
        processedRoot = 0;
      const processingChildren = new Promise<void>((resolve, reject) => [
        (childrenProcessor = async (job: Job) => {
          try {
            processedChildren++;
            if (processedChildren === values.length) {
              resolve();
            }
            return values[job.data.idx];
          } catch (err) {
            reject(err);
          }
        }),
      ]);

      const processingRoot = new Promise<void>((resolve, reject) => [
        (rootProcessor = async (job: Job) => {
          try {
            const childrenValues = await job.getChildrenValues();
            const index = job.name === 'root-job-1' ? 0 : 1;
            const jobKey = queue.toKey(trees[index].children[0].job.id);
            expect(childrenValues[jobKey]).to.be.deep.equal(values[index]);

            processedRoot++;
            if (processedRoot === 2) {
              resolve();
            }
            return processedRoot;
          } catch (err) {
            console.error(err);
            reject(err);
          }
        }),
      ]);

      const flow = new FlowProducer({ connection, prefix });
      const trees = await flow.addBulk([
        {
          name: 'root-job-1',
          queueName: rootQueueName,
          data: {},
          children: [
            {
              name,
              data: { idx: 0, foo: 'bar' },
              queueName,
            },
          ],
        },
        {
          name: 'root-job-2',
          queueName: rootQueueName,
          data: {},
          children: [
            {
              name,
              data: { idx: 1, foo: 'baz' },
              queueName,
            },
          ],
        },
      ]);

      expect(trees).to.have.length(2);

      expect(trees[0]).to.have.property('job');
      expect(trees[0]).to.have.property('children');

      expect(trees[1]).to.have.property('job');
      expect(trees[1]).to.have.property('children');

      const firstJob = trees[0];
      const isFirstJobWaitingChildren = await firstJob.job.isWaitingChildren();
      expect(isFirstJobWaitingChildren).to.be.true;
      expect(firstJob.children).to.have.length(1);

      expect(firstJob.children[0].job.id).to.be.ok;
      expect(firstJob.children[0].job.data.foo).to.be.eql('bar');
      expect(firstJob.children).to.have.length(1);

      const secondJob = trees[1];
      const isSecondJobWaitingChildren =
        await secondJob.job.isWaitingChildren();
      expect(isSecondJobWaitingChildren).to.be.true;
      expect(secondJob.children).to.have.length(1);

      expect(secondJob.children[0].job.id).to.be.ok;
      expect(secondJob.children[0].job.data.foo).to.be.eql('baz');

      const parentWorker = new Worker(rootQueueName, rootProcessor, {
        connection,
        prefix,
      });
      const childrenWorker = new Worker(queueName, childrenProcessor, {
        connection,
        prefix,
      });

      await processingChildren;
      await childrenWorker.close();

      await processingRoot;
      await parentWorker.close();

      await flow.close();

      await removeAllQueueData(new IORedis(redisHost), rootQueueName);
    });
  });

  describe('.removeUnprocessedChildren', async () => {
    it('should remove unprocessed children', async () => {
      const name = 'child-job';
      const values = [{ idx: 0, bar: 'something' }];

      const parentQueueName = `parent-queue-${v4()}`;
      const flow = new FlowProducer({ connection, prefix });

      const tree = await flow.add({
        name: 'parent-job',
        queueName: parentQueueName,
        data: {},
        children: [
          { name, data: { idx: 0, foo: 'bar' }, queueName },
          {
            name,
            data: { idx: 1, foo: 'bar' },
            queueName,
            opts: { priority: 1 },
          },
          {
            name,
            data: { idx: 2, foo: 'bar' },
            queueName,
            opts: { delay: 1000 },
          },
          { name, data: { idx: 3, foo: 'bar' }, queueName },
          { name, data: { idx: 4, foo: 'bar' }, queueName },
          {
            name,
            data: { idx: 0, foo: 'baz' },
            queueName,
            children: [{ name, data: { idx: 0, foo: 'qux' }, queueName }],
          },
        ],
      });

      // We will process one job, we will fail the second job and then on the third job we will try
      // to remove all children.
      // so that we can test that it does not remove the active nor the completed and failed jobs.

      let counter = 0;
      const processed: string[] = [];
      let worker;

      const processing = new Promise<void>((resolve, reject) => {
        worker = new Worker(
          queueName,
          async (job: Job) => {
            counter++;
            if (counter === 1) {
              processed.push(job.id!);
              return values[job.data.idx];
            } else if (counter === 2) {
              processed.push(job.id!);
              throw new Error('failed job');
            } else if (counter === 3) {
              try {
                await tree.job.removeUnprocessedChildren();
                const children = tree.children!;
                processed.push(job.id!);

                for (let i = 0; i < children.length; i++) {
                  const child = children[i]!;
                  const childJob = await Job.fromId(queue, child.job.id!);

                  if (!processed.includes(child.job.id!)) {
                    expect(childJob).to.be.undefined;
                  } else {
                    expect(childJob).to.be.ok;
                    expect(childJob!.parent).to.deep.equal({
                      id: tree.job.id,
                      queueKey: `${prefix}:${parentQueueName}`,
                    });
                  }
                }
                resolve();
              } catch (err) {
                reject(err);
              }
            }
          },
          {
            connection,
            prefix,
          },
        );
      });
      try {
        await processing;
      } finally {
        await worker.close();
        await flow.close();
        await removeAllQueueData(new IORedis(redisHost), parentQueueName);
      }
    });

    it('should not remove completed children', async () => {
      const parentQueueName = `parent-queue-${v4()}`;
      const name = 'child-job';
      const numChildren = 6;

      const flow = new FlowProducer({ connection, prefix });
      const tree = await flow.add({
        name: 'parent-job',
        queueName: parentQueueName,
        data: {},
        children: [
          { name, data: { idx: 0, foo: 'bar' }, queueName },
          { name, data: { idx: 1, foo: 'bar' }, queueName },
          { name, data: { idx: 2, foo: 'bar' }, queueName },
          { name, data: { idx: 3, foo: 'bar' }, queueName },
          {
            name,
            data: { idx: 0, foo: 'baz' },
            queueName,
            children: [{ name, data: { idx: 0, foo: 'qux' }, queueName }],
          },
        ],
      });

      const parentWorker = new Worker(parentQueueName, async job => {}, {
        connection,
        prefix,
      });
      const childrenWorker = new Worker(
        queueName,
        async job => {
          await delay(10);
        },
        {
          connection,
          prefix,
        },
      );
      await parentWorker.waitUntilReady();
      await childrenWorker.waitUntilReady();

      const completing = new Promise(resolve => {
        parentWorker.on('completed', resolve);
      });

      await completing;

      const childrenJobs = await queue.getJobCountByTypes('completed');
      expect(childrenJobs).to.be.equal(numChildren);

      // We try to remove now, but no children should be removed as they are all completed
      await tree.job.removeUnprocessedChildren();

      const jobs = await queue.getJobCountByTypes('completed');
      expect(jobs).to.be.equal(numChildren);

      await flow.close();
      await childrenWorker.close();
      await parentWorker.close();
      await removeAllQueueData(new IORedis(redisHost), parentQueueName);
    });
  });

  describe('.remove', () => {
    it('should remove all children when removing a parent', async () => {
      const parentQueueName = `parent-queue-${v4()}`;
      const name = 'child-job';

      const flow = new FlowProducer({ connection, prefix });
      const tree = await flow.add({
        name: 'parent-job',
        queueName: parentQueueName,
        data: {},
        children: [
          { name, data: { idx: 0, foo: 'bar' }, queueName },
          {
            name,
            data: { idx: 0, foo: 'baz' },
            queueName,
            children: [{ name, data: { idx: 0, foo: 'qux' }, queueName }],
          },
        ],
      });

      expect(await tree.job.getState()).to.be.equal('waiting-children');

      expect(await tree.children[0].job.getState()).to.be.equal('waiting');
      expect(await tree.children[1].job.getState()).to.be.equal(
        'waiting-children',
      );

      expect(await tree.children[1].children[0].job.getState()).to.be.equal(
        'waiting',
      );

      for (let i = 0; i < tree.children.length; i++) {
        const child = tree.children[i];
        const childJob = await Job.fromId(queue, child.job.id);
        expect(childJob.parent).to.deep.equal({
          id: tree.job.id,
          queueKey: `${prefix}:${parentQueueName}`,
        });
      }

      await tree.job.remove();

      const parentQueue = new Queue(parentQueueName, { connection, prefix });
      const parentJob = await Job.fromId(parentQueue, tree.job.id);
      expect(parentJob).to.be.undefined;

      for (let i = 0; i < tree.children.length; i++) {
        const child = tree.children[i];
        const childJob = await Job.fromId(queue, child.job.id);
        expect(childJob).to.be.undefined;
      }

      expect(await tree.children[0].job.getState()).to.be.equal('unknown');
      expect(await tree.children[1].job.getState()).to.be.equal('unknown');
      expect(await tree.job.getState()).to.be.equal('unknown');

      const jobs = await queue.getJobCountByTypes('waiting');
      expect(jobs).to.be.equal(0);

      await flow.close();
      await parentQueue.close();
      await removeAllQueueData(new IORedis(redisHost), parentQueueName);
    });

    describe('when removeChildren option is provided as false', () => {
      it('does not remove any children when removing a parent', async () => {
        const parentQueueName = `parent-queue-${v4()}`;
        const name = 'child-job';

        const flow = new FlowProducer({ connection, prefix });
        const tree = await flow.add({
          name: 'parent-job',
          queueName: parentQueueName,
          data: {},
          children: [
            { name, data: { idx: 0, foo: 'bar' }, queueName },
            {
              name,
              data: { idx: 0, foo: 'baz' },
              queueName,
              children: [{ name, data: { idx: 0, foo: 'qux' }, queueName }],
            },
          ],
        });

        expect(await tree.job.getState()).to.be.equal('waiting-children');

        expect(await tree.children[0].job.getState()).to.be.equal('waiting');
        expect(await tree.children[1].job.getState()).to.be.equal(
          'waiting-children',
        );

        expect(await tree.children[1].children[0].job.getState()).to.be.equal(
          'waiting',
        );

        for (let i = 0; i < tree.children.length; i++) {
          const child = tree.children[i];
          const childJob = await Job.fromId(queue, child.job.id);
          expect(childJob.parent).to.deep.equal({
            id: tree.job.id,
            queueKey: `${prefix}:${parentQueueName}`,
          });
        }

        await tree.job.remove({ removeChildren: false });

        const parentQueue = new Queue(parentQueueName, { connection, prefix });
        const parentJob = await Job.fromId(parentQueue, tree.job.id);
        expect(parentJob).to.be.undefined;

        for (let i = 0; i < tree.children.length; i++) {
          const child = tree.children[i];
          const childJob = await Job.fromId(queue, child.job.id);
          expect(childJob).to.not.be.undefined;
        }

        expect(await tree.children[0].job.getState()).to.be.equal('waiting');
        expect(await tree.children[1].job.getState()).to.be.equal(
          'waiting-children',
        );
        expect(await tree.job.getState()).to.be.equal('unknown');

        const jobs = await queue.getJobCountByTypes('waiting');
        expect(jobs).to.be.equal(2);

        await flow.close();
        await parentQueue.close();
        await removeAllQueueData(new IORedis(redisHost), parentQueueName);
      });
    });

    describe('when there are processed children', () => {
      it('removes all children when removing a parent', async () => {
        const parentQueueName = `parent-queue-${v4()}`;
        const name = 'child-job';

        const flow = new FlowProducer({ connection, prefix });
        const tree = await flow.add({
          name: 'parent-job',
          queueName: parentQueueName,
          data: {},
          children: [
            { name, data: { idx: 0, foo: 'bar' }, queueName },
            {
              name,
              data: { idx: 0, foo: 'baz' },
              queueName,
              children: [{ name, data: { idx: 0, foo: 'qux' }, queueName }],
            },
          ],
        });

        expect(await tree.job.getState()).to.be.equal('waiting-children');

        expect(await tree.children[0].job.getState()).to.be.equal('waiting');
        expect(await tree.children[1].job.getState()).to.be.equal(
          'waiting-children',
        );

        expect(await tree.children[1].children[0].job.getState()).to.be.equal(
          'waiting',
        );

        for (let i = 0; i < tree.children.length; i++) {
          const child = tree.children[i];
          const childJob = await Job.fromId(queue, child.job.id);
          expect(childJob.parent).to.deep.equal({
            id: tree.job.id,
            queueKey: `${prefix}:${parentQueueName}`,
          });
        }

        const parentWorker = new Worker(parentQueueName, async () => {}, {
          connection,
          prefix,
        });
        const childrenWorker = new Worker(
          queueName,
          async () => {
            await delay(10);
          },
          {
            connection,
            prefix,
          },
        );
        await parentWorker.waitUntilReady();
        await childrenWorker.waitUntilReady();

        const completing = new Promise(resolve => {
          parentWorker.on('completed', resolve);
        });

        await completing;
        await tree.job.remove();

        const parentQueue = new Queue(parentQueueName, { connection, prefix });
        const parentJob = await Job.fromId(parentQueue, tree.job.id);
        expect(parentJob).to.be.undefined;

        for (let i = 0; i < tree.children.length; i++) {
          const child = tree.children[i];
          const childJob = await Job.fromId(queue, child.job.id);
          expect(childJob).to.be.undefined;
        }

        const jobs = await queue.getJobCountByTypes('completed');
        expect(jobs).to.be.equal(0);

        expect(await tree.children[0].job.getState()).to.be.equal('unknown');
        expect(await tree.children[1].job.getState()).to.be.equal('unknown');
        expect(await tree.job.getState()).to.be.equal('unknown');

        await flow.close();
        await childrenWorker.close();
        await parentWorker.close();
        await parentQueue.close();
        await removeAllQueueData(new IORedis(redisHost), parentQueueName);
      });

      describe('when there is a grand parent', () => {
        it('removes all children when removing a parent, but not grandparent', async () => {
          const parentQueueName = `parent-queue-${v4()}`;
          const grandparentQueueName = `grandparent-queue-${v4()}`;
          const name = 'child-job';

          const flow = new FlowProducer({ connection, prefix });
          const tree = await flow.add({
            name: 'grandparent-job',
            queueName: grandparentQueueName,
            data: {},
            children: [
              {
                name: 'parent-job',
                queueName: parentQueueName,
                data: {},
                children: [
                  { name, data: { idx: 0, foo: 'bar' }, queueName },
                  {
                    name,
                    data: { idx: 0, foo: 'baz' },
                    queueName,
                    children: [
                      { name, data: { idx: 0, foo: 'qux' }, queueName },
                    ],
                  },
                ],
              },
            ],
          });

          expect(await tree.job.getState()).to.be.equal('waiting-children');
          expect(await tree.children![0].job.getState()).to.be.equal(
            'waiting-children',
          );

          expect(
            await tree.children![0].children![0].job.getState(),
          ).to.be.equal('waiting');
          expect(
            await tree.children![0].children![1].job.getState(),
          ).to.be.equal('waiting-children');

          expect(
            await tree.children![0].children![1].children![0].job.getState(),
          ).to.be.equal('waiting');

          for (let i = 0; i < tree.children![0].children!.length; i++) {
            const child = tree.children![0].children![i];
            const childJob = await Job.fromId(queue, child.job.id);
            expect(childJob.parent).to.deep.equal({
              id: tree.children![0].job.id,
              queueKey: `${prefix}:${parentQueueName}`,
            });
          }

          const parentWorker = new Worker(parentQueueName, async () => {}, {
            connection,
            prefix,
          });
          const childrenWorker = new Worker(
            queueName,
            async () => {
              await delay(10);
            },
            {
              connection,
              prefix,
            },
          );
          await parentWorker.waitUntilReady();
          await childrenWorker.waitUntilReady();

          const completing = new Promise(resolve => {
            parentWorker.on('completed', resolve);
          });

          await completing;
          await tree.children![0].job.remove();

          const parentQueue = new Queue(parentQueueName, {
            connection,
            prefix,
          });
          const parentJob = await Job.fromId(parentQueue, tree.job.id);
          expect(parentJob).to.be.undefined;

          for (let i = 0; i < tree.children![0].children!.length; i++) {
            const child = tree.children![0].children![i];
            const childJob = await Job.fromId(queue, child.job.id);
            expect(childJob).to.be.undefined;
          }

          const jobs = await queue.getJobCountByTypes('completed');
          expect(jobs).to.be.equal(0);

          expect(
            await tree.children![0].children![0].job.getState(),
          ).to.be.equal('unknown');
          expect(
            await tree.children![0].children![1].job.getState(),
          ).to.be.equal('unknown');
          expect(await tree.children![0].job.getState()).to.be.equal('unknown');
          expect(await tree.job.getState()).to.be.equal('waiting');

          await flow.close();
          await childrenWorker.close();
          await parentWorker.close();
          await parentQueue.close();
          await removeAllQueueData(
            new IORedis(redisHost),
            grandparentQueueName,
          );
          await removeAllQueueData(new IORedis(redisHost), parentQueueName);
        });
      });
    });

    describe('when there are unsuccessful children', () => {
      it('removes all children when removing a parent', async () => {
        const parentQueueName = `parent-queue-${v4()}`;
        const name = 'child-job';

        const flow = new FlowProducer({ connection, prefix });
        const tree = await flow.add({
          name: 'parent-job',
          queueName: parentQueueName,
          data: {},
          children: [
            { name, data: { idx: 0, foo: 'bar' }, queueName },
            {
              name,
              data: { idx: 0, foo: 'baz' },
              queueName,
              children: [
                {
                  name,
                  data: { idx: 0, foo: 'qux' },
                  queueName,
                  opts: { failParentOnFailure: true },
                },
              ],
              opts: { failParentOnFailure: true },
            },
          ],
        });

        expect(await tree.job.getState()).to.be.equal('waiting-children');

        expect(await tree.children[0].job.getState()).to.be.equal('waiting');
        expect(await tree.children[1].job.getState()).to.be.equal(
          'waiting-children',
        );

        expect(await tree.children[1].children[0].job.getState()).to.be.equal(
          'waiting',
        );

        for (let i = 0; i < tree.children.length; i++) {
          const child = tree.children[i];
          const childJob = await Job.fromId(queue, child.job.id);
          expect(childJob.parent).to.deep.include({
            id: tree.job.id,
            queueKey: `${prefix}:${parentQueueName}`,
          });
        }

        const parentQueueEvents = new QueueEvents(parentQueueName, {
          connection,
          prefix,
        });
        await parentQueueEvents.waitUntilReady();

        const childrenWorker = new Worker(
          queueName,
          async () => {
            throw new Error('failure');
          },
          {
            autorun: false,
            connection,
            prefix,
          },
        );
        const parentWorker = new Worker(parentQueueName, async () => {}, {
          connection,
          prefix,
        });
        await childrenWorker.waitUntilReady();
        await parentWorker.waitUntilReady();

        const failing = new Promise<void>(resolve => {
          parentQueueEvents.on('failed', ({ jobId }) => {
            if (jobId === tree.job.id) {
              resolve();
            }
          });
        });

        childrenWorker.run();
        await failing;
        await tree.job.remove();

        const parentQueue = new Queue(parentQueueName, { connection, prefix });
        const parentJob = await Job.fromId(parentQueue, tree.job.id);
        expect(parentJob).to.be.undefined;

        for (let i = 0; i < tree.children.length; i++) {
          const child = tree.children[i];
          const childJob = await Job.fromId(queue, child.job.id);
          expect(childJob).to.be.undefined;
        }

        const jobs = await queue.getJobCountByTypes('failed');
        expect(jobs).to.be.equal(0);

        expect(await tree.children[0].job.getState()).to.be.equal('unknown');
        expect(await tree.children[1].job.getState()).to.be.equal('unknown');
        expect(await tree.job.getState()).to.be.equal('unknown');

        await flow.close();
        await parentQueueEvents.close();
        await childrenWorker.close();
        await parentWorker.close();
        await parentQueue.close();
        await removeAllQueueData(new IORedis(redisHost), parentQueueName);
      });
    });

    it('should not remove anything if there is a locked job in the tree', async () => {
      const parentQueueName = `parent-queue-${v4()}`;
      const name = 'child-job';

      const worker = new Worker(queueName, null, { connection, prefix });

      const flow = new FlowProducer({ connection, prefix });
      const tree = await flow.add({
        name: 'parent-job',
        queueName: parentQueueName,
        data: {},
        children: [
          { name, data: { idx: 0, foo: 'bar' }, queueName },
          { name, data: { idx: 0, foo: 'baz' }, queueName },
        ],
      });

      // Get job so that it gets locked.
      const nextJob = await worker.getNextJob('1234');

      expect(nextJob).to.not.be.undefined;
      expect(await (nextJob as Job).getState()).to.be.equal('active');

      await expect(tree.job.remove()).to.be.rejectedWith(
        `Job ${tree.job.id} could not be removed because it is locked by another worker`,
      );

      expect(await tree.job.getState()).to.be.equal('waiting-children');
      expect(await tree.children[0].job.getState()).to.be.equal('active');
      expect(await tree.children[1].job.getState()).to.be.equal('waiting');

      await flow.close();
      await worker.close();
      await removeAllQueueData(new IORedis(redisHost), parentQueueName);
    });

    it('should remove from parent dependencies and move parent to wait', async () => {
      const parentQueueName = `parent-queue-${v4()}`;
      const name = 'child-job';

      const flow = new FlowProducer({ connection, prefix });
      const tree = await flow.add({
        name: 'root-job',
        queueName: parentQueueName,
        data: {},
        children: [
          {
            name,
            data: { idx: 0, foo: 'bar' },
            queueName,
            children: [
              {
                name,
                data: { idx: 1, foo: 'baz' },
                queueName,
                children: [{ name, data: { idx: 2, foo: 'qux' }, queueName }],
              },
            ],
          },
        ],
      });

      // We remove from deepest child and upwards to check if jobs
      // are moved to the wait status correctly
      const parentQueue = new Queue(parentQueueName, { connection, prefix });

      async function removeChildJob(node: JobNode) {
        expect(await node.job.getState()).to.be.equal('waiting-children');

        await node.children[0].job.remove();

        expect(await node.job.getState()).to.be.equal('waiting');
      }

      await removeChildJob(tree.children[0].children[0]);
      await removeChildJob(tree.children[0]);
      await removeChildJob(tree);

      await flow.close();
      await parentQueue.close();
      await removeAllQueueData(new IORedis(redisHost), parentQueueName);
    });

    it(`should only move parent to wait when all children have been removed`, async () => {
      const parentQueueName = `parent-queue-${v4()}`;
      const name = 'child-job';

      const flow = new FlowProducer({ connection, prefix });
      const tree = await flow.add({
        name: 'parent-job',
        queueName: parentQueueName,
        data: {},
        children: [
          { name, data: { idx: 0, foo: 'bar' }, queueName },
          { name, data: { idx: 0, foo: 'baz' }, queueName },
        ],
      });

      expect(await tree.job.getState()).to.be.equal('waiting-children');
      expect(await tree.children[0].job.getState()).to.be.equal('waiting');

      await tree.children[0].job.remove();

      expect(await tree.children[0].job.getState()).to.be.equal('unknown');
      expect(await tree.job.getState()).to.be.equal('waiting-children');

      await tree.children[1].job.remove();
      expect(await tree.children[1].job.getState()).to.be.equal('unknown');
      expect(await tree.job.getState()).to.be.equal('waiting');

      await flow.close();
      await removeAllQueueData(new IORedis(redisHost), parentQueueName);
    });
  });
});<|MERGE_RESOLUTION|>--- conflicted
+++ resolved
@@ -1383,24 +1383,16 @@
           },
         );
 
-<<<<<<< HEAD
         const failed = new Promise<void>((resolve, rejects) => {
-=======
-        const failed = new Promise<void>((resolve, reject) => {
->>>>>>> e38e0ed0
           queueEvents.on('failed', async ({ jobId, failedReason, prev }) => {
             try {
               if (jobId === job.id) {
                 expect(prev).to.be.equal('active');
-<<<<<<< HEAD
                 expect(failedReason).to.be.equal(
                   'Children are failed. moveToWaitingChildren',
                 );
-=======
-                expect(failedReason).to.be.equal(`children are failed`);
                 const activeCount = await queue.getActiveCount();
                 expect(activeCount).to.be.equal(0);
->>>>>>> e38e0ed0
                 const childrenCounts = await job.getDependenciesCount();
                 expect(childrenCounts).to.deep.equal({
                   processed: 0,
@@ -1411,7 +1403,6 @@
                 resolve();
               }
             } catch (error) {
-<<<<<<< HEAD
               rejects(error);
             }
           });
@@ -1426,9 +1417,6 @@
               resolve();
             } catch (error) {
               rejects(error);
-=======
-              reject(error);
->>>>>>> e38e0ed0
             }
           });
         });
