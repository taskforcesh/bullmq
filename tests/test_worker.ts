--- conflicted
+++ resolved
@@ -1684,32 +1684,13 @@
       });
     });
 
-<<<<<<< HEAD
-    it('should not close the connection', async () => {
-      const connection = new IORedis(redisHost, {
-        maxRetriesPerRequest: null,
-        disconnectTimeout: 0,
-      });
-      const queueName2 = `test-shared-${v4()}`;
-
-      const queue2 = new Queue(queueName2, {
-        defaultJobOptions: { removeOnComplete: true },
-        connection,
-        prefix,
-      });
-
-      await new Promise<void>((resolve, reject) => {
-        connection.on('ready', async () => {
-          const worker1 = new Worker(queueName2, null, { connection, prefix });
-          const worker2 = new Worker(queueName2, null, { connection, prefix });
-=======
     describe('when connection is passed into a queue', function () {
       it('should not close the connection', async () => {
         const connection = new IORedis(redisHost, {
           maxRetriesPerRequest: null,
+          disconnectTimeout: 0,
         });
         const queueName2 = `test-shared-${v4()}`;
->>>>>>> 19f74901
 
         const queue2 = new Queue(queueName2, {
           defaultJobOptions: { removeOnComplete: true },
