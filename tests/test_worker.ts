--- conflicted
+++ resolved
@@ -1769,29 +1769,7 @@
 
               wait += 100;
 
-<<<<<<< HEAD
               await delay(wait);
-=======
-            await delay(wait);
-            //We should not have 4 more in parallel.
-            //At the end, due to empty list, no new job will process, so nbProcessing will decrease.
-            expect(nbProcessing).to.be.eql(
-              Math.min(pendingMessageToProcess, 4),
-            );
-            pendingMessageToProcess--;
-            nbProcessing--;
-          } catch (err) {
-            console.error(err);
-          }
-        },
-        {
-          connection,
-          prefix,
-          concurrency: 4,
-        },
-      );
-      await worker.waitUntilReady();
->>>>>>> 526f6e84
 
               //We should not have 4 more in parallel.
               //At the end, due to empty list, no new job will process, so nbProcessing will decrease.
