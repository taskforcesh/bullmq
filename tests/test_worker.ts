--- conflicted
+++ resolved
@@ -491,14 +491,11 @@
       });
     }
 
-<<<<<<< HEAD
-=======
     await queue.addBulk(jobsData);
 
     expect(bclientSpy.callCount).to.be.gte(0);
     expect(bclientSpy.callCount).to.be.lte(1);
 
->>>>>>> e758d23d
     await new Promise<void>((resolve, reject) => {
       worker.on('completed', (_job: Job, _result: any) => {
         completedJobs++;
