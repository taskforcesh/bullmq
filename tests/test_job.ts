--- conflicted
+++ resolved
@@ -1433,10 +1433,7 @@
         expect(isDelayedAfterPromote).to.be.equal(false);
         const isCompleted = await job.isCompleted();
         expect(isCompleted).to.be.equal(true);
-<<<<<<< HEAD
-=======
         await worker.close();
->>>>>>> c8eaefa0
       });
 
       describe('when re-adding same repeatable job after previous delayed one is promoted', () => {
@@ -1497,10 +1494,7 @@
           const delayedCountAfterReAddition = await queue.getDelayedCount();
           expect(completedCountAfterReAddition).to.be.equal(1);
           expect(delayedCountAfterReAddition).to.be.equal(1);
-<<<<<<< HEAD
-=======
           await worker.close();
->>>>>>> c8eaefa0
         });
       });
     });
