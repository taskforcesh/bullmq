--- conflicted
+++ resolved
@@ -310,19 +310,8 @@
   describe('when job is deduplicated when added again with same debounce id', function () {
     it('emits deduplicated event', async function () {
       const testName = 'test';
-<<<<<<< HEAD
-=======
       const dedupId = 'dedupId';
-      const worker = new Worker(
-        queueName,
-        async () => {
-          await delay(50);
-        },
-        { autorun: false, connection, prefix },
-      );
-      await worker.waitUntilReady();
-
->>>>>>> b551a491
+
       const waitingEvent = new Promise<void>((resolve, reject) => {
         queueEvents.on(
           'deduplicated',
