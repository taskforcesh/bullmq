import { expect } from 'chai';
import { default as IORedis } from 'ioredis';
import { after, every } from 'lodash';
import { beforeEach, describe, it } from 'mocha';
import { v4 } from 'uuid';
import { FlowProducer, Queue, QueueEvents, Worker } from '../src/classes';
import { delay, removeAllQueueData } from '../src/utils';

describe('Rate Limiter', function () {
  let queue: Queue;
  let queueName: string;
  let queueEvents: QueueEvents;

  const connection = { host: 'localhost' };

  beforeEach(async function () {
    queueName = `test-${v4()}`;
    queue = new Queue(queueName, { connection });
    queueEvents = new QueueEvents(queueName, { connection });
    await queueEvents.waitUntilReady();
  });

  afterEach(async function () {
    await queue.close();
    await queueEvents.close();
    await removeAllQueueData(new IORedis(), queueName);
  });

  it('should not put a job into the delayed queue when limit is hit', async function () {
    this.timeout(6000);
    const numJobs = 5;
    const worker = new Worker(
      queueName,
      async () => {
        await delay(200);
      },
      {
        connection,
        concurrency: 5,
        limiter: {
          max: 1,
          duration: 1000,
        },
      },
    );
    await worker.waitUntilReady();

    queueEvents.on('failed', () => {});

    const jobs = Array.from(Array(numJobs).keys()).map(() => ({
      name: 'test',
      data: {},
    }));
    await queue.addBulk(jobs);

    await delay(100);

    const delayedCount = await queue.getDelayedCount();
    expect(delayedCount).to.equal(0);
    await worker.close();
  });

  it('should obey the rate limit', async function () {
    this.timeout(20000);

    const numJobs = 10;

    const worker = new Worker(queueName, async () => {}, {
      connection,
      limiter: {
        max: 1,
        duration: 1000,
      },
    });

    const result = new Promise<void>((resolve, reject) => {
      queueEvents.on(
        'completed',
        // after every job has been completed
        after(numJobs, async () => {
          await worker.close();

          try {
            const timeDiff = new Date().getTime() - startTime;
            expect(timeDiff).to.be.gte((numJobs - 1) * 1000);
            resolve();
          } catch (err) {
            reject(err);
          }
        }),
      );

      queueEvents.on('failed', async err => {
        await worker.close();
        reject(err);
      });
    });

    const startTime = new Date().getTime();
    const jobs = Array.from(Array(numJobs).keys()).map(() => ({
      name: 'rate test',
      data: {},
    }));
    await queue.addBulk(jobs);

    await result;
    await worker.close();
  });

  describe('when using flows', () => {
    it('should obey the rate limit per queue', async function () {
      this.timeout(20000);
      const name = 'child-job';
      const parentQueueName = `parent-queue-${v4()}`;
      const parentQueueEvents = new QueueEvents(parentQueueName, {
        connection,
      });
      const numJobs = 10;

      const worker = new Worker(
        queueName,
        async () => {
          await delay(100);
        },
        {
          connection,
          concurrency: 2,
          limiter: {
            max: 1,
            duration: 1000,
          },
        },
      );

      const parentWorker = new Worker(
        parentQueueName,
        async () => {
          await delay(100);
        },
        {
          connection,
          concurrency: 2,
          limiter: {
            max: 1,
            duration: 2000,
          },
        },
      );

      const flow = new FlowProducer({ connection });
      const result = new Promise<void>((resolve, reject) => {
        queueEvents.on(
          'completed',
          // after every job has been completed
          after(numJobs, async () => {
            await worker.close();

            try {
              const timeDiff = new Date().getTime() - startTime;
              expect(timeDiff).to.be.gte((numJobs - 1) * 1000);
              resolve();
            } catch (err) {
              reject(err);
            }
          }),
        );

        queueEvents.on('failed', async err => {
          await worker.close();
          reject(err);
        });
      });

      const parentResult = new Promise<void>((resolve, reject) => {
        parentQueueEvents.on(
          'completed',
          // after every job has been completed
          after(numJobs / 2, async () => {
            await worker.close();

            try {
              const timeDiff = new Date().getTime() - startTime;
              expect(timeDiff).to.be.gte((numJobs / 2 - 1) * 2000);
              resolve();
            } catch (err) {
              reject(err);
            }
          }),
        );

        parentQueueEvents.on('failed', async err => {
          await worker.close();
          reject(err);
        });
      });

      const startTime = new Date().getTime();
      const values = Array.from(Array(5).keys()).map(() => ({
        name: 'parent-job',
        queueName: parentQueueName,
        data: {},
        children: [
          { name, data: { idx: 0, foo: 'bar' }, queueName },
          { name, data: { idx: 1, foo: 'baz' }, queueName },
        ],
      }));
      await flow.addBulk(values);

      await result;
      await parentResult;
      await worker.close();
      await parentWorker.close();
      await parentQueueEvents.close();
    });
  });

  it('should obey the rate limit with max value greater than 1', async function () {
    this.timeout(20000);

    const numJobs = 10;

    const worker = new Worker(queueName, async () => {}, {
      connection,
      limiter: {
        max: 2,
        duration: 1000,
      },
    });

    const result = new Promise<void>((resolve, reject) => {
      queueEvents.on(
        'completed',
        // after every job has been completed
        after(numJobs, async () => {
          await worker.close();

          try {
            const timeDiff = new Date().getTime() - startTime;
            expect(timeDiff).to.be.gte(numJobs / 2 - 1 * 1000);
            resolve();
          } catch (err) {
            reject(err);
          }
        }),
      );

      queueEvents.on('failed', async err => {
        await worker.close();
        reject(err);
      });
    });

    const startTime = new Date().getTime();
    const jobs = Array.from(Array(numJobs).keys()).map(() => ({
      name: 'rate test',
      data: {},
    }));
    await queue.addBulk(jobs);

    await result;
    await worker.close();
  });

  it('should obey the rate limit with dynamic limit', async function () {
    this.timeout(5000);

    const numJobs = 10;
    const dynamicLimit = 250;
    const duration = 100;
    const margin = 0.95; // 5% margin for CI

    const worker = new Worker(
      queueName,
      async job => {
        if (job.attemptsMade === 1) {
          await worker.rateLimit(dynamicLimit);
          throw Worker.RateLimitError();
        }
      },
      {
        connection,
        limiter: {
          max: 1,
          duration,
        },
      },
    );

    const result = new Promise<void>((resolve, reject) => {
      queueEvents.on(
        'completed',
        // after every job has been completed
        after(numJobs, async () => {
          await worker.close();

          try {
            const timeDiff = new Date().getTime() - startTime;
            expect(timeDiff).to.be.gte(
              (numJobs * dynamicLimit + numJobs * duration) * margin,
            );
            resolve();
          } catch (err) {
            reject(err);
          }
        }),
      );

      queueEvents.on('failed', async err => {
        await worker.close();
        reject(err);
      });
    });

    const startTime = new Date().getTime();
    const jobs = Array.from(Array(numJobs).keys()).map(() => ({
      name: 'rate test',
      data: {},
    }));
    await queue.addBulk(jobs);

    await result;
    await worker.close();
  });

<<<<<<< HEAD
=======
  it('should obey the rate limit with workerDelay enabled', async function () {
    this.timeout(20000);

    const numJobs = 4;
    const startTime = new Date().getTime();

    const worker = new Worker(queueName, async () => {}, {
      connection,
      limiter: {
        max: 1,
        duration: 1000,
      },
    });

    const result = new Promise<void>((resolve, reject) => {
      queueEvents.on(
        'completed',
        // after every job has been completed
        after(numJobs, async () => {
          await worker.close();

          try {
            const timeDiff = new Date().getTime() - startTime;
            expect(timeDiff).to.be.gte((numJobs - 1) * 1000);
            resolve();
          } catch (err) {
            reject(err);
          }
        }),
      );

      queueEvents.on('failed', async err => {
        await worker.close();
        reject(err);
      });
    });

    for (let i = 0; i < numJobs; i++) {
      await queue.add('rate test', {});
    }

    await result;
    await worker.close();
  });

>>>>>>> cc631a68
  it('should obey priority', async function () {
    this.timeout(20000);

    const numJobs = 10;
    const priorityBuckets: { [key: string]: number } = {
      '1': 0,
      '2': 0,
      '3': 0,
      '4': 0,
    };

    await queue.pause();

    for (let i = 0; i < numJobs; i++) {
      const priority = (i % 4) + 1;
      const opts = { priority };

      priorityBuckets[priority] = priorityBuckets[priority] + 1;

      await queue.add('priority test', { id: i }, opts);
    }

    const priorityBucketsBefore = { ...priorityBuckets };

    const worker = new Worker(
      queueName,
      async job => {
        const { priority } = job.opts;

        priorityBuckets[priority] = priorityBuckets[priority] - 1;

        for (let p = 1; p < priority; p++) {
          if (priorityBuckets[p] > 0) {
            const before = JSON.stringify(priorityBucketsBefore);
            const after = JSON.stringify(priorityBuckets);
            throw new Error(
              `Priority was not enforced, job with priority ${priority} was processed before all jobs with priority ${p}
              were processed. Bucket counts before: ${before} / after: ${after}`,
            );
          }
        }

        return Promise.resolve();
      },
      {
        connection,
        limiter: {
          max: 1,
          duration: 10,
        },
      },
    );
    await worker.waitUntilReady();

    await queue.resume();

    const result = new Promise<void>((resolve, reject) => {
      queueEvents.on('failed', async err => {
        await worker.close();
        reject(err);
      });

      queueEvents.on(
        'completed',
        after(numJobs, () => {
          try {
            expect(every(priorityBuckets, value => value === 0)).to.eq(true);
            resolve();
          } catch (err) {
            reject(err);
          }
        }),
      );
    });

    await result;
    await worker.close();
  });
});<|MERGE_RESOLUTION|>--- conflicted
+++ resolved
@@ -322,54 +322,6 @@
     await worker.close();
   });
 
-<<<<<<< HEAD
-=======
-  it('should obey the rate limit with workerDelay enabled', async function () {
-    this.timeout(20000);
-
-    const numJobs = 4;
-    const startTime = new Date().getTime();
-
-    const worker = new Worker(queueName, async () => {}, {
-      connection,
-      limiter: {
-        max: 1,
-        duration: 1000,
-      },
-    });
-
-    const result = new Promise<void>((resolve, reject) => {
-      queueEvents.on(
-        'completed',
-        // after every job has been completed
-        after(numJobs, async () => {
-          await worker.close();
-
-          try {
-            const timeDiff = new Date().getTime() - startTime;
-            expect(timeDiff).to.be.gte((numJobs - 1) * 1000);
-            resolve();
-          } catch (err) {
-            reject(err);
-          }
-        }),
-      );
-
-      queueEvents.on('failed', async err => {
-        await worker.close();
-        reject(err);
-      });
-    });
-
-    for (let i = 0; i < numJobs; i++) {
-      await queue.add('rate test', {});
-    }
-
-    await result;
-    await worker.close();
-  });
-
->>>>>>> cc631a68
   it('should obey priority', async function () {
     this.timeout(20000);
 
