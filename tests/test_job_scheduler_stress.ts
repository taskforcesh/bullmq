--- conflicted
+++ resolved
@@ -4,13 +4,8 @@
 import { beforeEach, describe, it, before, after as afterAll } from 'mocha';
 
 import { v4 } from 'uuid';
-<<<<<<< HEAD
 import { Job, Queue, QueueEvents, Repeat, Worker } from '../src/classes';
-import { removeAllQueueData } from '../src/utils';
-=======
-import { Queue, QueueEvents, Repeat, Worker } from '../src/classes';
 import { delay, removeAllQueueData } from '../src/utils';
->>>>>>> 5cbf0647
 
 const ONE_SECOND = 1000;
 const ONE_MINUTE = 60 * ONE_SECOND;
