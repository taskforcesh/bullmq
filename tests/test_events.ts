import { default as IORedis } from 'ioredis';
import { v4 } from 'uuid';
import { expect } from 'chai';
import { after } from 'lodash';
import { beforeEach, describe, it, before, after as afterAll } from 'mocha';
import {
  FlowProducer,
  Queue,
  QueueEvents,
  QueueEventsListener,
  QueueEventsProducer,
  Worker,
} from '../src/classes';
import { delay, removeAllQueueData } from '../src/utils';

describe('events', function () {
  const redisHost = process.env.REDIS_HOST || 'localhost';
  const prefix = process.env.BULLMQ_TEST_PREFIX || 'bull';

  this.timeout(8000);
  let queue: Queue;
  let queueEvents: QueueEvents;
  let queueName: string;

  let connection;
  before(async function () {
    connection = new IORedis(redisHost, { maxRetriesPerRequest: null });
  });

  beforeEach(async function () {
    queueName = `test-${v4()}`;
    queue = new Queue(queueName, { connection, prefix });
    queueEvents = new QueueEvents(queueName, { connection, prefix });
    await queue.waitUntilReady();
    await queueEvents.waitUntilReady();
  });

  afterEach(async function () {
    await queue.close();
    await queueEvents.close();
    await removeAllQueueData(new IORedis(redisHost), queueName);
  });

  afterAll(async function () {
    await connection.quit();
  });

  describe('when autorun option is provided as false', function () {
    it('emits waiting when a job has been added', async () => {
      const queueName2 = `test-${v4()}`;
      const queue2 = new Queue(queueName2, { connection, prefix });
      const queueEvents2 = new QueueEvents(queueName2, {
        autorun: false,
        connection,
        prefix,
      });
      await queueEvents2.waitUntilReady();

      const waiting = new Promise(resolve => {
        queue2.on('waiting', resolve);
      });

      const running = queueEvents2.run();

      await queue2.add('test', { foo: 'bar' });

      await waiting;

      await queue2.close();
      await queueEvents2.close();
      await expect(running).to.have.been.fulfilled;
      await removeAllQueueData(new IORedis(redisHost), queueName2);
    });

    describe('when run method is called when queueEvent is running', function () {
      it('throws error', async () => {
        const queueName2 = `test-${v4()}`;
        const queue2 = new Queue(queueName2, { connection, prefix });
        const queueEvents2 = new QueueEvents(queueName2, {
          autorun: false,
          connection,
          prefix,
        });
        await queueEvents2.waitUntilReady();

        const running = queueEvents2.run();

        await queue2.add('test', { foo: 'bar' });

        await expect(queueEvents2.run()).to.be.rejectedWith(
          'Queue Events is already running.',
        );

        await queue2.close();
        await queueEvents2.close();
        await expect(running).to.have.been.fulfilled;
        await removeAllQueueData(new IORedis(redisHost), queueName2);
      });
    });
  });

  it('should emit waiting when a job has been added', async function () {
    const waiting = new Promise<void>(resolve => {
      queue.on('waiting', job => {
        expect(job.id).to.be.string;
        resolve();
      });
    });

    await queue.add('test', { foo: 'bar' });

    await waiting;
  });

  it('should emit global waiting event when a job has been added', async function () {
    await delay(100);
    const waiting = new Promise(resolve => {
      queueEvents.on('waiting', resolve);

      queue.add('test', { foo: 'bar' });
    });

    await waiting;
  });

  describe('when jobs are cleaned', function () {
    it('emits cleaned global event', async function () {
      const worker = new Worker(
        queueName,
        async () => {
          await delay(10);
        },
        {
          connection,
          prefix,
          autorun: false,
        },
      );
      const numJobs = 50;

      worker.on(
        'completed',
        after(numJobs, async function () {
          await delay(10);
          await queue.clean(0, 0, 'completed');
        }),
      );

      const cleaned = new Promise<void>((resolve, reject) => {
        queueEvents.once('cleaned', async ({ count }) => {
          try {
            expect(count).to.be.eql('50');
            resolve();
          } catch (error) {
            reject(error);
          }
        });
      });

      const jobs = Array.from(Array(numJobs).keys()).map(() => ({
        name: 'test',
        data: { foo: 'bar' },
      }));
      await queue.addBulk(jobs);

      worker.run();

      await cleaned;

      const actualCount = await queue.count();
      expect(actualCount).to.be.equal(0);

      await worker.close();
    });
  });

  it('emits drained global event when all jobs have been processed', async function () {
    const worker = new Worker(queueName, async () => {}, {
      drainDelay: 1,
      connection,
      prefix,
    });

    const drained = new Promise<void>(resolve => {
      queueEvents.once('drained', id => {
        expect(id).to.be.string;
        resolve();
      });
    });

    await queue.addBulk([
      { name: 'test', data: { foo: 'bar' } },
      { name: 'test', data: { foo: 'baz' } },
    ]);

    await drained;

    const jobs = await queue.getJobCountByTypes('completed');
    expect(jobs).to.be.gte(1);
    expect(jobs).to.be.lte(2);

    await worker.close();
  });

  describe('when concurrency is greater than 1', function () {
    it('emits drained global event when all jobs have been processed', async function () {
      const worker = new Worker(
        queueName,
        async () => {
          await delay(500);
        },
        {
          concurrency: 4,
          drainDelay: 500,
          connection,
          prefix,
        },
      );

      const drained = new Promise<void>(resolve => {
        queueEvents.once('drained', id => {
          expect(id).to.be.string;
          resolve();
        });
      });

      await queue.addBulk([
        { name: 'test', data: { foo: 'bar' } },
        { name: 'test', data: { foo: 'baz' } },
        { name: 'test', data: { foo: 'bax' } },
        { name: 'test', data: { foo: 'bay' } },
      ]);

      await drained;

      const jobs = await queue.getJobCountByTypes('completed');
      expect(jobs).to.be.equal(4);

      await worker.close();
    });
  });

  it('emits drained global event only once when worker is idle', async function () {
    const worker = new Worker(
      queueName,
      async () => {
        await delay(25);
      },
      {
        drainDelay: 1,
        connection,
        prefix,
      },
    );

    let counterDrainedEvents = 0;

    queueEvents.on('drained', () => {
      counterDrainedEvents++;
    });

    await queue.addBulk([
      { name: 'test', data: { foo: 'bar' } },
      { name: 'test', data: { foo: 'baz' } },
    ]);

    await delay(1000);

    await queue.addBulk([
      { name: 'test', data: { foo: 'bar' } },
      { name: 'test', data: { foo: 'baz' } },
    ]);

    await delay(2000);

    const jobs = await queue.getJobCountByTypes('completed');
    expect(jobs).to.be.equal(4);
    expect(counterDrainedEvents).to.be.equal(2);

    await worker.close();
  });

  it('emits drained event in worker when all jobs have been processed', async function () {
    const worker = new Worker(queueName, async () => {}, {
      drainDelay: 1,
      connection,
      prefix,
    });

    const drained = new Promise<void>(resolve => {
      worker.once('drained', () => {
        resolve();
      });
    });

    await queue.addBulk([
      { name: 'test', data: { foo: 'bar' } },
      { name: 'test', data: { foo: 'baz' } },
    ]);

    await drained;

    await delay(10);

    const jobs = await queue.getJobCountByTypes('completed');
    expect(jobs).to.be.equal(2);

    await worker.close();
  });

  it('emits error event when there is an error on other events', async function () {
    const worker = new Worker(queueName, async () => {}, {
      drainDelay: 1,
      connection,
      prefix,
    });

    // Trigger error inside event handler (bar is undefined)
    worker.once('completed', (job: any) => {
      console.log(job.bar.id);
    });

    const error = new Promise<void>(resolve => {
      worker.once('error', () => {
        resolve();
      });
    });

    await queue.add('test', { foo: 'bar' });

    await error;

    const jobs = await queue.getJobCountByTypes('completed');
    expect(jobs).to.be.equal(1);

    await worker.close();
  });

  describe('when one job is added', function () {
    it('emits added event', async function () {
      const worker = new Worker(
        queueName,
        async () => {
          await delay(100);
        },
        {
          drainDelay: 1,
          connection,
          prefix,
        },
      );
      await worker.waitUntilReady();
      const testName = 'test';

      const added = new Promise<void>(resolve => {
        queueEvents.once('added', ({ jobId, name }) => {
          expect(jobId).to.be.equal('1');
          expect(name).to.be.equal(testName);
          resolve();
        });

        queue.add(testName, { foo: 'bar' });
      });

      await added;

      await worker.close();
    });
  });

  describe('when job has been added again', function () {
    it('emits duplicated event', async function () {
      const testName = 'test';
      const worker = new Worker(
        queueName,
        async () => {
          await delay(50);
          await queue.add(testName, { foo: 'bar' }, { jobId: 'a1' });
          await delay(50);
        },
        { autorun: false, connection, prefix },
      );
      await worker.waitUntilReady();

      const completed = new Promise<void>(resolve => {
        worker.on('completed', async function () {
          resolve();
        });
      });

      await queue.add(testName, { foo: 'bar' }, { jobId: 'a1' });

      worker.run();

      await new Promise<void>(resolve => {
        queueEvents.once('duplicated', ({ jobId }) => {
          expect(jobId).to.be.equal('a1');
          resolve();
        });
      });

      await completed;

<<<<<<< HEAD
=======
      await worker.close();
    });
  });

  describe('when job is debounced when added again with same debounce id', function () {
    describe('when ttl is provided', function () {
      it('used a fixed time period and emits debounced event', async function () {
        const testName = 'test';

        const job = await queue.add(
          testName,
          { foo: 'bar' },
          { debounce: { id: 'a1', ttl: 2000 } },
        );

        let debouncedCounter = 0;
        // eslint-disable-next-line prefer-const
        let secondJob;
        queueEvents.on('debounced', ({ jobId, debounceId }) => {
          if (debouncedCounter > 1) {
            expect(jobId).to.be.equal(secondJob.id);
            expect(debounceId).to.be.equal('a1');
          } else {
            expect(jobId).to.be.equal(job.id);
            expect(debounceId).to.be.equal('a1');
          }
          debouncedCounter++;
        });

        await delay(1000);
        await queue.add(
          testName,
          { foo: 'bar' },
          { debounce: { id: 'a1', ttl: 2000 } },
        );
        await queue.add(
          testName,
          { foo: 'bar' },
          { debounce: { id: 'a1', ttl: 2000 } },
        );
        await delay(1100);
        secondJob = await queue.add(
          testName,
          { foo: 'bar' },
          { debounce: { id: 'a1', ttl: 2000 } },
        );
        await queue.add(
          testName,
          { foo: 'bar' },
          { debounce: { id: 'a1', ttl: 2000 } },
        );
        await queue.add(
          testName,
          { foo: 'bar' },
          { debounce: { id: 'a1', ttl: 2000 } },
        );
        await delay(100);

        expect(debouncedCounter).to.be.equal(4);
      });

      describe('when removing debounced job', function () {
        it('removes debounce key', async function () {
          const testName = 'test';

          const job = await queue.add(
            testName,
            { foo: 'bar' },
            { debounce: { id: 'a1', ttl: 2000 } },
          );

          let debouncedCounter = 0;
          queueEvents.on('debounced', ({ jobId }) => {
            debouncedCounter++;
          });
          await job.remove();

          await queue.add(
            testName,
            { foo: 'bar' },
            { debounce: { id: 'a1', ttl: 2000 } },
          );
          await delay(1000);
          await queue.add(
            testName,
            { foo: 'bar' },
            { debounce: { id: 'a1', ttl: 2000 } },
          );
          await delay(1100);
          const secondJob = await queue.add(
            testName,
            { foo: 'bar' },
            { debounce: { id: 'a1', ttl: 2000 } },
          );
          await secondJob.remove();

          await queue.add(
            testName,
            { foo: 'bar' },
            { debounce: { id: 'a1', ttl: 2000 } },
          );
          await queue.add(
            testName,
            { foo: 'bar' },
            { debounce: { id: 'a1', ttl: 2000 } },
          );
          await delay(100);

          expect(debouncedCounter).to.be.equal(2);
        });

        describe('when manual removal on a deduplicated job in finished state', function () {
          it('does not remove deduplication key', async function () {
            const testName = 'test';

            const job = await queue.add(
              testName,
              { foo: 'bar' },
              { deduplication: { id: 'a1', ttl: 200 } },
            );

            const worker = new Worker(
              queueName,
              async () => {
                await delay(200);
              },
              {
                autorun: false,
                connection,
                prefix,
              },
            );

            await worker.waitUntilReady();

            const completion = new Promise<void>(resolve => {
              worker.once('completed', () => {
                resolve();
              });
            });

            worker.run();

            await completion;

            let deduplicatedCounter = 0;
            const deduplication = new Promise<void>(resolve => {
              queueEvents.on('deduplicated', () => {
                deduplicatedCounter++;
                if (deduplicatedCounter == 1) {
                  resolve();
                }
              });
            });

            await queue.add(
              testName,
              { foo: 'bar' },
              { deduplication: { id: 'a1', ttl: 200 } },
            );

            await job.remove();

            await queue.add(
              testName,
              { foo: 'bar' },
              { deduplication: { id: 'a1', ttl: 200 } },
            );

            await deduplication;

            expect(deduplicatedCounter).to.be.equal(1);
          });
        });
      });
    });

    describe('when ttl is not provided', function () {
      it('waits until job is finished before removing debounce key', async function () {
        const testName = 'test';

        const worker = new Worker(
          queueName,
          async () => {
            await delay(100);
            await queue.add(
              testName,
              { foo: 'bar' },
              { debounce: { id: 'a1' } },
            );
            await delay(100);
            await queue.add(
              testName,
              { foo: 'bar' },
              { debounce: { id: 'a1' } },
            );
            await delay(100);
          },
          {
            autorun: false,
            connection,
            prefix,
          },
        );
        await worker.waitUntilReady();

        let debouncedCounter = 0;

        const completing = new Promise<void>(resolve => {
          queueEvents.once('completed', ({ jobId }) => {
            expect(jobId).to.be.equal('1');
            resolve();
          });

          queueEvents.on('debounced', ({ jobId }) => {
            debouncedCounter++;
          });
        });

        worker.run();

        await queue.add(testName, { foo: 'bar' }, { debounce: { id: 'a1' } });

        await completing;

        const secondJob = await queue.add(
          testName,
          { foo: 'bar' },
          { debounce: { id: 'a1' } },
        );

        const count = await queue.getJobCountByTypes();

        expect(count).to.be.eql(2);

        expect(debouncedCounter).to.be.equal(2);
        expect(secondJob.id).to.be.equal('4');
        await worker.close();
      });

      describe('when removing debounced job', function () {
        it('removes debounce key', async function () {
          const testName = 'test';

          const job = await queue.add(
            testName,
            { foo: 'bar' },
            { debounce: { id: 'a1' } },
          );

          let debouncedCounter = 0;
          queueEvents.on('debounced', ({ jobId }) => {
            debouncedCounter++;
          });
          await job.remove();

          await queue.add(testName, { foo: 'bar' }, { debounce: { id: 'a1' } });

          await queue.add(testName, { foo: 'bar' }, { debounce: { id: 'a1' } });
          await delay(100);
          const secondJob = await queue.add(
            testName,
            { foo: 'bar' },
            { debounce: { id: 'a1' } },
          );
          await secondJob.remove();

          expect(debouncedCounter).to.be.equal(2);
        });
      });
    });
  });

  describe('when job is deduplicated when added again with same debounce id', function () {
    it('emits deduplicated event', async function () {
      const testName = 'test';
      const worker = new Worker(
        queueName,
        async () => {
          await delay(50);
        },
        { autorun: false, connection, prefix },
      );
      await worker.waitUntilReady();

      const waitingEvent = new Promise<void>((resolve, reject) => {
        queueEvents.on(
          'deduplicated',
          ({ jobId, deduplicationId, deduplicatedJobId }) => {
            try {
              expect(jobId).to.be.equal('a1');
              expect(deduplicationId).to.be.equal('dedupKey');
              expect(deduplicatedJobId).to.be.equal('a2');
              resolve();
            } catch (error) {
              reject(error);
            }
          },
        );
      });

      const firstJob = await queue.add(
        testName,
        { foo: 'bar' },
        { jobId: 'a1', deduplication: { id: 'dedupKey' } },
      );
      const secondJob = await queue.add(
        testName,
        { foo: 'bar' },
        { jobId: 'a2', deduplication: { id: 'dedupKey' } },
      );

      await waitingEvent;
>>>>>>> c8eaefa0
      await worker.close();
    });

    describe('when ttl is provided', function () {
      it('used a fixed time period and emits debounced event', async function () {
        const testName = 'test';

        const job = await queue.add(
          testName,
          { foo: 'bar' },
          { deduplication: { id: 'a1', ttl: 2000 } },
        );

        let deduplicatedCounter = 0;
        // eslint-disable-next-line prefer-const
        let secondJob;
        queueEvents.on('deduplicated', ({ jobId, deduplicationId }) => {
          if (deduplicatedCounter > 1) {
            expect(jobId).to.be.equal(secondJob.id);
            expect(deduplicationId).to.be.equal('a1');
          } else {
            expect(jobId).to.be.equal(job.id);
            expect(deduplicationId).to.be.equal('a1');
          }
          deduplicatedCounter++;
        });

        await delay(1000);
        await queue.add(
          testName,
          { foo: 'bar' },
          { deduplication: { id: 'a1', ttl: 2000 } },
        );
        await queue.add(
          testName,
          { foo: 'bar' },
          { deduplication: { id: 'a1', ttl: 2000 } },
        );
        await delay(1100);
        secondJob = await queue.add(
          testName,
          { foo: 'bar' },
          { deduplication: { id: 'a1', ttl: 2000 } },
        );
        await queue.add(
          testName,
          { foo: 'bar' },
          { deduplication: { id: 'a1', ttl: 2000 } },
        );
        await queue.add(
          testName,
          { foo: 'bar' },
          { deduplication: { id: 'a1', ttl: 2000 } },
        );
        await delay(100);

        expect(deduplicatedCounter).to.be.equal(4);
      });

      describe('when removing deduplicated job', function () {
        it('removes deduplication key', async function () {
          const testName = 'test';

          const job = await queue.add(
            testName,
            { foo: 'bar' },
            { deduplication: { id: 'a1', ttl: 2000 } },
          );

          let deduplicatedCounter = 0;
          queueEvents.on('deduplicated', ({ jobId }) => {
            deduplicatedCounter++;
          });
          await job.remove();

          await queue.add(
            testName,
            { foo: 'bar' },
            { deduplication: { id: 'a1', ttl: 2000 } },
          );
          await delay(1000);
          await queue.add(
            testName,
            { foo: 'bar' },
            { deduplication: { id: 'a1', ttl: 2000 } },
          );
          await delay(1100);
          const secondJob = await queue.add(
            testName,
            { foo: 'bar' },
            { deduplication: { id: 'a1', ttl: 2000 } },
          );
          await secondJob.remove();

          await queue.add(
            testName,
            { foo: 'bar' },
            { deduplication: { id: 'a1', ttl: 2000 } },
          );
          await queue.add(
            testName,
            { foo: 'bar' },
            { deduplication: { id: 'a1', ttl: 2000 } },
          );
          await delay(100);

          expect(deduplicatedCounter).to.be.equal(2);
        });
      });
    });

    describe('when ttl is not provided', function () {
      it('waits until job is finished before removing debounce key', async function () {
        const testName = 'test';

        const worker = new Worker(
          queueName,
          async () => {
            await delay(100);
            await queue.add(
              testName,
              { foo: 'bar' },
              { deduplication: { id: 'a1' } },
            );
            await delay(100);
            await queue.add(
              testName,
              { foo: 'bar' },
              { deduplication: { id: 'a1' } },
            );
            await delay(100);
          },
          {
            autorun: false,
            connection,
            prefix,
          },
        );
        await worker.waitUntilReady();

        let deduplicatedCounter = 0;

        const completing = new Promise<void>(resolve => {
          queueEvents.once('completed', ({ jobId }) => {
            expect(jobId).to.be.equal('1');
            resolve();
          });

          queueEvents.on('deduplicated', ({ jobId }) => {
            deduplicatedCounter++;
          });
        });

        worker.run();

        await queue.add(testName, { foo: 'bar' }, { debounce: { id: 'a1' } });

        await completing;

        const secondJob = await queue.add(
          testName,
          { foo: 'bar' },
          { deduplication: { id: 'a1' } },
        );

        const count = await queue.getJobCountByTypes();

        expect(count).to.be.eql(2);

        expect(deduplicatedCounter).to.be.equal(2);
        expect(secondJob.id).to.be.equal('4');
        await worker.close();
      });

      describe('when removing deduplicated job', function () {
        it('removes deduplication key', async function () {
          const testName = 'test';

          const job = await queue.add(
            testName,
            { foo: 'bar' },
            { deduplication: { id: 'a1' } },
          );

          let deduplicatedCounter = 0;
          const deduplication = new Promise<void>(resolve => {
            queueEvents.on('deduplicated', () => {
              deduplicatedCounter++;
              if (deduplicatedCounter == 2) {
                resolve();
              }
            });
          });

          await job.remove();

          await queue.add(
            testName,
            { foo: 'bar' },
            { deduplication: { id: 'a1' } },
          );

          await queue.add(
            testName,
            { foo: 'bar' },
            { deduplication: { id: 'a1' } },
          );
          await delay(100);
          const secondJob = await queue.add(
            testName,
            { foo: 'bar' },
            { deduplication: { id: 'a1' } },
          );
          await secondJob.remove();
          await deduplication;

          expect(deduplicatedCounter).to.be.equal(2);
        });

        describe('when manual removal on a deduplicated job in finished state', function () {
          it('does not remove deduplication key', async function () {
            const testName = 'test';

            const job = await queue.add(
              testName,
              { foo: 'bar' },
              { deduplication: { id: 'a1' } },
            );

            const worker = new Worker(
              queueName,
              async () => {
                await delay(100);
              },
              {
                autorun: false,
                connection,
                prefix,
              },
            );

            await worker.waitUntilReady();

            const completion = new Promise<void>(resolve => {
              worker.once('completed', () => {
                resolve();
              });
            });

            worker.run();

            await completion;

            let deduplicatedCounter = 0;
            const deduplication = new Promise<void>(resolve => {
              queueEvents.on('deduplicated', () => {
                deduplicatedCounter++;
                if (deduplicatedCounter == 1) {
                  resolve();
                }
              });
            });

            await queue.add(
              testName,
              { foo: 'bar' },
              { deduplication: { id: 'a1' } },
            );

            await job.remove();

            await queue.add(
              testName,
              { foo: 'bar' },
              { deduplication: { id: 'a1' } },
            );

            await deduplication;

            expect(deduplicatedCounter).to.be.equal(1);
          });
        });
      });
    });
  });

  describe('when job is debounced when added again with same debounce id', function () {
    describe('when ttl is provided', function () {
      it('used a fixed time period and emits debounced event', async function () {
        const testName = 'test';

        const job = await queue.add(
          testName,
          { foo: 'bar' },
          { debounce: { id: 'a1', ttl: 2000 } },
        );

        let debouncedCounter = 0;
        // eslint-disable-next-line prefer-const
        let secondJob;
        queueEvents.on('debounced', ({ jobId, debounceId }) => {
          if (debouncedCounter > 1) {
            expect(jobId).to.be.equal(secondJob.id);
            expect(debounceId).to.be.equal('a1');
          } else {
            expect(jobId).to.be.equal(job.id);
            expect(debounceId).to.be.equal('a1');
          }
          debouncedCounter++;
        });

        await delay(1000);
        await queue.add(
          testName,
          { foo: 'bar' },
          { debounce: { id: 'a1', ttl: 2000 } },
        );
        await queue.add(
          testName,
          { foo: 'bar' },
          { debounce: { id: 'a1', ttl: 2000 } },
        );
        await delay(1100);
        secondJob = await queue.add(
          testName,
          { foo: 'bar' },
          { debounce: { id: 'a1', ttl: 2000 } },
        );
        await queue.add(
          testName,
          { foo: 'bar' },
          { debounce: { id: 'a1', ttl: 2000 } },
        );
        await queue.add(
          testName,
          { foo: 'bar' },
          { debounce: { id: 'a1', ttl: 2000 } },
        );
        await delay(100);

        expect(debouncedCounter).to.be.equal(4);
      });

      describe('when removing debounced job', function () {
        it('removes debounce key', async function () {
          const testName = 'test';

          const job = await queue.add(
            testName,
            { foo: 'bar' },
            { debounce: { id: 'a1', ttl: 2000 } },
          );

          let debouncedCounter = 0;
          queueEvents.on('debounced', ({ jobId }) => {
            debouncedCounter++;
          });
          await job.remove();

          await queue.add(
            testName,
            { foo: 'bar' },
            { debounce: { id: 'a1', ttl: 2000 } },
          );
          await delay(1000);
          await queue.add(
            testName,
            { foo: 'bar' },
            { debounce: { id: 'a1', ttl: 2000 } },
          );
          await delay(1100);
          const secondJob = await queue.add(
            testName,
            { foo: 'bar' },
            { debounce: { id: 'a1', ttl: 2000 } },
          );
          await secondJob.remove();

          await queue.add(
            testName,
            { foo: 'bar' },
            { debounce: { id: 'a1', ttl: 2000 } },
          );
          await queue.add(
            testName,
            { foo: 'bar' },
            { debounce: { id: 'a1', ttl: 2000 } },
          );
          await delay(100);

          expect(debouncedCounter).to.be.equal(2);
        });
      });
    });

    describe('when ttl is not provided', function () {
      it('waits until job is finished before removing debounce key', async function () {
        const testName = 'test';

        const worker = new Worker(
          queueName,
          async () => {
            await delay(100);
            await queue.add(
              testName,
              { foo: 'bar' },
              { debounce: { id: 'a1' } },
            );
            await delay(100);
            await queue.add(
              testName,
              { foo: 'bar' },
              { debounce: { id: 'a1' } },
            );
            await delay(100);
          },
          {
            autorun: false,
            connection,
            prefix,
          },
        );
        await worker.waitUntilReady();

        let debouncedCounter = 0;

        const completing = new Promise<void>(resolve => {
          queueEvents.once('completed', ({ jobId }) => {
            expect(jobId).to.be.equal('1');
            resolve();
          });

          queueEvents.on('debounced', ({ jobId }) => {
            debouncedCounter++;
          });
        });

        worker.run();

        await queue.add(testName, { foo: 'bar' }, { debounce: { id: 'a1' } });

        await completing;

        const secondJob = await queue.add(
          testName,
          { foo: 'bar' },
          { debounce: { id: 'a1' } },
        );

        const count = await queue.getJobCountByTypes();

        expect(count).to.be.eql(2);

        expect(debouncedCounter).to.be.equal(2);
        expect(secondJob.id).to.be.equal('4');
        await worker.close();
      });

      describe('when removing debounced job', function () {
        it('removes debounce key', async function () {
          const testName = 'test';

          const job = await queue.add(
            testName,
            { foo: 'bar' },
            { debounce: { id: 'a1' } },
          );

          let debouncedCounter = 0;
          queueEvents.on('debounced', ({ jobId }) => {
            debouncedCounter++;
          });
          await job.remove();

          await queue.add(testName, { foo: 'bar' }, { debounce: { id: 'a1' } });

          await queue.add(testName, { foo: 'bar' }, { debounce: { id: 'a1' } });
          await delay(100);
          const secondJob = await queue.add(
            testName,
            { foo: 'bar' },
            { debounce: { id: 'a1' } },
          );
          await secondJob.remove();

          expect(debouncedCounter).to.be.equal(2);
        });
      });
    });
  });

  describe('when job is deduplicated when added again with same debounce id', function () {
    it('emits deduplicated event', async function () {
      const testName = 'test';
      const worker = new Worker(
        queueName,
        async () => {
          await delay(50);
        },
        { autorun: false, connection, prefix },
      );
      await worker.waitUntilReady();

      const waitingEvent = new Promise<void>((resolve, reject) => {
        queueEvents.on(
          'deduplicated',
          ({ jobId, deduplicationId, deduplicatedJobId }) => {
            try {
              expect(jobId).to.be.equal('a1');
              expect(deduplicationId).to.be.equal('dedupKey');
              expect(deduplicatedJobId).to.be.equal('a2');
              resolve();
            } catch (error) {
              reject(error);
            }
          },
        );
      });

      const firstJob = await queue.add(
        testName,
        { foo: 'bar' },
        { jobId: 'a1', deduplication: { id: 'dedupKey' } },
      );
      const secondJob = await queue.add(
        testName,
        { foo: 'bar' },
        { jobId: 'a2', deduplication: { id: 'dedupKey' } },
      );

      await waitingEvent;
    });

    describe('when ttl is provided', function () {
      it('used a fixed time period and emits debounced event', async function () {
        const testName = 'test';

        const job = await queue.add(
          testName,
          { foo: 'bar' },
          { deduplication: { id: 'a1', ttl: 2000 } },
        );

        let deduplicatedCounter = 0;
        // eslint-disable-next-line prefer-const
        let secondJob;
        queueEvents.on('deduplicated', ({ jobId, deduplicationId }) => {
          if (deduplicatedCounter > 1) {
            expect(jobId).to.be.equal(secondJob.id);
            expect(deduplicationId).to.be.equal('a1');
          } else {
            expect(jobId).to.be.equal(job.id);
            expect(deduplicationId).to.be.equal('a1');
          }
          deduplicatedCounter++;
        });

        await delay(1000);
        await queue.add(
          testName,
          { foo: 'bar' },
          { deduplication: { id: 'a1', ttl: 2000 } },
        );
        await queue.add(
          testName,
          { foo: 'bar' },
          { deduplication: { id: 'a1', ttl: 2000 } },
        );
        await delay(1100);
        secondJob = await queue.add(
          testName,
          { foo: 'bar' },
          { deduplication: { id: 'a1', ttl: 2000 } },
        );
        await queue.add(
          testName,
          { foo: 'bar' },
          { deduplication: { id: 'a1', ttl: 2000 } },
        );
        await queue.add(
          testName,
          { foo: 'bar' },
          { deduplication: { id: 'a1', ttl: 2000 } },
        );
        await delay(100);

        expect(deduplicatedCounter).to.be.equal(4);
      });

      describe('when removing deduplicated job', function () {
        it('removes deduplication key', async function () {
          const testName = 'test';

          const job = await queue.add(
            testName,
            { foo: 'bar' },
            { deduplication: { id: 'a1', ttl: 2000 } },
          );

          let deduplicatedCounter = 0;
          queueEvents.on('deduplicated', ({ jobId }) => {
            deduplicatedCounter++;
          });
          await job.remove();

          await queue.add(
            testName,
            { foo: 'bar' },
            { deduplication: { id: 'a1', ttl: 2000 } },
          );
          await delay(1000);
          await queue.add(
            testName,
            { foo: 'bar' },
            { deduplication: { id: 'a1', ttl: 2000 } },
          );
          await delay(1100);
          const secondJob = await queue.add(
            testName,
            { foo: 'bar' },
            { deduplication: { id: 'a1', ttl: 2000 } },
          );
          await secondJob.remove();

          await queue.add(
            testName,
            { foo: 'bar' },
            { deduplication: { id: 'a1', ttl: 2000 } },
          );
          await queue.add(
            testName,
            { foo: 'bar' },
            { deduplication: { id: 'a1', ttl: 2000 } },
          );
          await delay(100);

          expect(deduplicatedCounter).to.be.equal(2);
        });
      });
    });

    describe('when ttl is not provided', function () {
      it('waits until job is finished before removing debounce key', async function () {
        const testName = 'test';

        const worker = new Worker(
          queueName,
          async () => {
            await delay(100);
            await queue.add(
              testName,
              { foo: 'bar' },
              { deduplication: { id: 'a1' } },
            );
            await delay(100);
            await queue.add(
              testName,
              { foo: 'bar' },
              { deduplication: { id: 'a1' } },
            );
            await delay(100);
          },
          {
            autorun: false,
            connection,
            prefix,
          },
        );
        await worker.waitUntilReady();

        let deduplicatedCounter = 0;

        const completing = new Promise<void>(resolve => {
          queueEvents.once('completed', ({ jobId }) => {
            expect(jobId).to.be.equal('1');
            resolve();
          });

          queueEvents.on('deduplicated', ({ jobId }) => {
            deduplicatedCounter++;
          });
        });

        worker.run();

        await queue.add(testName, { foo: 'bar' }, { debounce: { id: 'a1' } });

        await completing;

        const secondJob = await queue.add(
          testName,
          { foo: 'bar' },
          { deduplication: { id: 'a1' } },
        );

        const count = await queue.getJobCountByTypes();

        expect(count).to.be.eql(2);

        expect(deduplicatedCounter).to.be.equal(2);
        expect(secondJob.id).to.be.equal('4');
        await worker.close();
      });

      describe('when removing deduplicated job', function () {
        it('removes deduplication key', async function () {
          const testName = 'test';

          const job = await queue.add(
            testName,
            { foo: 'bar' },
            { deduplication: { id: 'a1' } },
          );

          let deduplicatedCounter = 0;
          const deduplication = new Promise<void>(resolve => {
            queueEvents.on('deduplicated', () => {
              deduplicatedCounter++;
              if (deduplicatedCounter == 2) {
                resolve();
              }
            });
          });

          await job.remove();

          await queue.add(
            testName,
            { foo: 'bar' },
            { deduplication: { id: 'a1' } },
          );

          await queue.add(
            testName,
            { foo: 'bar' },
            { deduplication: { id: 'a1' } },
          );
          await delay(100);
          const secondJob = await queue.add(
            testName,
            { foo: 'bar' },
            { deduplication: { id: 'a1' } },
          );
          await secondJob.remove();
          await deduplication;

          expect(deduplicatedCounter).to.be.equal(2);
        });
      });
    });
  });

  it('should emit an event when a job becomes active', async () => {
    const worker = new Worker(queueName, async job => {}, {
      connection,
      prefix,
    });

    await queue.add('test', {});

    const completed = new Promise<void>(resolve => {
      worker.once('active', function () {
        worker.once('completed', async function () {
          resolve();
        });
      });
    });

    await completed;
    await worker.close();
  });

  describe('when one job is a parent', function () {
    it('emits waiting-children and waiting event', async function () {
      const worker = new Worker(queueName, async () => {}, {
        drainDelay: 1,
        connection,
        prefix,
      });
      const name = 'parent-job';
      const childrenQueueName = `children-queue-${v4()}`;

      const childrenWorker = new Worker(
        childrenQueueName,
        async () => {
          await delay(100);
        },
        {
          drainDelay: 1,
          connection,
          prefix,
        },
      );
      const waitingChildren = new Promise<void>((resolve, reject) => {
        queueEvents.once('waiting-children', async ({ jobId }) => {
          try {
            const job = await queue.getJob(jobId);
            const state = await job.getState();
            expect(state).to.be.equal('waiting-children');
            expect(job.name).to.be.equal(name);
            resolve();
          } catch (err) {
            reject(err);
          }
        });
      });

      const waiting = new Promise<void>((resolve, reject) => {
        queueEvents.on('waiting', async ({ jobId, prev }) => {
          try {
            const job = await queue.getJob(jobId);
            expect(prev).to.be.equal('waiting-children');
            if (job.name === name) {
              resolve();
            }
          } catch (err) {
            reject(err);
          }
        });
      });

      const flow = new FlowProducer({ connection, prefix });
      await flow.add({
        name,
        queueName,
        data: {},
        children: [
          { name: 'test', data: { foo: 'bar' }, queueName: childrenQueueName },
        ],
      });

      await waitingChildren;
      await waiting;

      await worker.close();
      await childrenWorker.close();
      await flow.close();
      await removeAllQueueData(new IORedis(redisHost), childrenQueueName);
    });
  });

  it('should listen to global events', async () => {
    const worker = new Worker(queueName, async job => {}, {
      connection,
      prefix,
    });

    let state: string;
    await delay(50); // additional delay since XREAD from '$' is unstable
    queueEvents.on('waiting', function ({ jobId }) {
      expect(jobId).to.be.equal('1');
      expect(state).to.be.undefined;
      state = 'waiting';
    });
    queueEvents.once('active', function ({ jobId, prev }) {
      expect(jobId).to.be.equal('1');
      expect(prev).to.be.equal('waiting');
      expect(state).to.be.equal('waiting');
      state = 'active';
    });

    const completed = new Promise<void>(resolve => {
      queueEvents.once('completed', async function ({ jobId, returnvalue }) {
        expect(jobId).to.be.equal('1');
        expect(returnvalue).to.be.null;
        expect(state).to.be.equal('active');
        resolve();
      });
    });

    await queue.add('test', {});

    await completed;
    await worker.close();
  });

  describe('when jobs removal is attempted on non-existed records', async () => {
    it('should not publish removed events', async () => {
      const numRemovals = 100;
      const trimmedQueue = new Queue(queueName, {
        connection,
        prefix,
      });

      const client = await trimmedQueue.client;

      for (let i = 0; i < numRemovals; i++) {
        await trimmedQueue.remove(i.toString());
      }

      const eventsLength = await client.xlen(trimmedQueue.keys.events);

      expect(eventsLength).to.be.eql(0);

      await trimmedQueue.close();
      await removeAllQueueData(new IORedis(redisHost), queueName);
    });
  });

  describe('when maxLen is 0', function () {
    it('should trim events automatically', async () => {
      const trimmedQueue = new Queue(queueName, {
        connection,
        prefix,
        streams: {
          events: {
            maxLen: 0,
          },
        },
      });

      const worker = new Worker(
        queueName,
        async () => {
          await delay(100);
        },
        { connection, prefix },
      );

      await trimmedQueue.waitUntilReady();
      await worker.waitUntilReady();

      const client = await trimmedQueue.client;

      const waitCompletedEvent = new Promise<void>(resolve => {
        queueEvents.on(
          'completed',
          after(3, async () => {
            resolve();
          }),
        );
      });

      await trimmedQueue.addBulk([
        { name: 'test', data: { foo: 'bar' } },
        { name: 'test', data: { foo: 'baz' } },
        { name: 'test', data: { foo: 'bar' } },
      ]);

      await waitCompletedEvent;

      const [[id, [_, drained]], [, [, completed]]] = await client.xrevrange(
        trimmedQueue.keys.events,
        '+',
        '-',
      );

      expect(drained).to.be.equal('drained');
      expect(completed).to.be.equal('completed');

      const eventsLength = await client.xlen(trimmedQueue.keys.events);

      expect(eventsLength).to.be.lte(2);

      await worker.close();
      await trimmedQueue.close();
      await removeAllQueueData(new IORedis(redisHost), queueName);
    });
  });

  describe('when maxLen is greater than 0', function () {
    it('should trim events so its length is at least the threshold', async () => {
      const numJobs = 80;
      const trimmedQueue = new Queue(queueName, {
        connection,
        prefix,
        streams: {
          events: {
            maxLen: 20,
          },
        },
      });

      const worker = new Worker(
        queueName,
        async () => {
          await delay(50);
        },
        { connection, prefix },
      );

      await trimmedQueue.waitUntilReady();
      await worker.waitUntilReady();

      const client = await trimmedQueue.client;

      const waitCompletedEvent = new Promise<void>(resolve => {
        queueEvents.on(
          'completed',
          after(numJobs, async () => {
            resolve();
          }),
        );
      });

      const jobs = Array.from(Array(numJobs).keys()).map(() => ({
        name: 'test',
        data: { foo: 'bar' },
      }));

      await trimmedQueue.addBulk(jobs);

      await waitCompletedEvent;

      const eventsLength = await client.xlen(trimmedQueue.keys.events);

      expect(eventsLength).to.be.lte(45);
      expect(eventsLength).to.be.gte(20);

      await worker.close();
      await trimmedQueue.close();
      await removeAllQueueData(new IORedis(redisHost), queueName);
    });

    describe('when jobs are moved to delayed', function () {
      it('should trim events so its length is at least the threshold', async () => {
        const numJobs = 80;
        const trimmedQueue = new Queue(queueName, {
          connection,
          prefix,
          streams: {
            events: {
              maxLen: 20,
            },
          },
        });

        const worker = new Worker(
          queueName,
          async () => {
            await delay(50);
            throw new Error('error');
          },
          { connection, prefix },
        );

        await trimmedQueue.waitUntilReady();
        await worker.waitUntilReady();

        const client = await trimmedQueue.client;

        const waitDelayedEvent = new Promise<void>(resolve => {
          queueEvents.on(
            'delayed',
            after(numJobs, async () => {
              resolve();
            }),
          );
        });

        const jobs = Array.from(Array(numJobs).keys()).map(() => ({
          name: 'test',
          data: { foo: 'bar' },
          opts: {
            attempts: 2,
            backoff: 5000,
          },
        }));
        await trimmedQueue.addBulk(jobs);

        await waitDelayedEvent;

        const eventsLength = await client.xlen(trimmedQueue.keys.events);

        expect(eventsLength).to.be.lte(35);
        expect(eventsLength).to.be.gte(20);

        await worker.close();
        await trimmedQueue.close();
        await removeAllQueueData(new IORedis(redisHost), queueName);
      });
    });

    describe('when jobs are retried immediately', function () {
      it('should trim events so its length is at least the threshold', async () => {
        const numJobs = 80;
        const trimmedQueue = new Queue(queueName, {
          connection,
          prefix,
          streams: {
            events: {
              maxLen: 20,
            },
          },
        });

        const worker = new Worker(
          queueName,
          async () => {
            await delay(25);
            throw new Error('error');
          },
          { connection, prefix },
        );

        await trimmedQueue.waitUntilReady();
        await worker.waitUntilReady();

        const client = await trimmedQueue.client;

        const waitCompletedEvent = new Promise<void>(resolve => {
          queueEvents.on('waiting', async ({ jobId, prev }) => {
            if (prev === 'failed' && jobId === numJobs + '') {
              resolve();
            }
          });
        });

        const jobs = Array.from(Array(numJobs).keys()).map(() => ({
          name: 'test',
          data: { foo: 'bar' },
          opts: {
            attempts: 2,
          },
        }));
        await trimmedQueue.addBulk(jobs);

        await waitCompletedEvent;

        const eventsLength = await client.xlen(trimmedQueue.keys.events);

        expect(eventsLength).to.be.lte(35);
        expect(eventsLength).to.be.gte(20);

        await worker.close();
        await trimmedQueue.close();
        await removeAllQueueData(new IORedis(redisHost), queueName);
      });
    });

    describe('when jobs removal is attempted', async () => {
      it('should trim events so its length is at least the threshold', async () => {
        const numRemovals = 200;
        const trimmedQueue = new Queue(queueName, {
          connection,
          prefix,
          streams: {
            events: {
              maxLen: 20,
            },
          },
        });

        const client = await trimmedQueue.client;

        const jobs = Array.from(Array(numRemovals).keys()).map(() => ({
          name: 'test',
          data: { foo: 'bar' },
        }));
        await trimmedQueue.addBulk(jobs);

        for (let i = 1; i <= numRemovals; i++) {
          await trimmedQueue.remove(i.toString());
        }

        const eventsLength = await client.xlen(trimmedQueue.keys.events);

        expect(eventsLength).to.be.lte(100);
        expect(eventsLength).to.be.gte(20);

        await trimmedQueue.close();
        await removeAllQueueData(new IORedis(redisHost), queueName);
      });
    });
  });

  it('should trim events manually', async () => {
    const queueName = 'test-manual-' + v4();
    const trimmedQueue = new Queue(queueName, { connection, prefix });

    await trimmedQueue.add('test', {});
    await trimmedQueue.add('test', {});
    await trimmedQueue.add('test', {});
    await trimmedQueue.add('test', {});

    const client = await trimmedQueue.client;

    let eventsLength = await client.xlen(trimmedQueue.keys.events);

    expect(eventsLength).to.be.equal(8);

    await trimmedQueue.trimEvents(0);

    eventsLength = await client.xlen(trimmedQueue.keys.events);

    expect(eventsLength).to.be.equal(0);

    await trimmedQueue.close();
    await removeAllQueueData(new IORedis(redisHost), queueName);
  });

  describe('when publishing custom events', function () {
    it('emits waiting when a job has been added', async () => {
      const queueName2 = `test-${v4()}`;
      const queueEventsProducer = new QueueEventsProducer(queueName2, {
        connection,
        prefix,
      });
      const queueEvents2 = new QueueEvents(queueName2, {
        autorun: false,
        connection,
        prefix,
        lastEventId: '0-0',
      });
      await queueEvents2.waitUntilReady();

      interface CustomListener extends QueueEventsListener {
        example: (args: { custom: string }, id: string) => void;
      }
      const customEvent = new Promise<void>(resolve => {
        queueEvents2.on<CustomListener>('example', async ({ custom }) => {
          await delay(250);
          await expect(custom).to.be.equal('value');
          resolve();
        });
      });

      interface CustomEventPayload {
        eventName: string;
        custom: string;
      }

      await queueEventsProducer.publishEvent<CustomEventPayload>({
        eventName: 'example',
        custom: 'value',
      });

      queueEvents2.run();
      await customEvent;

      await queueEventsProducer.close();
      await queueEvents2.close();
      await removeAllQueueData(new IORedis(redisHost), queueName2);
    });
  });
});<|MERGE_RESOLUTION|>--- conflicted
+++ resolved
@@ -401,8 +401,6 @@
 
       await completed;
 
-<<<<<<< HEAD
-=======
       await worker.close();
     });
   });
@@ -716,7 +714,6 @@
       );
 
       await waitingEvent;
->>>>>>> c8eaefa0
       await worker.close();
     });
 
@@ -1003,472 +1000,6 @@
     });
   });
 
-  describe('when job is debounced when added again with same debounce id', function () {
-    describe('when ttl is provided', function () {
-      it('used a fixed time period and emits debounced event', async function () {
-        const testName = 'test';
-
-        const job = await queue.add(
-          testName,
-          { foo: 'bar' },
-          { debounce: { id: 'a1', ttl: 2000 } },
-        );
-
-        let debouncedCounter = 0;
-        // eslint-disable-next-line prefer-const
-        let secondJob;
-        queueEvents.on('debounced', ({ jobId, debounceId }) => {
-          if (debouncedCounter > 1) {
-            expect(jobId).to.be.equal(secondJob.id);
-            expect(debounceId).to.be.equal('a1');
-          } else {
-            expect(jobId).to.be.equal(job.id);
-            expect(debounceId).to.be.equal('a1');
-          }
-          debouncedCounter++;
-        });
-
-        await delay(1000);
-        await queue.add(
-          testName,
-          { foo: 'bar' },
-          { debounce: { id: 'a1', ttl: 2000 } },
-        );
-        await queue.add(
-          testName,
-          { foo: 'bar' },
-          { debounce: { id: 'a1', ttl: 2000 } },
-        );
-        await delay(1100);
-        secondJob = await queue.add(
-          testName,
-          { foo: 'bar' },
-          { debounce: { id: 'a1', ttl: 2000 } },
-        );
-        await queue.add(
-          testName,
-          { foo: 'bar' },
-          { debounce: { id: 'a1', ttl: 2000 } },
-        );
-        await queue.add(
-          testName,
-          { foo: 'bar' },
-          { debounce: { id: 'a1', ttl: 2000 } },
-        );
-        await delay(100);
-
-        expect(debouncedCounter).to.be.equal(4);
-      });
-
-      describe('when removing debounced job', function () {
-        it('removes debounce key', async function () {
-          const testName = 'test';
-
-          const job = await queue.add(
-            testName,
-            { foo: 'bar' },
-            { debounce: { id: 'a1', ttl: 2000 } },
-          );
-
-          let debouncedCounter = 0;
-          queueEvents.on('debounced', ({ jobId }) => {
-            debouncedCounter++;
-          });
-          await job.remove();
-
-          await queue.add(
-            testName,
-            { foo: 'bar' },
-            { debounce: { id: 'a1', ttl: 2000 } },
-          );
-          await delay(1000);
-          await queue.add(
-            testName,
-            { foo: 'bar' },
-            { debounce: { id: 'a1', ttl: 2000 } },
-          );
-          await delay(1100);
-          const secondJob = await queue.add(
-            testName,
-            { foo: 'bar' },
-            { debounce: { id: 'a1', ttl: 2000 } },
-          );
-          await secondJob.remove();
-
-          await queue.add(
-            testName,
-            { foo: 'bar' },
-            { debounce: { id: 'a1', ttl: 2000 } },
-          );
-          await queue.add(
-            testName,
-            { foo: 'bar' },
-            { debounce: { id: 'a1', ttl: 2000 } },
-          );
-          await delay(100);
-
-          expect(debouncedCounter).to.be.equal(2);
-        });
-      });
-    });
-
-    describe('when ttl is not provided', function () {
-      it('waits until job is finished before removing debounce key', async function () {
-        const testName = 'test';
-
-        const worker = new Worker(
-          queueName,
-          async () => {
-            await delay(100);
-            await queue.add(
-              testName,
-              { foo: 'bar' },
-              { debounce: { id: 'a1' } },
-            );
-            await delay(100);
-            await queue.add(
-              testName,
-              { foo: 'bar' },
-              { debounce: { id: 'a1' } },
-            );
-            await delay(100);
-          },
-          {
-            autorun: false,
-            connection,
-            prefix,
-          },
-        );
-        await worker.waitUntilReady();
-
-        let debouncedCounter = 0;
-
-        const completing = new Promise<void>(resolve => {
-          queueEvents.once('completed', ({ jobId }) => {
-            expect(jobId).to.be.equal('1');
-            resolve();
-          });
-
-          queueEvents.on('debounced', ({ jobId }) => {
-            debouncedCounter++;
-          });
-        });
-
-        worker.run();
-
-        await queue.add(testName, { foo: 'bar' }, { debounce: { id: 'a1' } });
-
-        await completing;
-
-        const secondJob = await queue.add(
-          testName,
-          { foo: 'bar' },
-          { debounce: { id: 'a1' } },
-        );
-
-        const count = await queue.getJobCountByTypes();
-
-        expect(count).to.be.eql(2);
-
-        expect(debouncedCounter).to.be.equal(2);
-        expect(secondJob.id).to.be.equal('4');
-        await worker.close();
-      });
-
-      describe('when removing debounced job', function () {
-        it('removes debounce key', async function () {
-          const testName = 'test';
-
-          const job = await queue.add(
-            testName,
-            { foo: 'bar' },
-            { debounce: { id: 'a1' } },
-          );
-
-          let debouncedCounter = 0;
-          queueEvents.on('debounced', ({ jobId }) => {
-            debouncedCounter++;
-          });
-          await job.remove();
-
-          await queue.add(testName, { foo: 'bar' }, { debounce: { id: 'a1' } });
-
-          await queue.add(testName, { foo: 'bar' }, { debounce: { id: 'a1' } });
-          await delay(100);
-          const secondJob = await queue.add(
-            testName,
-            { foo: 'bar' },
-            { debounce: { id: 'a1' } },
-          );
-          await secondJob.remove();
-
-          expect(debouncedCounter).to.be.equal(2);
-        });
-      });
-    });
-  });
-
-  describe('when job is deduplicated when added again with same debounce id', function () {
-    it('emits deduplicated event', async function () {
-      const testName = 'test';
-      const worker = new Worker(
-        queueName,
-        async () => {
-          await delay(50);
-        },
-        { autorun: false, connection, prefix },
-      );
-      await worker.waitUntilReady();
-
-      const waitingEvent = new Promise<void>((resolve, reject) => {
-        queueEvents.on(
-          'deduplicated',
-          ({ jobId, deduplicationId, deduplicatedJobId }) => {
-            try {
-              expect(jobId).to.be.equal('a1');
-              expect(deduplicationId).to.be.equal('dedupKey');
-              expect(deduplicatedJobId).to.be.equal('a2');
-              resolve();
-            } catch (error) {
-              reject(error);
-            }
-          },
-        );
-      });
-
-      const firstJob = await queue.add(
-        testName,
-        { foo: 'bar' },
-        { jobId: 'a1', deduplication: { id: 'dedupKey' } },
-      );
-      const secondJob = await queue.add(
-        testName,
-        { foo: 'bar' },
-        { jobId: 'a2', deduplication: { id: 'dedupKey' } },
-      );
-
-      await waitingEvent;
-    });
-
-    describe('when ttl is provided', function () {
-      it('used a fixed time period and emits debounced event', async function () {
-        const testName = 'test';
-
-        const job = await queue.add(
-          testName,
-          { foo: 'bar' },
-          { deduplication: { id: 'a1', ttl: 2000 } },
-        );
-
-        let deduplicatedCounter = 0;
-        // eslint-disable-next-line prefer-const
-        let secondJob;
-        queueEvents.on('deduplicated', ({ jobId, deduplicationId }) => {
-          if (deduplicatedCounter > 1) {
-            expect(jobId).to.be.equal(secondJob.id);
-            expect(deduplicationId).to.be.equal('a1');
-          } else {
-            expect(jobId).to.be.equal(job.id);
-            expect(deduplicationId).to.be.equal('a1');
-          }
-          deduplicatedCounter++;
-        });
-
-        await delay(1000);
-        await queue.add(
-          testName,
-          { foo: 'bar' },
-          { deduplication: { id: 'a1', ttl: 2000 } },
-        );
-        await queue.add(
-          testName,
-          { foo: 'bar' },
-          { deduplication: { id: 'a1', ttl: 2000 } },
-        );
-        await delay(1100);
-        secondJob = await queue.add(
-          testName,
-          { foo: 'bar' },
-          { deduplication: { id: 'a1', ttl: 2000 } },
-        );
-        await queue.add(
-          testName,
-          { foo: 'bar' },
-          { deduplication: { id: 'a1', ttl: 2000 } },
-        );
-        await queue.add(
-          testName,
-          { foo: 'bar' },
-          { deduplication: { id: 'a1', ttl: 2000 } },
-        );
-        await delay(100);
-
-        expect(deduplicatedCounter).to.be.equal(4);
-      });
-
-      describe('when removing deduplicated job', function () {
-        it('removes deduplication key', async function () {
-          const testName = 'test';
-
-          const job = await queue.add(
-            testName,
-            { foo: 'bar' },
-            { deduplication: { id: 'a1', ttl: 2000 } },
-          );
-
-          let deduplicatedCounter = 0;
-          queueEvents.on('deduplicated', ({ jobId }) => {
-            deduplicatedCounter++;
-          });
-          await job.remove();
-
-          await queue.add(
-            testName,
-            { foo: 'bar' },
-            { deduplication: { id: 'a1', ttl: 2000 } },
-          );
-          await delay(1000);
-          await queue.add(
-            testName,
-            { foo: 'bar' },
-            { deduplication: { id: 'a1', ttl: 2000 } },
-          );
-          await delay(1100);
-          const secondJob = await queue.add(
-            testName,
-            { foo: 'bar' },
-            { deduplication: { id: 'a1', ttl: 2000 } },
-          );
-          await secondJob.remove();
-
-          await queue.add(
-            testName,
-            { foo: 'bar' },
-            { deduplication: { id: 'a1', ttl: 2000 } },
-          );
-          await queue.add(
-            testName,
-            { foo: 'bar' },
-            { deduplication: { id: 'a1', ttl: 2000 } },
-          );
-          await delay(100);
-
-          expect(deduplicatedCounter).to.be.equal(2);
-        });
-      });
-    });
-
-    describe('when ttl is not provided', function () {
-      it('waits until job is finished before removing debounce key', async function () {
-        const testName = 'test';
-
-        const worker = new Worker(
-          queueName,
-          async () => {
-            await delay(100);
-            await queue.add(
-              testName,
-              { foo: 'bar' },
-              { deduplication: { id: 'a1' } },
-            );
-            await delay(100);
-            await queue.add(
-              testName,
-              { foo: 'bar' },
-              { deduplication: { id: 'a1' } },
-            );
-            await delay(100);
-          },
-          {
-            autorun: false,
-            connection,
-            prefix,
-          },
-        );
-        await worker.waitUntilReady();
-
-        let deduplicatedCounter = 0;
-
-        const completing = new Promise<void>(resolve => {
-          queueEvents.once('completed', ({ jobId }) => {
-            expect(jobId).to.be.equal('1');
-            resolve();
-          });
-
-          queueEvents.on('deduplicated', ({ jobId }) => {
-            deduplicatedCounter++;
-          });
-        });
-
-        worker.run();
-
-        await queue.add(testName, { foo: 'bar' }, { debounce: { id: 'a1' } });
-
-        await completing;
-
-        const secondJob = await queue.add(
-          testName,
-          { foo: 'bar' },
-          { deduplication: { id: 'a1' } },
-        );
-
-        const count = await queue.getJobCountByTypes();
-
-        expect(count).to.be.eql(2);
-
-        expect(deduplicatedCounter).to.be.equal(2);
-        expect(secondJob.id).to.be.equal('4');
-        await worker.close();
-      });
-
-      describe('when removing deduplicated job', function () {
-        it('removes deduplication key', async function () {
-          const testName = 'test';
-
-          const job = await queue.add(
-            testName,
-            { foo: 'bar' },
-            { deduplication: { id: 'a1' } },
-          );
-
-          let deduplicatedCounter = 0;
-          const deduplication = new Promise<void>(resolve => {
-            queueEvents.on('deduplicated', () => {
-              deduplicatedCounter++;
-              if (deduplicatedCounter == 2) {
-                resolve();
-              }
-            });
-          });
-
-          await job.remove();
-
-          await queue.add(
-            testName,
-            { foo: 'bar' },
-            { deduplication: { id: 'a1' } },
-          );
-
-          await queue.add(
-            testName,
-            { foo: 'bar' },
-            { deduplication: { id: 'a1' } },
-          );
-          await delay(100);
-          const secondJob = await queue.add(
-            testName,
-            { foo: 'bar' },
-            { deduplication: { id: 'a1' } },
-          );
-          await secondJob.remove();
-          await deduplication;
-
-          expect(deduplicatedCounter).to.be.equal(2);
-        });
-      });
-    });
-  });
-
   it('should emit an event when a job becomes active', async () => {
     const worker = new Worker(queueName, async job => {}, {
       connection,
