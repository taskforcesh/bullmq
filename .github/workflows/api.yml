name: Api build
on:
  push:
    branches: [master]

jobs:
  build:
    runs-on: ubuntu-latest

    strategy:
      matrix:
        node-version: [lts/*]

    steps:
      - uses: actions/checkout@c85c95e3d7251135ab7dc9ce3241c5835cc595a9 # v3
      - name: Use Node.js ${{ matrix.node-version }}
        uses: actions/setup-node@64ed1c7eab4cce3362f8c340dee64e5eaeef8f7c # v3
        with:
          node-version: ${{ matrix.node-version }}
          cache: 'yarn'
      - name: yarn install
        run: |
          yarn install
      - uses: actions/checkout@c85c95e3d7251135ab7dc9ce3241c5835cc595a9 # v3
        with:
          ref: docs-api
      - name: build
        run: |
          git config --global user.email "manast@taskforce.sh"
          git config --global user.name "manast"
<<<<<<< HEAD
          git checkout docs-api
          git merge master --no-commit
=======
          git merge origin/master --no-commit
>>>>>>> c04de320
          yarn pretest
          yarn docs:json
          git add .
          git commit -m "chore(api): update documentation" --no-verify
<<<<<<< HEAD
          git push origin docs-api
=======
          git push origin/docs-api
>>>>>>> c04de320
          yarn docs:merge
        env:
          CI: true
      - name: deploy
        uses: peaceiris/actions-gh-pages@373f7f263a76c20808c831209c920827a82a2847 # v3
        with:
          github_token: ${{ secrets.GITHUB_TOKEN }}
          publish_dir: ./docs
          cname: 'api.docs.bullmq.io'<|MERGE_RESOLUTION|>--- conflicted
+++ resolved
@@ -28,21 +28,12 @@
         run: |
           git config --global user.email "manast@taskforce.sh"
           git config --global user.name "manast"
-<<<<<<< HEAD
-          git checkout docs-api
-          git merge master --no-commit
-=======
           git merge origin/master --no-commit
->>>>>>> c04de320
           yarn pretest
           yarn docs:json
           git add .
           git commit -m "chore(api): update documentation" --no-verify
-<<<<<<< HEAD
-          git push origin docs-api
-=======
           git push origin/docs-api
->>>>>>> c04de320
           yarn docs:merge
         env:
           CI: true
