--- conflicted
+++ resolved
@@ -8,11 +8,7 @@
 
 Note that the priorities go from `1` to `2 097 152`, where a lower number is always a **higher** priority than higher numbers.
 
-<<<<<<< HEAD
-Jobs without a `priority`` assigned will get the least priority.
-=======
-Jobs without a priority assigned will get the most priority.
->>>>>>> d6c31de4
+Jobs without a `priority`` assigned will get the most priority.
 
 ```typescript
 import { Queue } from 'bullmq';
