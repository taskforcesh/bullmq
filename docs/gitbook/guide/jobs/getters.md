--- conflicted
+++ resolved
@@ -2,30 +2,30 @@
 
 When jobs are added to a queue, they will be in different statuses during their lifetime. BullMQ provides methods to retrieve information and jobs from the different statuses.
 
-<<<<<<< HEAD
+![Lifecycle of a job](../../.gitbook/assets/complete-architecture.png)
+
+<!--
 ```mermaid
-stateDiagram-v2
+#stateDiagram-v2
 state "waiting-children" as wc
 state ja <<fork>>
 state jf <<fork>>
-    [*] --> ja : job added
-    ja --> wc
-    ja --> wait
-    ja --> delayed
-    wc --> wait : when all children are completed
-    wait --> active
-    wait --> delayed : when it's in rate limit
-    delayed --> wait
-    active --> completed
-    active --> failed
-    completed --> jf
-    failed --> jf
-    active --> delayed : when error and auto retry is enabled
-    jf --> [*] : job finished
+    [*] - -> ja : job added
+    ja - -> wc
+    ja - -> wait
+    ja - -> delayed
+    wc - -> wait : when all children are completed
+    wait - -> active
+    wait - -> delayed : when it's in rate limit
+    delayed - -> wait
+    active - -> completed
+    active - -> failed
+    completed - -> jf
+    failed - -> jf
+    active - -> delayed : when error and auto retry is enabled
+    jf - -> [*] : job finished
 ```
-=======
-![Lifecycle of a job](../../.gitbook/assets/complete-architecture.png)
->>>>>>> b710285a
+-->
 
 #### Job Counts
 
