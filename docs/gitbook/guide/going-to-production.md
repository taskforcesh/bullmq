--- conflicted
+++ resolved
@@ -62,10 +62,11 @@
 
 ### Gracefully shut-down workers
 
-<<<<<<< HEAD
-Since your workers will run on servers, it is unavoidable that these servers will need to be restarted from time to time. As your workers may be processing jobs when the server is about to restart, it is important to properly close the workers to minimize the risk of stalled jobs. If a worker is killed without waiting for their jobs to complete, these jobs will be marked as stalled and processed automatically when new workers come online (with a waiting time of about 30 seconds by default). However it is better to avoid having stalled jobs, and as mentioned this can be done by closing the workers when the server is going to be restarted. In NodeJS you can accomplish this by listening to the `SIGINT` signal like this:
-=======
-Since your workers will run on servers, it is unavoidable that these servers will need to be restarted from time to time. As your workers may be processing jobs when the server is about to restart, it is important to properly close the workers to minimize the risk of stalled jobs. If a worker is killed without waiting for their jobs to complete, these jobs will be marked as stalled and processed automatically when new workers come online (with a waiting time of about 30 seconds by default). However it is better to avoid having stalled jobs, and as mentioned this can be done by closing the workers when the server is going to be restarted.&#x20;
+Since your workers will run on servers, it is unavoidable that these servers will need to be restarted from time to time. As your workers may be
+processing jobs when the server is about to restart, it is important to properly close the workers to minimize the risk of stalled jobs. If a worker
+is killed without waiting for their jobs to complete, these jobs will be marked as stalled and processed automatically when new workers come online 
+(with a waiting time of about 30 seconds by default). However it is better to avoid having stalled jobs, and as mentioned this can be done by closing 
+the workers when the server is going to be restarted.&#x20;
 
 In a Node.js server, it is considered good practice to listen for both `SIGINT` and `SIGTERM` signals to close gracefully. Here's why:
 
@@ -73,7 +74,6 @@
 * `SIGTERM` is the signal that is usually sent to a process to request its termination. Unlike `SIGKILL`, this signal can be caught by the process (which can then clean up resources and exit gracefully). This is the signal that system daemons, orchestration tools like Kubernetes, or process managers like PM2 typically use to stop a service.
 
 Here is an example on how you accomplish this:
->>>>>>> d6c31de4
 
 ```typescript
 
