--- conflicted
+++ resolved
@@ -4,11 +4,7 @@
 
 #### Local Concurrency factor
 
-<<<<<<< HEAD
-The local concurrency factor is a worker option that determines how many jobs are allowed to be processed in parallel for that instance. This means that the same worker is able to process several jobs in parallel, however the queue guarantees such as "at-least-once" and order of processing are still preserved.
-=======
 The local concurrency factor is a worker option that determines how many jobs are allowed to be processed concurrently (or in parallel if using sandboxed processors) for that instance. This means that the same worker is able to process several jobs at the same time and still provide guarantees such as "at-least-once" and order of processing.
->>>>>>> c8eaefa0
 
 ```typescript
 import { Worker, Job } from 'bullmq';
