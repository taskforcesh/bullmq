--- conflicted
+++ resolved
@@ -270,7 +270,6 @@
 
 export const QUEUE_EVENT_SUFFIX = ':qe';
 
-<<<<<<< HEAD
 export function removeUndefinedFields<T extends Record<string, any>>(
   obj: Record<string, any>,
 ) {
@@ -281,7 +280,8 @@
     }
   }
   return newObj as T;
-=======
+}
+
 /**
  * Wraps the code with telemetry and provides a span for configuration.
  *
@@ -361,5 +361,4 @@
       span.end();
     }
   }
->>>>>>> 937b8f85
 }