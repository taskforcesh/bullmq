--- conflicted
+++ resolved
@@ -10,10 +10,6 @@
 import { EventEmitter } from 'events';
 import * as semver from 'semver';
 
-<<<<<<< HEAD
-=======
-import { ErrorCode } from './enums';
->>>>>>> a4b32c9e
 import { join } from 'path';
 import { readFileSync } from 'fs';
 
