import { QueueEventsOptions, RedisClient, StreamReadRaw } from '../interfaces';
import {
  array2obj,
  delay,
  isNotConnectionError,
  isRedisInstance,
} from '../utils';
import { DELAY_TIME_5 } from '../utils';
import { QueueBase } from './queue-base';
import { RedisConnection } from './redis-connection';

export interface QueueEventsListener {
  /**
   * Listen to 'active' event.
   *
   * This event is triggered when a job enters the 'active' state.
   */
  active: (args: { jobId: string; prev?: string }, id: string) => void;

  /**
   * Listen to 'added' event.
   *
   * This event is triggered when a job is created.
   */
<<<<<<< HEAD
  on(
    event: 'added',
    listener: (args: { jobId: string; name: string }, id: string) => void,
  ): this;
=======
  added: (
    args: { jobId: string; name: string; data: string; opts: string },
    id: string,
  ) => void;
>>>>>>> 7ea381b2

  /**
   * Listen to 'cleaned' event.
   *
   * This event is triggered when a cleaned method is triggered.
   */
  cleaned: (args: { count: string }, id: string) => void;

  /**
   * Listen to 'completed' event.
   *
   * This event is triggered when a job has successfully completed.
   */
  completed: (
    args: { jobId: string; returnvalue: string; prev?: string },
    id: string,
  ) => void;

  /**
   * Listen to 'delayed' event.
   *
   * This event is triggered when a job is delayed.
   */
  delayed: (args: { jobId: string; delay: number }, id: string) => void;

  /**
   * Listen to 'drained' event.
   *
   * This event is triggered when the queue has drained the waiting list.
   * Note that there could still be delayed jobs waiting their timers to expire
   * and this event will still be triggered as long as the waiting list has emptied.
   */
  drained: (id: string) => void;

  /**
   * Listen to 'error' event.
   *
   * This event is triggered when an exception is thrown.
   */
  error: (args: Error) => void;

  /**
   * Listen to 'failed' event.
   *
   * This event is triggered when a job has thrown an exception.
   */
  failed: (
    args: { jobId: string; failedReason: string; prev?: string },
    id: string,
  ) => void;

  /**
   * Listen to 'paused' event.
   *
   * This event is triggered when a queue is paused.
   */
  paused: (args: {}, id: string) => void;

  /**
   * Listen to 'progress' event.
   *
   * This event is triggered when a job updates it progress, i.e. the
   * Job##updateProgress() method is called. This is useful to notify
   * progress or any other data from within a processor to the rest of the
   * world.
   */
  progress: (
    args: { jobId: string; data: number | object },
    id: string,
  ) => void;

  /**
   * Listen to 'removed' event.
   *
   * This event is triggered when a job has been manually
   * removed from the queue.
   */
  removed: (args: { jobId: string }, id: string) => void;

  /**
   * Listen to 'resumed' event.
   *
   * This event is triggered when a queue is resumed.
   */
  resumed: (args: {}, id: string) => void;

  /**
   * Listen to 'stalled' event.
   *
   * This event is triggered when a job has been moved from 'active' back
   * to 'waiting'/'failed' due to the processor not being able to renew
   * the lock on the said job.
   */
  stalled: (args: { jobId: string }, id: string) => void;

  /**
   * Listen to 'waiting' event.
   *
   * This event is triggered when a job enters the 'waiting' state.
   */
  waiting: (args: { jobId: string }, id: string) => void;

  /**
   * Listen to 'waiting-children' event.
   *
   * This event is triggered when a job enters the 'waiting-children' state.
   */
  'waiting-children': (args: { jobId: string }, id: string) => void;
}

/**
 * The QueueEvents class is used for listening to the global events
 * emitted by a given queue.
 *
 * This class requires a dedicated redis connection.
 *
 */
export class QueueEvents extends QueueBase {
  private running = false;

  emit<U extends keyof QueueEventsListener>(
    event: U,
    ...args: Parameters<QueueEventsListener[U]>
  ): boolean {
    return super.emit(event, ...args);
  }

  off<U extends keyof QueueEventsListener>(
    eventName: U,
    listener: QueueEventsListener[U],
  ): this {
    super.off(eventName, listener);
    return this;
  }

  on<U extends keyof QueueEventsListener>(
    event: U,
    listener: QueueEventsListener[U],
  ): this {
    super.on(event, listener);
    return this;
  }

  once<U extends keyof QueueEventsListener>(
    event: U,
    listener: QueueEventsListener[U],
  ): this {
    super.once(event, listener);
    return this;
  }

  constructor(
    name: string,
    { connection, autorun = true, ...opts }: QueueEventsOptions = {},
    Connection?: typeof RedisConnection,
  ) {
    super(
      name,
      {
        ...opts,
        connection: isRedisInstance(connection)
          ? (<RedisClient>connection).duplicate()
          : connection,
      },
      Connection,
    );

    this.opts = Object.assign(
      {
        blockingTimeout: 10000,
      },
      this.opts,
    );

    if (autorun) {
      this.run().catch(error => this.emit('error', error));
    }
  }

  async run(): Promise<void> {
    if (!this.running) {
      try {
        this.running = true;
        const client = await this.client;

        await this.consumeEvents(client);
      } catch (error) {
        this.running = false;
        throw error;
      }
    } else {
      throw new Error('Queue Events is already running.');
    }
  }

  private async consumeEvents(client: RedisClient) {
    const opts: QueueEventsOptions = this.opts;

    const key = this.keys.events;
    let id = opts.lastEventId || '$';

    while (!this.closing) {
      try {
        // Cast to actual return type, see: https://github.com/DefinitelyTyped/DefinitelyTyped/issues/44301
        const data: StreamReadRaw = (await client.xread(
          'BLOCK',
          opts.blockingTimeout,
          'STREAMS',
          key,
          id,
        )) as any;

        if (data) {
          const stream = data[0];
          const events = stream[1];

          for (let i = 0; i < events.length; i++) {
            id = events[i][0];
            const args = array2obj(events[i][1]);

            //
            // TODO: we may need to have a separate xtream for progress data
            // to avoid this hack.
            switch (args.event) {
              case 'progress':
                args.data = JSON.parse(args.data);
                break;
              case 'completed':
                args.returnvalue = JSON.parse(args.returnvalue);
                break;
            }

            const { event, ...restArgs } = args;

            if (event === 'drained') {
              this.emit(event, id);
            } else {
              this.emit(event as any, restArgs, id);
              this.emit(`${event}:${restArgs.jobId}` as any, restArgs, id);
            }
          }
        }
      } catch (err) {
        if (isNotConnectionError(err as Error)) {
          throw err;
        }

        await delay(DELAY_TIME_5);
      }
    }
  }

  close(): Promise<void> {
    if (!this.closing) {
      this.closing = this.disconnect();
    }
    return this.closing;
  }
}<|MERGE_RESOLUTION|>--- conflicted
+++ resolved
@@ -22,17 +22,10 @@
    *
    * This event is triggered when a job is created.
    */
-<<<<<<< HEAD
-  on(
-    event: 'added',
-    listener: (args: { jobId: string; name: string }, id: string) => void,
-  ): this;
-=======
   added: (
-    args: { jobId: string; name: string; data: string; opts: string },
-    id: string,
-  ) => void;
->>>>>>> 7ea381b2
+    args: { jobId: string; name: string; },
+    id: string,
+  ) => void;
 
   /**
    * Listen to 'cleaned' event.
