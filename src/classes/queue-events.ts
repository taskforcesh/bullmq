--- conflicted
+++ resolved
@@ -18,53 +18,91 @@
   ): this;
 
   /**
-   * Listen to 'waiting' event.
-   *
-   * This event is triggered when a job enters the 'waiting' state.
-   *
-   * @param {'waiting'} event
-   * @callback listener
-   */
-  on(
-<<<<<<< HEAD
+   * Listen to 'added' event.
+   *
+   * This event is triggered when a job is created.
+   *
+   * @param {'added'} event
+   * @callback listener
+   */
+  on(
     event: 'added',
     listener: (
       args: { jobId: string; name: string; data: string; opts: string },
       id: string,
     ) => void,
-=======
+  ): this;
+
+  /**
+   * Listen to 'completed' event.
+   *
+   * This event is triggered when a job has successfully completed.
+   *
+   * @param {'completed'} event
+   * @callback listener
+   */
+     on(
+      event: 'completed',
+      listener: (
+        args: { jobId: string; returnvalue: string; prev?: string },
+        id: string,
+      ) => void,
+    ): this;
+  
+  /**
+   * Listen to 'delayed' event.
+   *
+   * This event is triggered when a job is delayed.
+   *
+   * @param {'delayed'} event
+   * @callback listener
+   */
+     on(
+      event: 'delayed',
+      listener: (args: { jobId: string; delay: number }, id: string) => void,
+    ): this;
+
+  /**
+   * Listen to 'drained' event.
+   *
+   * This event is triggered when the queue has drained the waiting list.
+   * Note that there could still be delayed jobs waiting their timers to expire
+   * and this event will still be triggered as long as the waiting list has emptied.
+   *
+   * @param {'drained'} event
+   * @callback listener
+   */
+  on(event: 'drained', listener: (id: string) => void): this;
+
+  /**
+   * Listen to 'progress' event.
+   *
+   * This event is triggered when a job updates it progress, i.e. the
+   * Job##updateProgress() method is called. This is useful to notify
+   * progress or any other data from within a processor to the rest of the
+   * world.
+   *
+   * @param {'progress'} event
+   * @callback listener
+   */
+  on(
+    event: 'progress',
+    listener: (args: { jobId: string; data: string }, id: string) => void,
+  ): this;
+
+  /**
+   * Listen to 'waiting' event.
+   *
+   * This event is triggered when a job enters the 'waiting' state.
+   *
+   * @param {'waiting'} event
+   * @callback listener
+   */
+  on(
     event: 'waiting',
     listener: (args: { jobId: string }, id: string) => void,
   ): this;
 
-  /**
-   * Listen to 'delayed' event.
-   *
-   * This event is triggered when a job is delayed.
-   *
-   * @param {'delayed'} event
-   * @callback listener
-   */
-  on(
-    event: 'delayed',
-    listener: (args: { jobId: string; delay: number }, id: string) => void,
-  ): this;
-
-  /**
-   * Listen to 'progress' event.
-   *
-   * This event is triggered when a job updates it progress, i.e. the
-   * Job##updateProgress() method is called. This is usefull to notify
-   * progress or any other data from within a processor to the rest of the
-   * world.
-   *
-   * @param {'progress'} event
-   * @callback listener
-   */
-  on(
-    event: 'progress',
-    listener: (args: { jobId: string; data: string }, id: string) => void,
-  ): this;
 
   /**
    * Listen to 'stalled' event.
@@ -79,23 +117,6 @@
   on(
     event: 'stalled',
     listener: (args: { jobId: string }, id: string) => void,
->>>>>>> 8cdd1162
-  ): this;
-
-  /**
-   * Listen to 'completed' event.
-   *
-   * This event is triggered when a job has succesfully completed.
-   *
-   * @param {'completed'} event
-   * @callback listener
-   */
-  on(
-    event: 'completed',
-    listener: (
-      args: { jobId: string; returnvalue: string; prev?: string },
-      id: string,
-    ) => void,
   ): this;
 
   /**
@@ -106,11 +127,6 @@
    * @param {'failed'} event
    * @callback listener
    */
-  on(
-    event: 'delayed',
-    listener: (args: { jobId: string; delay: number }, id: string) => void,
-  ): this;
-  on(event: 'drained', listener: (id: string) => void): this;
   on(
     event: 'failed',
     listener: (
@@ -129,37 +145,10 @@
    * @callback listener
    */
   on(
-    event: 'progress',
-    listener: (args: { jobId: string; data: string }, id: string) => void,
-  ): this;
-  on(
     event: 'removed',
     listener: (args: { jobId: string }, id: string) => void,
   ): this;
-<<<<<<< HEAD
-  on(
-    event: 'stalled',
-    listener: (args: { jobId: string }, id: string) => void,
-  ): this;
-  on(
-    event: 'waiting',
-    listener: (args: { jobId: string }, id: string) => void,
-  ): this;
-=======
-
-  /**
-   * Listen to 'drained' event.
-   *
-   * This event is triggered when the queue has drained the waiting list.
-   * Note that there could still be delayed jobs waiting their timers to expire
-   * and this event will still be triggered as long as the waiting list has emptied.
-   *
-   * @param {'drained'} event
-   * @callback listener
-   */
-  on(event: 'drained', listener: (id: string) => void): this;
-
->>>>>>> 8cdd1162
+
   on(event: string, listener: Function): this;
 }
 
