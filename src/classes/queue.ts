--- conflicted
+++ resolved
@@ -380,28 +380,16 @@
   /**
    * Retry all the failed jobs.
    *
-   * @param opts - contains number to limit how many jobs will be moved to wait status per iteration
-<<<<<<< HEAD
-   * and state (failed, completed) failed by default.
+   * @param opts - contains number to limit how many jobs will be moved to wait status per iteration,
+   * state (failed, completed) failed by default or from which timestamp.
    * @returns
    */
   async retryJobs(
-    opts: { count?: number; state?: FinishedTarget } = {},
+    opts: { count?: number; state?: FinishedTarget, timestamp?: number } = {},
   ): Promise<void> {
     let cursor = 0;
     do {
-      cursor = await Scripts.retryJobs(this, opts.state, opts.count);
-=======
-   * or from which timestamp.
-   * @returns
-   */
-  async retryJobs(
-    opts: { count?: number; timestamp?: number } = {},
-  ): Promise<void> {
-    let cursor = 0;
-    do {
-      cursor = await Scripts.retryJobs(this, opts.count, opts.timestamp);
->>>>>>> dd1e63c6
+      cursor = await Scripts.retryJobs(this, opts.state, opts.count, opts.timestamp);
     } while (cursor);
   }
 
