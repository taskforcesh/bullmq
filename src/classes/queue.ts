import { v4 } from 'uuid';
import {
  BaseJobOptions,
  BulkJobOptions,
  IoredisListener,
  QueueOptions,
  RepeatableJob,
  RepeatOptions,
} from '../interfaces';
import { FinishedStatus, JobsOptions, MinimalQueue } from '../types';
import { Job } from './job';
import { QueueGetters } from './queue-getters';
import { Repeat } from './repeat';
import { RedisConnection } from './redis-connection';
import { SpanKind, TelemetryAttributes } from '../enums';
import { JobScheduler } from './job-scheduler';

export interface ObliterateOpts {
  /**
   * Use force = true to force obliteration even with active jobs in the queue
   * @defaultValue false
   */
  force?: boolean;
  /**
   * Use count with the maximum number of deleted keys per iteration
   * @defaultValue 1000
   */
  count?: number;
}

export interface QueueListener<JobBase extends Job = Job>
  extends IoredisListener {
  /**
   * Listen to 'cleaned' event.
   *
   * This event is triggered when the queue calls clean method.
   */
  cleaned: (jobs: string[], type: string) => void;

  /**
   * Listen to 'error' event.
   *
   * This event is triggered when an error is thrown.
   */
  error: (err: Error) => void;

  /**
   * Listen to 'paused' event.
   *
   * This event is triggered when the queue is paused.
   */
  paused: () => void;

  /**
   * Listen to 'progress' event.
   *
   * This event is triggered when the job updates its progress.
   */
  progress: (job: JobBase, progress: number | object) => void;

  /**
   * Listen to 'removed' event.
   *
   * This event is triggered when a job is removed.
   */
  removed: (job: JobBase) => void;

  /**
   * Listen to 'resumed' event.
   *
   * This event is triggered when the queue is resumed.
   */
  resumed: () => void;

  /**
   * Listen to 'waiting' event.
   *
   * This event is triggered when the queue creates a new job.
   */
  waiting: (job: JobBase) => void;
}

// Helper for JobBase type
type JobBase<T, ResultType, NameType extends string> = T extends Job<
  any,
  any,
  any
>
  ? T
  : Job<T, ResultType, NameType>;

// Helper types to extract DataType, ResultType, and NameType
type ExtractDataType<DataTypeOrJob, Default> = DataTypeOrJob extends Job<
  infer D,
  any,
  any
>
  ? D
  : Default;

type ExtractResultType<DataTypeOrJob, Default> = DataTypeOrJob extends Job<
  any,
  infer R,
  any
>
  ? R
  : Default;

type ExtractNameType<
  DataTypeOrJob,
  Default extends string,
> = DataTypeOrJob extends Job<any, any, infer N> ? N : Default;

/**
 * Queue
 *
 * This class provides methods to add jobs to a queue and some other high-level
 * administration such as pausing or deleting queues.
 *
 * @template DataType - The type of the data that the job will process.
 * @template ResultType - The type of the result of the job.
 * @template NameType - The type of the name of the job.
 *
 * @example
 *
 * ```typescript
 * import { Queue } from 'bullmq';
 *
 * interface MyDataType {
 *  foo: string;
 * }
 *
 * interface MyResultType {
 *   bar: string;
 * }
 *
 * const queue = new Queue<MyDataType, MyResultType, "blue" | "brown">('myQueue');
 * ```
 */
export class Queue<
  DataTypeOrJob = any,
  DefaultResultType = any,
  DefaultNameType extends string = string,
  DataType = ExtractDataType<DataTypeOrJob, DataTypeOrJob>,
  ResultType = ExtractResultType<DataTypeOrJob, DefaultResultType>,
  NameType extends string = ExtractNameType<DataTypeOrJob, DefaultNameType>,
> extends QueueGetters<JobBase<DataTypeOrJob, ResultType, NameType>> {
  token = v4();
  jobsOpts: BaseJobOptions;
  opts: QueueOptions;

  protected libName = 'bullmq';

  private _repeat?: Repeat; // To be deprecated in v6 in favor of JobScheduler
  protected _jobScheduler?: JobScheduler;

  constructor(
    name: string,
    opts?: QueueOptions,
    Connection?: typeof RedisConnection,
  ) {
    super(
      name,
      {
        ...opts,
      },
      Connection,
    );

    this.jobsOpts = opts?.defaultJobOptions ?? {};

    this.waitUntilReady()
      .then(client => {
        if (!this.closing && !opts?.skipMetasUpdate) {
          return client.hmset(this.keys.meta, this.metaValues);
        }
      })
      .catch(err => {
        // We ignore this error to avoid warnings. The error can still
        // be received by listening to event 'error'
      });
  }

  emit<U extends keyof QueueListener<JobBase<DataType, ResultType, NameType>>>(
    event: U,
    ...args: Parameters<
      QueueListener<JobBase<DataType, ResultType, NameType>>[U]
    >
  ): boolean {
    return super.emit(event, ...args);
  }

  off<U extends keyof QueueListener<JobBase<DataType, ResultType, NameType>>>(
    eventName: U,
    listener: QueueListener<JobBase<DataType, ResultType, NameType>>[U],
  ): this {
    super.off(eventName, listener);
    return this;
  }

  on<U extends keyof QueueListener<JobBase<DataType, ResultType, NameType>>>(
    event: U,
    listener: QueueListener<JobBase<DataType, ResultType, NameType>>[U],
  ): this {
    super.on(event, listener);
    return this;
  }

  once<U extends keyof QueueListener<JobBase<DataType, ResultType, NameType>>>(
    event: U,
    listener: QueueListener<JobBase<DataType, ResultType, NameType>>[U],
  ): this {
    super.once(event, listener);
    return this;
  }

  /**
   * Returns this instance current default job options.
   */
  get defaultJobOptions(): JobsOptions {
    return { ...this.jobsOpts };
  }

  get metaValues(): Record<string, string | number> {
    return {
      'opts.maxLenEvents': this.opts?.streams?.events?.maxLen ?? 10000,
      version: `${this.libName}:${this.packageVersion}`,
    };
  }

  /**
   * Get library version.
   *
   * @returns the content of the meta.library field.
   */
  async getVersion(): Promise<string> {
    const client = await this.client;
    return await client.hget(this.keys.meta, 'version');
  }

  get repeat(): Promise<Repeat> {
    return new Promise<Repeat>(async resolve => {
      if (!this._repeat) {
        this._repeat = new Repeat(this.name, {
          ...this.opts,
          connection: await this.client,
        });
        this._repeat.on('error', e => this.emit.bind(this, e));
      }
      resolve(this._repeat);
    });
  }

  get jobScheduler(): Promise<JobScheduler> {
    return new Promise<JobScheduler>(async resolve => {
      if (!this._jobScheduler) {
        this._jobScheduler = new JobScheduler(this.name, {
          ...this.opts,
          connection: await this.client,
        });
        this._jobScheduler.on('error', e => this.emit.bind(this, e));
      }
      resolve(this._jobScheduler);
    });
  }

  /**
   * Get global concurrency value.
   * Returns null in case no value is set.
   */
  async getGlobalConcurrency(): Promise<number | null> {
    const client = await this.client;
    const concurrency = await client.hget(this.keys.meta, 'concurrency');
    if (concurrency) {
      return Number(concurrency);
    }
    return null;
  }

  /**
   * Enable and set global concurrency value.
   * @param concurrency - Maximum number of simultaneous jobs that the workers can handle.
   * For instance, setting this value to 1 ensures that no more than one job
   * is processed at any given time. If this limit is not defined, there will be no
   * restriction on the number of concurrent jobs.
   */
  async setGlobalConcurrency(concurrency: number) {
    const client = await this.client;
    return client.hset(this.keys.meta, 'concurrency', concurrency);
  }

  /**
   * Adds a new job to the queue.
   *
   * @param name - Name of the job to be added to the queue.
   * @param data - Arbitrary data to append to the job.
   * @param opts - Job options that affects how the job is going to be processed.
   */
  async add(
    name: NameType,
    data: DataType,
    opts?: JobsOptions,
  ): Promise<Job<DataType, ResultType, NameType>> {
    return this.trace<Job<DataType, ResultType, NameType>>(
      SpanKind.PRODUCER,
      'add',
      `${this.name}.${name}`,
      async (span, srcPropagationMedatada) => {
        if (srcPropagationMedatada) {
          opts = { ...opts, telemetryMetadata: srcPropagationMedatada };
        }

        const job = await this.addJob(name, data, opts);

        span?.setAttributes({
          [TelemetryAttributes.JobName]: name,
          [TelemetryAttributes.JobId]: job.id,
        });

<<<<<<< HEAD
          if (jobId == '0' || jobId?.includes(':')) {
            throw new Error("JobId cannot be '0' or contain :");
          }
=======
        return job;
      },
    );
  }
>>>>>>> bf03f864

  /**
   * addJob is a telemetry free version of the add method, useful in order to wrap it
   * with custom telemetry on subclasses.
   *
   * @param name
   * @param data
   * @param opts
   *
   * @returns Job
   */
  protected async addJob(
    name: NameType,
    data: DataType,
    opts?: JobsOptions,
  ): Promise<Job<DataType, ResultType, NameType>> {
    if (opts && opts.repeat) {
      if (opts.repeat.endDate) {
        if (+new Date(opts.repeat.endDate) < Date.now()) {
          throw new Error('End date must be greater than current timestamp');
        }
      }

      return (await this.repeat).updateRepeatableJob<
        DataType,
        ResultType,
        NameType
      >(name, data, { ...this.jobsOpts, ...opts }, { override: true });
    } else {
      const jobId = opts?.jobId;

      if (jobId == '0' || jobId?.startsWith('0:')) {
        throw new Error("JobId cannot be '0' or start with 0:");
      }

      const job = await this.Job.create<DataType, ResultType, NameType>(
        this as MinimalQueue,
        name,
        data,
        {
          ...this.jobsOpts,
          ...opts,
          jobId,
        },
      );
      this.emit('waiting', job as JobBase<DataType, ResultType, NameType>);

      return job;
    }
  }

  /**
   * Adds an array of jobs to the queue. This method may be faster than adding
   * one job at a time in a sequence.
   *
   * @param jobs - The array of jobs to add to the queue. Each job is defined by 3
   * properties, 'name', 'data' and 'opts'. They follow the same signature as 'Queue.add'.
   */
  async addBulk(
    jobs: { name: NameType; data: DataType; opts?: BulkJobOptions }[],
  ): Promise<Job<DataType, ResultType, NameType>[]> {
    return this.trace<Job<DataType, ResultType, NameType>[]>(
      SpanKind.PRODUCER,
      'addBulk',
      this.name,
      async (span, srcPropagationMedatada) => {
        if (span) {
          span.setAttributes({
            [TelemetryAttributes.BulkNames]: jobs.map(job => job.name),
            [TelemetryAttributes.BulkCount]: jobs.length,
          });
        }

        return await this.Job.createBulk<DataType, ResultType, NameType>(
          this as MinimalQueue,
          jobs.map(job => ({
            name: job.name,
            data: job.data,
            opts: {
              ...this.jobsOpts,
              ...job.opts,
              jobId: job.opts?.jobId,
              tm: span && srcPropagationMedatada,
            },
          })),
        );
      },
    );
  }

  /**
   * Upserts a scheduler.
   *
   * A scheduler is a job factory that creates jobs at a given interval.
   * Upserting a scheduler will create a new job scheduler or update an existing one.
   * It will also create the first job based on the repeat options and delayed accordingly.
   *
   * @param key - Unique key for the repeatable job meta.
   * @param repeatOpts - Repeat options
   * @param jobTemplate - Job template. If provided it will be used for all the jobs
   * created by the scheduler.
   *
   * @returns The next job to be scheduled (would normally be in delayed state).
   */
  async upsertJobScheduler(
    jobSchedulerId: NameType,
    repeatOpts: Omit<RepeatOptions, 'key'>,
    jobTemplate?: {
      name?: NameType;
      data?: DataType;
      opts?: Omit<JobsOptions, 'jobId' | 'repeat' | 'delay'>;
    },
  ) {
    if (repeatOpts.endDate) {
      if (+new Date(repeatOpts.endDate) < Date.now()) {
        throw new Error('End date must be greater than current timestamp');
      }
    }

    return (await this.jobScheduler).upsertJobScheduler<
      DataType,
      ResultType,
      NameType
    >(
      jobSchedulerId,
      repeatOpts,
      jobTemplate?.name ?? jobSchedulerId,
      jobTemplate?.data ?? <DataType>{},
      { ...this.jobsOpts, ...jobTemplate?.opts },
      { override: true },
    );
  }

  /**
   * Pauses the processing of this queue globally.
   *
   * We use an atomic RENAME operation on the wait queue. Since
   * we have blocking calls with BRPOPLPUSH on the wait queue, as long as the queue
   * is renamed to 'paused', no new jobs will be processed (the current ones
   * will run until finalized).
   *
   * Adding jobs requires a LUA script to check first if the paused list exist
   * and in that case it will add it there instead of the wait list.
   */
  async pause(): Promise<void> {
    await this.trace<void>(SpanKind.INTERNAL, 'pause', this.name, async () => {
      await this.scripts.pause(true);

      this.emit('paused');
    });
  }

  /**
   * Close the queue instance.
   *
   */
  async close(): Promise<void> {
    await this.trace<void>(SpanKind.INTERNAL, 'close', this.name, async () => {
      if (!this.closing) {
        if (this._repeat) {
          await this._repeat.close();
        }
      }

      await super.close();
    });
  }

  /**
   * Overrides the rate limit to be active for the next jobs.
   *
   * @param expireTimeMs - expire time in ms of this rate limit.
   */
  async rateLimit(expireTimeMs: number): Promise<void> {
    await this.trace<void>(
      SpanKind.INTERNAL,
      'rateLimit',
      this.name,
      async span => {
        span?.setAttributes({
          [TelemetryAttributes.QueueRateLimit]: expireTimeMs,
        });

        await this.client.then(client =>
          client.set(
            this.keys.limiter,
            Number.MAX_SAFE_INTEGER,
            'PX',
            expireTimeMs,
          ),
        );
      },
    );
  }

  /**
   * Resumes the processing of this queue globally.
   *
   * The method reverses the pause operation by resuming the processing of the
   * queue.
   */
  async resume(): Promise<void> {
    await this.trace<void>(SpanKind.INTERNAL, 'resume', this.name, async () => {
      await this.scripts.pause(false);

      this.emit('resumed');
    });
  }

  /**
   * Returns true if the queue is currently paused.
   */
  async isPaused(): Promise<boolean> {
    const client = await this.client;
    const pausedKeyExists = await client.hexists(this.keys.meta, 'paused');
    return pausedKeyExists === 1;
  }

  /**
   * Returns true if the queue is currently maxed.
   */
  isMaxed(): Promise<boolean> {
    return this.scripts.isMaxed();
  }

  /**
   * Get all repeatable meta jobs.
   *
   *
   * @deprecated This method is deprecated and will be removed in v6. Use getJobSchedulers instead.
   *
   * @param start - Offset of first job to return.
   * @param end - Offset of last job to return.
   * @param asc - Determine the order in which jobs are returned based on their
   * next execution time.
   */
  async getRepeatableJobs(
    start?: number,
    end?: number,
    asc?: boolean,
  ): Promise<RepeatableJob[]> {
    return (await this.repeat).getRepeatableJobs(start, end, asc);
  }

  /**
   * Get Job Scheduler by id
   *
   * @param id - identifier of scheduler.
   */
  async getJobScheduler(id: string): Promise<RepeatableJob> {
    return (await this.jobScheduler).getJobScheduler(id);
  }

  /**
   * Get all Job Schedulers
   *
   * @param start - Offset of first scheduler to return.
   * @param end - Offset of last scheduler to return.
   * @param asc - Determine the order in which schedulers are returned based on their
   * next execution time.
   */
  async getJobSchedulers(
    start?: number,
    end?: number,
    asc?: boolean,
  ): Promise<RepeatableJob[]> {
    return (await this.jobScheduler).getJobSchedulers(start, end, asc);
  }

  /**
   * Removes a repeatable job.
   *
   * Note: you need to use the exact same repeatOpts when deleting a repeatable job
   * than when adding it.
   *
   * @deprecated This method is deprecated and will be removed in v6. Use removeJobScheduler instead.
   *
   * @see removeRepeatableByKey
   *
   * @param name - Job name
   * @param repeatOpts -
   * @param jobId -
   * @returns
   */
  async removeRepeatable(
    name: NameType,
    repeatOpts: RepeatOptions,
    jobId?: string,
  ): Promise<boolean> {
    return this.trace<boolean>(
      SpanKind.INTERNAL,
      'removeRepeatable',
      `${this.name}.${name}`,
      async span => {
        span?.setAttributes({
          [TelemetryAttributes.JobName]: name,
          [TelemetryAttributes.JobId]: jobId,
        });

        const repeat = await this.repeat;
        const removed = await repeat.removeRepeatable(name, repeatOpts, jobId);

        return !removed;
      },
    );
  }

  /**
   *
   * Removes a job scheduler.
   *
   * @param jobSchedulerId
   *
   * @returns
   */
  async removeJobScheduler(jobSchedulerId: string): Promise<boolean> {
    const jobScheduler = await this.jobScheduler;
    const removed = await jobScheduler.removeJobScheduler(jobSchedulerId);

    return !removed;
  }

  /**
   * Removes a deduplication key.
   *
   * @param id - identifier
   */
  async removeDeduplicationKey(id: string): Promise<number> {
    return this.trace<number>(
      SpanKind.INTERNAL,
      'removeDeduplicationKey',
      `${this.name}`,
      async span => {
        span?.setAttributes({
          [TelemetryAttributes.DeduplicationKey]: id,
        });

        const client = await this.client;
        return client.del(`${this.keys.de}:${id}`);
      },
    );
  }

  /**
   * Removes rate limit key.
   */
  async removeRateLimitKey(): Promise<number> {
    const client = await this.client;

    return client.del(this.keys.limiter);
  }

  /**
   * Removes a repeatable job by its key. Note that the key is the one used
   * to store the repeatable job metadata and not one of the job iterations
   * themselves. You can use "getRepeatableJobs" in order to get the keys.
   *
   * @see getRepeatableJobs
   *
   * @deprecated This method is deprecated and will be removed in v6. Use removeJobScheduler instead.
   *
   * @param repeatJobKey - To the repeatable job.
   * @returns
   */
  async removeRepeatableByKey(key: string): Promise<boolean> {
    return this.trace<boolean>(
      SpanKind.INTERNAL,
      'removeRepeatableByKey',
      `${this.name}`,
      async span => {
        span?.setAttributes({
          [TelemetryAttributes.JobKey]: key,
        });

        const repeat = await this.repeat;
        const removed = await repeat.removeRepeatableByKey(key);

        return !removed;
      },
    );
  }

  /**
   * Removes the given job from the queue as well as all its
   * dependencies.
   *
   * @param jobId - The id of the job to remove
   * @param opts - Options to remove a job
   * @returns 1 if it managed to remove the job or 0 if the job or
   * any of its dependencies were locked.
   */
  async remove(jobId: string, { removeChildren = true } = {}): Promise<number> {
    return this.trace<number>(
      SpanKind.INTERNAL,
      'remove',
      this.name,
      async span => {
        span?.setAttributes({
          [TelemetryAttributes.JobId]: jobId,
          [TelemetryAttributes.JobOptions]: JSON.stringify({
            removeChildren,
          }),
        });

        return await this.scripts.remove(jobId, removeChildren);
      },
    );
  }

  /**
   * Updates the given job's progress.
   *
   * @param jobId - The id of the job to update
   * @param progress - Number or object to be saved as progress.
   */
  async updateJobProgress(
    jobId: string,
    progress: number | object,
  ): Promise<void> {
    await this.trace<void>(
      SpanKind.INTERNAL,
      'updateJobProgress',
      this.name,
      async span => {
        span?.setAttributes({
          [TelemetryAttributes.JobId]: jobId,
          [TelemetryAttributes.JobProgress]: JSON.stringify(progress),
        });

        await this.scripts.updateProgress(jobId, progress);
      },
    );
  }

  /**
   * Logs one row of job's log data.
   *
   * @param jobId - The job id to log against.
   * @param logRow - String with log data to be logged.
   * @param keepLogs - Max number of log entries to keep (0 for unlimited).
   *
   * @returns The total number of log entries for this job so far.
   */
  async addJobLog(
    jobId: string,
    logRow: string,
    keepLogs?: number,
  ): Promise<number> {
    return Job.addJobLog(this, jobId, logRow, keepLogs);
  }

  /**
   * Drains the queue, i.e., removes all jobs that are waiting
   * or delayed, but not active, completed or failed.
   *
   * @param delayed - Pass true if it should also clean the
   * delayed jobs.
   */
  async drain(delayed = false): Promise<void> {
    await this.trace<void>(
      SpanKind.INTERNAL,
      'drain',
      this.name,
      async span => {
        span?.setAttributes({
          [TelemetryAttributes.QueueDrainDelay]: delayed,
        });

        await this.scripts.drain(delayed);
      },
    );
  }

  /**
   * Cleans jobs from a queue. Similar to drain but keeps jobs within a certain
   * grace period.
   *
   * @param grace - The grace period in milliseconds
   * @param limit - Max number of jobs to clean
   * @param type - The type of job to clean
   * Possible values are completed, wait, active, paused, delayed, failed. Defaults to completed.
   * @returns Id jobs from the deleted records
   */
  async clean(
    grace: number,
    limit: number,
    type:
      | 'completed'
      | 'wait'
      | 'active'
      | 'paused'
      | 'prioritized'
      | 'delayed'
      | 'failed' = 'completed',
  ): Promise<string[]> {
    return this.trace<string[]>(
      SpanKind.INTERNAL,
      'clean',
      this.name,
      async span => {
        const maxCount = limit || Infinity;
        const maxCountPerCall = Math.min(10000, maxCount);
        const timestamp = Date.now() - grace;
        let deletedCount = 0;
        const deletedJobsIds: string[] = [];

        while (deletedCount < maxCount) {
          const jobsIds = await this.scripts.cleanJobsInSet(
            type,
            timestamp,
            maxCountPerCall,
          );

          this.emit('cleaned', jobsIds, type);
          deletedCount += jobsIds.length;
          deletedJobsIds.push(...jobsIds);

          if (jobsIds.length < maxCountPerCall) {
            break;
          }
        }

        span?.setAttributes({
          [TelemetryAttributes.QueueGrace]: grace,
          [TelemetryAttributes.JobType]: type,
          [TelemetryAttributes.QueueCleanLimit]: maxCount,
          [TelemetryAttributes.JobIds]: deletedJobsIds,
        });

        return deletedJobsIds;
      },
    );
  }

  /**
   * Completely destroys the queue and all of its contents irreversibly.
   * This method will the *pause* the queue and requires that there are no
   * active jobs. It is possible to bypass this requirement, i.e. not
   * having active jobs using the "force" option.
   *
   * Note: This operation requires to iterate on all the jobs stored in the queue
   * and can be slow for very large queues.
   *
   * @param opts - Obliterate options.
   */
  async obliterate(opts?: ObliterateOpts): Promise<void> {
    await this.trace<void>(
      SpanKind.INTERNAL,
      'obliterate',
      this.name,
      async () => {
        await this.pause();

        let cursor = 0;
        do {
          cursor = await this.scripts.obliterate({
            force: false,
            count: 1000,
            ...opts,
          });
        } while (cursor);
      },
    );
  }

  /**
   * Retry all the failed or completed jobs.
   *
   * @param opts: { count: number; state: FinishedStatus; timestamp: number}
   *   - count  number to limit how many jobs will be moved to wait status per iteration,
   *   - state  failed by default or completed.
   *   - timestamp from which timestamp to start moving jobs to wait status, default Date.now().
   *
   * @returns
   */
  async retryJobs(
    opts: { count?: number; state?: FinishedStatus; timestamp?: number } = {},
  ): Promise<void> {
    await this.trace<void>(
      SpanKind.PRODUCER,
      'retryJobs',
      this.name,
      async span => {
        span?.setAttributes({
          [TelemetryAttributes.QueueOptions]: JSON.stringify(opts),
        });

        let cursor = 0;
        do {
          cursor = await this.scripts.retryJobs(
            opts.state,
            opts.count,
            opts.timestamp,
          );
        } while (cursor);
      },
    );
  }

  /**
   * Promote all the delayed jobs.
   *
   * @param opts: { count: number }
   *   - count  number to limit how many jobs will be moved to wait status per iteration
   *
   * @returns
   */
  async promoteJobs(opts: { count?: number } = {}): Promise<void> {
    await this.trace<void>(
      SpanKind.INTERNAL,
      'promoteJobs',
      this.name,
      async span => {
        span?.setAttributes({
          [TelemetryAttributes.QueueOptions]: JSON.stringify(opts),
        });

        let cursor = 0;
        do {
          cursor = await this.scripts.promoteJobs(opts.count);
        } while (cursor);
      },
    );
  }

  /**
   * Trim the event stream to an approximately maxLength.
   *
   * @param maxLength -
   */
  async trimEvents(maxLength: number): Promise<number> {
    return this.trace<number>(
      SpanKind.INTERNAL,
      'trimEvents',
      this.name,
      async span => {
        span?.setAttributes({
          [TelemetryAttributes.QueueEventMaxLength]: maxLength,
        });

        const client = await this.client;
        return await client.xtrim(this.keys.events, 'MAXLEN', '~', maxLength);
      },
    );
  }

  /**
   * Delete old priority helper key.
   */
  async removeDeprecatedPriorityKey(): Promise<number> {
    const client = await this.client;
    return client.del(this.toKey('priority'));
  }
}<|MERGE_RESOLUTION|>--- conflicted
+++ resolved
@@ -317,16 +317,10 @@
           [TelemetryAttributes.JobId]: job.id,
         });
 
-<<<<<<< HEAD
-          if (jobId == '0' || jobId?.includes(':')) {
-            throw new Error("JobId cannot be '0' or contain :");
-          }
-=======
         return job;
       },
     );
   }
->>>>>>> bf03f864
 
   /**
    * addJob is a telemetry free version of the add method, useful in order to wrap it
