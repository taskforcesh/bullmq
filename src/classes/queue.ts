import { v4 } from 'uuid';
import {
  BaseJobOptions,
  BulkJobOptions,
  IoredisListener,
  JobSchedulerJson,
  QueueOptions,
  RepeatableJob,
  RepeatOptions,
} from '../interfaces';
import {
  FinishedStatus,
  JobsOptions,
  JobSchedulerTemplateOptions,
  MinimalQueue,
  JobProgress,
} from '../types';
import { Job } from './job';
import { QueueGetters } from './queue-getters';
import { Repeat } from './repeat';
import { RedisConnection } from './redis-connection';
import { SpanKind, TelemetryAttributes } from '../enums';
import { JobScheduler } from './job-scheduler';
import { version } from '../version';

export interface ObliterateOpts {
  /**
   * Use force = true to force obliteration even with active jobs in the queue
   * @defaultValue false
   */
  force?: boolean;
  /**
   * Use count with the maximum number of deleted keys per iteration
   * @defaultValue 1000
   */
  count?: number;
}

export interface QueueListener<JobBase extends Job = Job>
  extends IoredisListener {
  /**
   * Listen to 'cleaned' event.
   *
   * This event is triggered when the queue calls clean method.
   */
  cleaned: (jobs: string[], type: string) => void;

  /**
   * Listen to 'error' event.
   *
   * This event is triggered when an error is thrown.
   */
  error: (err: Error) => void;

  /**
   * Listen to 'paused' event.
   *
   * This event is triggered when the queue is paused.
   */
  paused: () => void;

  /**
   * Listen to 'progress' event.
   *
   * This event is triggered when the job updates its progress.
   */
  progress: (job: JobBase, progress: number | object) => void;

  /**
   * Listen to 'removed' event.
   *
   * This event is triggered when a job is removed.
   */
  removed: (job: JobBase) => void;

  /**
   * Listen to 'resumed' event.
   *
   * This event is triggered when the queue is resumed.
   */
  resumed: () => void;

  /**
   * Listen to 'waiting' event.
   *
   * This event is triggered when the queue creates a new job.
   */
  waiting: (job: JobBase) => void;
}

// Helper for JobBase type
type JobBase<T, ResultType, NameType extends string> = T extends Job<
  any,
  any,
  any
>
  ? T
  : Job<T, ResultType, NameType>;

// Helper types to extract DataType, ResultType, and NameType
type ExtractDataType<DataTypeOrJob, Default> = DataTypeOrJob extends Job<
  infer D,
  any,
  any
>
  ? D
  : Default;

type ExtractResultType<DataTypeOrJob, Default> = DataTypeOrJob extends Job<
  any,
  infer R,
  any
>
  ? R
  : Default;

type ExtractNameType<
  DataTypeOrJob,
  Default extends string,
> = DataTypeOrJob extends Job<any, any, infer N> ? N : Default;

/**
 * Queue
 *
 * This class provides methods to add jobs to a queue and some other high-level
 * administration such as pausing or deleting queues.
 *
 * @typeParam DataType - The type of the data that the job will process.
 * @typeParam ResultType - The type of the result of the job.
 * @typeParam NameType - The type of the name of the job.
 *
 * @example
 *
 * ```typescript
 * import { Queue } from 'bullmq';
 *
 * interface MyDataType {
 *  foo: string;
 * }
 *
 * interface MyResultType {
 *   bar: string;
 * }
 *
 * const queue = new Queue<MyDataType, MyResultType, "blue" | "brown">('myQueue');
 * ```
 */
export class Queue<
  DataTypeOrJob = any,
  DefaultResultType = any,
  DefaultNameType extends string = string,
  DataType = ExtractDataType<DataTypeOrJob, DataTypeOrJob>,
  ResultType = ExtractResultType<DataTypeOrJob, DefaultResultType>,
  NameType extends string = ExtractNameType<DataTypeOrJob, DefaultNameType>,
> extends QueueGetters<JobBase<DataTypeOrJob, ResultType, NameType>> {
  token = v4();
  jobsOpts: BaseJobOptions;
  opts: QueueOptions;

  protected libName = 'bullmq';

  protected _repeat?: Repeat; // To be deprecated in v6 in favor of JobScheduler
  protected _jobScheduler?: JobScheduler;

  constructor(
    name: string,
    opts?: QueueOptions,
    Connection?: typeof RedisConnection,
  ) {
    super(
      name,
      {
        ...opts,
      },
      Connection,
    );

    this.jobsOpts = opts?.defaultJobOptions ?? {};

    this.waitUntilReady()
      .then(client => {
        if (!this.closing && !opts?.skipMetasUpdate) {
          return client.hmset(this.keys.meta, this.metaValues);
        }
      })
      .catch(err => {
        // We ignore this error to avoid warnings. The error can still
        // be received by listening to event 'error'
      });
  }

  emit<U extends keyof QueueListener<JobBase<DataType, ResultType, NameType>>>(
    event: U,
    ...args: Parameters<
      QueueListener<JobBase<DataType, ResultType, NameType>>[U]
    >
  ): boolean {
    return super.emit(event, ...args);
  }

  off<U extends keyof QueueListener<JobBase<DataType, ResultType, NameType>>>(
    eventName: U,
    listener: QueueListener<JobBase<DataType, ResultType, NameType>>[U],
  ): this {
    super.off(eventName, listener);
    return this;
  }

  on<U extends keyof QueueListener<JobBase<DataType, ResultType, NameType>>>(
    event: U,
    listener: QueueListener<JobBase<DataType, ResultType, NameType>>[U],
  ): this {
    super.on(event, listener);
    return this;
  }

  once<U extends keyof QueueListener<JobBase<DataType, ResultType, NameType>>>(
    event: U,
    listener: QueueListener<JobBase<DataType, ResultType, NameType>>[U],
  ): this {
    super.once(event, listener);
    return this;
  }

  /**
   * Returns this instance current default job options.
   */
  get defaultJobOptions(): JobsOptions {
    return { ...this.jobsOpts };
  }

  get metaValues(): Record<string, string | number> {
    return {
      'opts.maxLenEvents': this.opts?.streams?.events?.maxLen ?? 10000,
      version: `${this.libName}:${version}`,
    };
  }

  /**
   * Get library version.
   *
   * @returns the content of the meta.library field.
   */
  async getVersion(): Promise<string> {
    const client = await this.client;
    return await client.hget(this.keys.meta, 'version');
  }

  get repeat(): Promise<Repeat> {
    return new Promise<Repeat>(async resolve => {
      if (!this._repeat) {
        this._repeat = new Repeat(this.name, {
          ...this.opts,
          connection: await this.client,
        });
        this._repeat.on('error', e => this.emit.bind(this, e));
      }
      resolve(this._repeat);
    });
  }

  get jobScheduler(): Promise<JobScheduler> {
    return new Promise<JobScheduler>(async resolve => {
      if (!this._jobScheduler) {
        this._jobScheduler = new JobScheduler(this.name, {
          ...this.opts,
          connection: await this.client,
        });
        this._jobScheduler.on('error', e => this.emit.bind(this, e));
      }
      resolve(this._jobScheduler);
    });
  }

  /**
   * Get global concurrency value.
   * Returns null in case no value is set.
   */
  async getGlobalConcurrency(): Promise<number | null> {
    const client = await this.client;
    const concurrency = await client.hget(this.keys.meta, 'concurrency');
    if (concurrency) {
      return Number(concurrency);
    }
    return null;
  }

  /**
   * Enable and set global concurrency value.
   * @param concurrency - Maximum number of simultaneous jobs that the workers can handle.
   * For instance, setting this value to 1 ensures that no more than one job
   * is processed at any given time. If this limit is not defined, there will be no
   * restriction on the number of concurrent jobs.
   */
  async setGlobalConcurrency(concurrency: number) {
    const client = await this.client;
    return client.hset(this.keys.meta, 'concurrency', concurrency);
  }

  /**
   * Remove global concurrency value.
   */
  async removeGlobalConcurrency() {
    const client = await this.client;
    return client.hdel(this.keys.meta, 'concurrency');
  }

  /**
   * Adds a new job to the queue.
   *
   * @param name - Name of the job to be added to the queue.
   * @param data - Arbitrary data to append to the job.
   * @param opts - Job options that affects how the job is going to be processed.
   */
  async add(
    name: NameType,
    data: DataType,
    opts?: JobsOptions,
  ): Promise<Job<DataType, ResultType, NameType>> {
    return this.trace<Job<DataType, ResultType, NameType>>(
      SpanKind.PRODUCER,
      'add',
      `${this.name}.${name}`,
      async (span, srcPropagationMedatada) => {
        if (srcPropagationMedatada && !opts?.telemetry?.omitContext) {
          const telemetry = {
            metadata: srcPropagationMedatada,
          };
          opts = { ...opts, telemetry };
        }

        const job = await this.addJob(name, data, opts);

        span?.setAttributes({
          [TelemetryAttributes.JobName]: name,
          [TelemetryAttributes.JobId]: job.id,
        });

        return job;
      },
    );
  }

  /**
   * addJob is a telemetry free version of the add method, useful in order to wrap it
   * with custom telemetry on subclasses.
   *
   * @param name - Name of the job to be added to the queue.
   * @param data - Arbitrary data to append to the job.
   * @param opts - Job options that affects how the job is going to be processed.
   *
   * @returns Job
   */
  protected async addJob(
    name: NameType,
    data: DataType,
    opts?: JobsOptions,
  ): Promise<Job<DataType, ResultType, NameType>> {
    if (opts && opts.repeat) {
      if (opts.repeat.endDate) {
        if (+new Date(opts.repeat.endDate) < Date.now()) {
          throw new Error('End date must be greater than current timestamp');
        }
      }

      return (await this.repeat).updateRepeatableJob<
        DataType,
        ResultType,
        NameType
      >(name, data, { ...this.jobsOpts, ...opts }, { override: true });
    } else {
      const jobId = opts?.jobId;

      if (jobId == '0' || jobId?.startsWith('0:')) {
        throw new Error("JobId cannot be '0' or start with 0:");
      }

      const job = await this.Job.create<DataType, ResultType, NameType>(
        this as MinimalQueue,
        name,
        data,
        {
          ...this.jobsOpts,
          ...opts,
          jobId,
        },
      );
      this.emit('waiting', job as JobBase<DataType, ResultType, NameType>);

      return job;
    }
  }

  /**
   * Adds an array of jobs to the queue. This method may be faster than adding
   * one job at a time in a sequence.
   *
   * @param jobs - The array of jobs to add to the queue. Each job is defined by 3
   * properties, 'name', 'data' and 'opts'. They follow the same signature as 'Queue.add'.
   */
  async addBulk(
    jobs: { name: NameType; data: DataType; opts?: BulkJobOptions }[],
  ): Promise<Job<DataType, ResultType, NameType>[]> {
    return this.trace<Job<DataType, ResultType, NameType>[]>(
      SpanKind.PRODUCER,
      'addBulk',
      this.name,
      async (span, srcPropagationMedatada) => {
        if (span) {
          span.setAttributes({
            [TelemetryAttributes.BulkNames]: jobs.map(job => job.name),
            [TelemetryAttributes.BulkCount]: jobs.length,
          });
        }

        return await this.Job.createBulk<DataType, ResultType, NameType>(
          this as MinimalQueue,
          jobs.map(job => {
            let telemetry = job.opts?.telemetry;
            if (srcPropagationMedatada) {
              const omitContext = job.opts?.telemetry?.omitContext;
              const telemetryMetadata =
                job.opts?.telemetry?.metadata ||
                (!omitContext && srcPropagationMedatada);

              if (telemetryMetadata || omitContext) {
                telemetry = {
                  metadata: telemetryMetadata,
                  omitContext,
                };
              }
            }

            return {
              name: job.name,
              data: job.data,
              opts: {
                ...this.jobsOpts,
                ...job.opts,
                jobId: job.opts?.jobId,
                telemetry,
              },
            };
          }),
        );
      },
    );
  }

  /**
   * Upserts a scheduler.
   *
   * A scheduler is a job factory that creates jobs at a given interval.
   * Upserting a scheduler will create a new job scheduler or update an existing one.
   * It will also create the first job based on the repeat options and delayed accordingly.
   *
   * @param key - Unique key for the repeatable job meta.
   * @param repeatOpts - Repeat options
   * @param jobTemplate - Job template. If provided it will be used for all the jobs
   * created by the scheduler.
   *
   * @returns The next job to be scheduled (would normally be in delayed state).
   */
  async upsertJobScheduler(
    jobSchedulerId: NameType,
    repeatOpts: Omit<RepeatOptions, 'key'>,
    jobTemplate?: {
      name?: NameType;
      data?: DataType;
      opts?: JobSchedulerTemplateOptions;
    },
  ) {
    if (repeatOpts.endDate) {
      if (+new Date(repeatOpts.endDate) < Date.now()) {
        throw new Error('End date must be greater than current timestamp');
      }
    }

    return (await this.jobScheduler).upsertJobScheduler<
      DataType,
      ResultType,
      NameType
    >(
      jobSchedulerId,
      repeatOpts,
      jobTemplate?.name ?? jobSchedulerId,
      jobTemplate?.data ?? <DataType>{},
      { ...this.jobsOpts, ...jobTemplate?.opts },
      { override: true },
    );
  }

  /**
   * Pauses the processing of this queue globally.
   *
   * We use an atomic RENAME operation on the wait queue. Since
   * we have blocking calls with BRPOPLPUSH on the wait queue, as long as the queue
   * is renamed to 'paused', no new jobs will be processed (the current ones
   * will run until finalized).
   *
   * Adding jobs requires a LUA script to check first if the paused list exist
   * and in that case it will add it there instead of the wait list.
   */
  async pause(): Promise<void> {
    await this.trace<void>(SpanKind.INTERNAL, 'pause', this.name, async () => {
      await this.scripts.pause(true);

      this.emit('paused');
    });
  }

  /**
   * Close the queue instance.
   *
   */
  async close(): Promise<void> {
    await this.trace<void>(SpanKind.INTERNAL, 'close', this.name, async () => {
      if (!this.closing) {
        if (this._repeat) {
          await this._repeat.close();
        }
      }

      await super.close();
    });
  }

  /**
   * Overrides the rate limit to be active for the next jobs.
   *
   * @param expireTimeMs - expire time in ms of this rate limit.
   */
  async rateLimit(expireTimeMs: number): Promise<void> {
    await this.trace<void>(
      SpanKind.INTERNAL,
      'rateLimit',
      this.name,
      async span => {
        span?.setAttributes({
          [TelemetryAttributes.QueueRateLimit]: expireTimeMs,
        });

        await this.client.then(client =>
          client.set(
            this.keys.limiter,
            Number.MAX_SAFE_INTEGER,
            'PX',
            expireTimeMs,
          ),
        );
      },
    );
  }

  /**
   * Resumes the processing of this queue globally.
   *
   * The method reverses the pause operation by resuming the processing of the
   * queue.
   */
  async resume(): Promise<void> {
    await this.trace<void>(SpanKind.INTERNAL, 'resume', this.name, async () => {
      await this.scripts.pause(false);

      this.emit('resumed');
    });
  }

  /**
   * Returns true if the queue is currently paused.
   */
  async isPaused(): Promise<boolean> {
    const client = await this.client;
    const pausedKeyExists = await client.hexists(this.keys.meta, 'paused');
    return pausedKeyExists === 1;
  }

  /**
   * Returns true if the queue is currently maxed.
   */
  isMaxed(): Promise<boolean> {
    return this.scripts.isMaxed();
  }

  /**
   * Get all repeatable meta jobs.
   *
<<<<<<< HEAD
   *
=======
>>>>>>> c8eaefa0
   * @deprecated This method is deprecated and will be removed in v6. Use getJobSchedulers instead.
   *
   * @param start - Offset of first job to return.
   * @param end - Offset of last job to return.
   * @param asc - Determine the order in which jobs are returned based on their
   * next execution time.
   */
  async getRepeatableJobs(
    start?: number,
    end?: number,
    asc?: boolean,
  ): Promise<RepeatableJob[]> {
    return (await this.repeat).getRepeatableJobs(start, end, asc);
  }

  /**
   * Get Job Scheduler by id
   *
   * @param id - identifier of scheduler.
   */
  async getJobScheduler(id: string): Promise<JobSchedulerJson<DataType>> {
    return (await this.jobScheduler).getScheduler<DataType>(id);
  }

  /**
   * Get all Job Schedulers
   *
   * @param start - Offset of first scheduler to return.
   * @param end - Offset of last scheduler to return.
   * @param asc - Determine the order in which schedulers are returned based on their
   * next execution time.
   */
  async getJobSchedulers(
    start?: number,
    end?: number,
    asc?: boolean,
  ): Promise<JobSchedulerJson<DataType>[]> {
    return (await this.jobScheduler).getJobSchedulers<DataType>(
      start,
      end,
      asc,
    );
  }

  /**
   *
   * Get the number of job schedulers.
   *
   * @returns The number of job schedulers.
   */
  async getJobSchedulersCount(): Promise<number> {
    return (await this.jobScheduler).getSchedulersCount();
  }

  /**
   * Removes a repeatable job.
   *
   * Note: you need to use the exact same repeatOpts when deleting a repeatable job
   * than when adding it.
   *
   * @deprecated This method is deprecated and will be removed in v6. Use removeJobScheduler instead.
   *
   * @see removeRepeatableByKey
   *
   * @param name - Job name
   * @param repeatOpts - Repeat options
   * @param jobId - Job id to remove. If not provided, all jobs with the same repeatOpts
   * @returns
   */
  async removeRepeatable(
    name: NameType,
    repeatOpts: RepeatOptions,
    jobId?: string,
  ): Promise<boolean> {
    return this.trace<boolean>(
      SpanKind.INTERNAL,
      'removeRepeatable',
      `${this.name}.${name}`,
      async span => {
        span?.setAttributes({
          [TelemetryAttributes.JobName]: name,
          [TelemetryAttributes.JobId]: jobId,
        });

        const repeat = await this.repeat;
        const removed = await repeat.removeRepeatable(name, repeatOpts, jobId);

        return !removed;
      },
    );
  }

  /**
   *
   * Removes a job scheduler.
   *
   * @param jobSchedulerId - identifier of the job scheduler.
   *
   * @returns
   */
  async removeJobScheduler(jobSchedulerId: string): Promise<boolean> {
    const jobScheduler = await this.jobScheduler;
    const removed = await jobScheduler.removeJobScheduler(jobSchedulerId);

    return !removed;
  }

  /**
   * Removes a debounce key.
   * @deprecated use removeDeduplicationKey
   *
   * @param id - debounce identifier
   */
  async removeDebounceKey(id: string): Promise<number> {
    return this.trace<number>(
      SpanKind.INTERNAL,
      'removeDebounceKey',
      `${this.name}`,
      async span => {
        span?.setAttributes({
          [TelemetryAttributes.JobKey]: id,
        });

        const client = await this.client;

        return await client.del(`${this.keys.de}:${id}`);
      },
    );
  }

  /**
   * Removes a deduplication key.
   *
   * @param id - identifier
   */
  async removeDeduplicationKey(id: string): Promise<number> {
    return this.trace<number>(
      SpanKind.INTERNAL,
      'removeDeduplicationKey',
      `${this.name}`,
      async span => {
        span?.setAttributes({
          [TelemetryAttributes.DeduplicationKey]: id,
        });

        const client = await this.client;
        return client.del(`${this.keys.de}:${id}`);
      },
    );
  }

  /**
   * Removes rate limit key.
   */
  async removeRateLimitKey(): Promise<number> {
    const client = await this.client;

    return client.del(this.keys.limiter);
  }

  /**
   * Removes a repeatable job by its key. Note that the key is the one used
   * to store the repeatable job metadata and not one of the job iterations
   * themselves. You can use "getRepeatableJobs" in order to get the keys.
   *
   * @see getRepeatableJobs
   *
   * @deprecated This method is deprecated and will be removed in v6. Use removeJobScheduler instead.
   *
   * @param repeatJobKey - To the repeatable job.
   * @returns
   */
  async removeRepeatableByKey(key: string): Promise<boolean> {
    return this.trace<boolean>(
      SpanKind.INTERNAL,
      'removeRepeatableByKey',
      `${this.name}`,
      async span => {
        span?.setAttributes({
          [TelemetryAttributes.JobKey]: key,
        });

        const repeat = await this.repeat;
        const removed = await repeat.removeRepeatableByKey(key);

        return !removed;
      },
    );
  }

  /**
   * Removes the given job from the queue as well as all its
   * dependencies.
   *
   * @param jobId - The id of the job to remove
   * @param opts - Options to remove a job
   * @returns 1 if it managed to remove the job or 0 if the job or
   * any of its dependencies were locked.
   */
  async remove(jobId: string, { removeChildren = true } = {}): Promise<number> {
    return this.trace<number>(
      SpanKind.INTERNAL,
      'remove',
      this.name,
      async span => {
        span?.setAttributes({
          [TelemetryAttributes.JobId]: jobId,
          [TelemetryAttributes.JobOptions]: JSON.stringify({
            removeChildren,
          }),
        });

        return await this.scripts.remove(jobId, removeChildren);
      },
    );
  }

  /**
   * Updates the given job's progress.
   *
   * @param jobId - The id of the job to update
   * @param progress - Number or object to be saved as progress.
   */
  async updateJobProgress(jobId: string, progress: JobProgress): Promise<void> {
    await this.trace<void>(
      SpanKind.INTERNAL,
      'updateJobProgress',
      this.name,
      async span => {
        span?.setAttributes({
          [TelemetryAttributes.JobId]: jobId,
          [TelemetryAttributes.JobProgress]: JSON.stringify(progress),
        });

        await this.scripts.updateProgress(jobId, progress);
      },
    );
  }

  /**
   * Logs one row of job's log data.
   *
   * @param jobId - The job id to log against.
   * @param logRow - String with log data to be logged.
   * @param keepLogs - Max number of log entries to keep (0 for unlimited).
   *
   * @returns The total number of log entries for this job so far.
   */
  async addJobLog(
    jobId: string,
    logRow: string,
    keepLogs?: number,
  ): Promise<number> {
    return Job.addJobLog(this, jobId, logRow, keepLogs);
  }

  /**
   * Drains the queue, i.e., removes all jobs that are waiting
   * or delayed, but not active, completed or failed.
   *
   * @param delayed - Pass true if it should also clean the
   * delayed jobs.
   */
  async drain(delayed = false): Promise<void> {
    await this.trace<void>(
      SpanKind.INTERNAL,
      'drain',
      this.name,
      async span => {
        span?.setAttributes({
          [TelemetryAttributes.QueueDrainDelay]: delayed,
        });

        await this.scripts.drain(delayed);
      },
    );
  }

  /**
   * Cleans jobs from a queue. Similar to drain but keeps jobs within a certain
   * grace period.
   *
   * @param grace - The grace period in milliseconds
   * @param limit - Max number of jobs to clean
   * @param type - The type of job to clean
   * Possible values are completed, wait, active, paused, delayed, failed. Defaults to completed.
   * @returns Id jobs from the deleted records
   */
  async clean(
    grace: number,
    limit: number,
    type:
      | 'completed'
      | 'wait'
      | 'active'
      | 'paused'
      | 'prioritized'
      | 'delayed'
      | 'failed' = 'completed',
  ): Promise<string[]> {
    return this.trace<string[]>(
      SpanKind.INTERNAL,
      'clean',
      this.name,
      async span => {
        const maxCount = limit || Infinity;
        const maxCountPerCall = Math.min(10000, maxCount);
        const timestamp = Date.now() - grace;
        let deletedCount = 0;
        const deletedJobsIds: string[] = [];

        while (deletedCount < maxCount) {
          const jobsIds = await this.scripts.cleanJobsInSet(
            type,
            timestamp,
            maxCountPerCall,
          );

          this.emit('cleaned', jobsIds, type);
          deletedCount += jobsIds.length;
          deletedJobsIds.push(...jobsIds);

          if (jobsIds.length < maxCountPerCall) {
            break;
          }
        }

        span?.setAttributes({
          [TelemetryAttributes.QueueGrace]: grace,
          [TelemetryAttributes.JobType]: type,
          [TelemetryAttributes.QueueCleanLimit]: maxCount,
          [TelemetryAttributes.JobIds]: deletedJobsIds,
        });

        return deletedJobsIds;
      },
    );
  }

  /**
   * Completely destroys the queue and all of its contents irreversibly.
   * This method will the *pause* the queue and requires that there are no
   * active jobs. It is possible to bypass this requirement, i.e. not
   * having active jobs using the "force" option.
   *
   * Note: This operation requires to iterate on all the jobs stored in the queue
   * and can be slow for very large queues.
   *
   * @param opts - Obliterate options.
   */
  async obliterate(opts?: ObliterateOpts): Promise<void> {
    await this.trace<void>(
      SpanKind.INTERNAL,
      'obliterate',
      this.name,
      async () => {
        await this.pause();

        let cursor = 0;
        do {
          cursor = await this.scripts.obliterate({
            force: false,
            count: 1000,
            ...opts,
          });
        } while (cursor);
      },
    );
  }

  /**
   * Retry all the failed or completed jobs.
   *
   * @param opts - An object with the following properties:
   *   - count  number to limit how many jobs will be moved to wait status per iteration,
   *   - state  failed by default or completed.
   *   - timestamp from which timestamp to start moving jobs to wait status, default Date.now().
   *
   * @returns
   */
  async retryJobs(
    opts: { count?: number; state?: FinishedStatus; timestamp?: number } = {},
  ): Promise<void> {
    await this.trace<void>(
      SpanKind.PRODUCER,
      'retryJobs',
      this.name,
      async span => {
        span?.setAttributes({
          [TelemetryAttributes.QueueOptions]: JSON.stringify(opts),
        });

        let cursor = 0;
        do {
          cursor = await this.scripts.retryJobs(
            opts.state,
            opts.count,
            opts.timestamp,
          );
        } while (cursor);
      },
    );
  }

  /**
   * Promote all the delayed jobs.
   *
   * @param opts - An object with the following properties:
   *   - count  number to limit how many jobs will be moved to wait status per iteration
   *
   * @returns
   */
  async promoteJobs(opts: { count?: number } = {}): Promise<void> {
    await this.trace<void>(
      SpanKind.INTERNAL,
      'promoteJobs',
      this.name,
      async span => {
        span?.setAttributes({
          [TelemetryAttributes.QueueOptions]: JSON.stringify(opts),
        });

        let cursor = 0;
        do {
          cursor = await this.scripts.promoteJobs(opts.count);
        } while (cursor);
      },
    );
  }

  /**
   * Trim the event stream to an approximately maxLength.
   *
   * @param maxLength -
   */
  async trimEvents(maxLength: number): Promise<number> {
    return this.trace<number>(
      SpanKind.INTERNAL,
      'trimEvents',
      this.name,
      async span => {
        span?.setAttributes({
          [TelemetryAttributes.QueueEventMaxLength]: maxLength,
        });

        const client = await this.client;
        return await client.xtrim(this.keys.events, 'MAXLEN', '~', maxLength);
      },
    );
  }

  /**
   * Delete old priority helper key.
   */
  async removeDeprecatedPriorityKey(): Promise<number> {
    const client = await this.client;
    return client.del(this.toKey('priority'));
  }
}<|MERGE_RESOLUTION|>--- conflicted
+++ resolved
@@ -585,10 +585,6 @@
   /**
    * Get all repeatable meta jobs.
    *
-<<<<<<< HEAD
-   *
-=======
->>>>>>> c8eaefa0
    * @deprecated This method is deprecated and will be removed in v6. Use getJobSchedulers instead.
    *
    * @param start - Offset of first job to return.
