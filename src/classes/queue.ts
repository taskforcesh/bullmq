--- conflicted
+++ resolved
@@ -259,24 +259,6 @@
           opts = { ...opts, telemetryMetadata: srcPropagationMedatada };
         }
 
-<<<<<<< HEAD
-      if (jobId == '0' || jobId?.includes(':')) {
-        throw new Error("JobId cannot be '0' or contain :");
-      }
-
-      const job = await this.Job.create<DataType, ResultType, NameType>(
-        this as MinimalQueue,
-        name,
-        data,
-        {
-          ...this.jobsOpts,
-          ...opts,
-        },
-      );
-      this.emit('waiting', job);
-      return job;
-    }
-=======
         if (opts && opts.repeat) {
           if (opts.repeat.endDate) {
             if (+new Date(opts.repeat.endDate) < Date.now()) {
@@ -318,7 +300,6 @@
         }
       },
     );
->>>>>>> fa517116
   }
 
   /**
