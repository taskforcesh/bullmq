import { get } from 'lodash';
import { v4 } from 'uuid';
import { JobsOptions, QueueOptions, RepeatOptions } from '../interfaces';
import { isRedisInstance, jobIdForGroup } from '../utils';
import { BulkJobOptions, Job } from './job';
import { QueueGetters } from './queue-getters';
import { Repeat } from './repeat';
import { RedisConnection } from './redis-connection';
import { FinishedStatus } from '../types';

export interface ObliterateOpts {
  /**
   * Use force = true to force obliteration even with active jobs in the queue
   * @defaultValue false
   */
  force?: boolean;
  /**
   * Use count with the maximum number of deleted keys per iteration
   * @defaultValue 1000
   */
  count?: number;
}

export interface QueueListener<DataType, ResultType, NameType extends string> {
  /**
   * Listen to 'cleaned' event.
   *
   * This event is triggered when the queue calls clean method.
   */
  cleaned: (jobs: string[], type: string) => void;

  /**
   * Listen to 'error' event.
   *
   * This event is triggered when an error is thrown.
   */
  error: (err: Error) => void;

  /**
   * Listen to 'paused' event.
   *
   * This event is triggered when the queue is paused.
   */
  paused: () => void;

  /**
   * Listen to 'progress' event.
   *
   * This event is triggered when the job updates its progress.
   */
  progress: (
    job: Job<DataType, ResultType, NameType>,
    progress: number | object,
  ) => void;

  /**
   * Listen to 'removed' event.
   *
   * This event is triggered when a job is removed.
   */
  removed: (job: Job<DataType, ResultType, NameType>) => void;

  /**
   * Listen to 'resumed' event.
   *
   * This event is triggered when the queue is resumed.
   */
  resumed: () => void;

  /**
   * Listen to 'waiting' event.
   *
   * This event is triggered when the queue creates a new job.
   */
  waiting: (job: Job<DataType, ResultType, NameType>) => void;
}

/**
 * Queue
 *
 * This class provides methods to add jobs to a queue and some othe high-level
 * administration such as pausing or deleting queues.
 *
 */
export class Queue<
  DataType = any,
  ResultType = any,
  NameType extends string = string,
> extends QueueGetters<DataType, ResultType, NameType> {
  token = v4();
  jobsOpts: JobsOptions;
  limiter: {
    groupKey: string;
  } = null;
  private _repeat: Repeat;

  constructor(
    name: string,
    opts?: QueueOptions,
    Connection?: typeof RedisConnection,
  ) {
    super(
      name,
      {
        sharedConnection: isRedisInstance(opts?.connection),
        blockingConnection: false,
        ...opts,
      },
      Connection,
    );

    this.jobsOpts = get(opts, 'defaultJobOptions');
    this.limiter = get(opts, 'limiter');

    this.waitUntilReady()
      .then(client => {
        if (!this.closing) {
          client.hset(
            this.keys.meta,
            'opts.maxLenEvents',
            get(opts, 'streams.events.maxLen', 10000),
          );
        }
      })
      .catch(err => {
        // We ignore this error to avoid warnings. The error can still
        // be received by listening to event 'error'
      });
  }

  emit<U extends keyof QueueListener<DataType, ResultType, NameType>>(
    event: U,
    ...args: Parameters<QueueListener<DataType, ResultType, NameType>[U]>
  ): boolean {
    return super.emit(event, ...args);
  }

  off<U extends keyof QueueListener<DataType, ResultType, NameType>>(
    eventName: U,
    listener: QueueListener<DataType, ResultType, NameType>[U],
  ): this {
    super.off(eventName, listener);
    return this;
  }

  on<U extends keyof QueueListener<DataType, ResultType, NameType>>(
    event: U,
    listener: QueueListener<DataType, ResultType, NameType>[U],
  ): this {
    super.on(event, listener);
    return this;
  }

  once<U extends keyof QueueListener<DataType, ResultType, NameType>>(
    event: U,
    listener: QueueListener<DataType, ResultType, NameType>[U],
  ): this {
    super.once(event, listener);
    return this;
  }

  /**
   * Returns this instance current default job options.
   */
  get defaultJobOptions(): JobsOptions {
    return { ...this.jobsOpts };
  }

  get repeat(): Promise<Repeat> {
    return new Promise<Repeat>(async resolve => {
      if (!this._repeat) {
        this._repeat = new Repeat(this.name, {
          ...this.opts,
          connection: await this.client,
        });
        this._repeat.on('error', e => this.emit.bind(this, e));
      }
      resolve(this._repeat);
    });
  }

  /**
   * Adds a new job to the queue.
   *
   * @param name - Name of the job to be added to the queue,.
   * @param data - Arbitrary data to append to the job.
   * @param opts - Job options that affects how the job is going to be processed.
   */
  async add(
    name: NameType,
    data: DataType,
    opts?: JobsOptions,
  ): Promise<Job<DataType, ResultType, NameType>> {
    if (opts && opts.repeat) {
      return (await this.repeat).addNextRepeatableJob<
        DataType,
        ResultType,
        NameType
      >(name, data, { ...this.jobsOpts, ...opts }, true);
    } else {
      const jobId = jobIdForGroup(opts, data, { limiter: this.limiter });

      const job = await this.Job.create<DataType, ResultType, NameType>(
        this,
        name,
        data,
        {
          ...this.jobsOpts,
          ...opts,
          jobId,
        },
      );
      this.emit('waiting', job);
      return job;
    }
  }

  /**
   * Adds an array of jobs to the queue.
   *
   * @param jobs - The array of jobs to add to the queue. Each job is defined by 3
   * properties, 'name', 'data' and 'opts'. They follow the same signature as 'Queue.add'.
   */
  addBulk(
    jobs: { name: NameType; data: DataType; opts?: BulkJobOptions }[],
  ): Promise<Job<DataType, DataType, NameType>[]> {
    return this.Job.createBulk<DataType, DataType, NameType>(
      this,
      jobs.map(job => ({
        name: job.name,
        data: job.data,
        opts: {
          ...this.jobsOpts,
          ...job.opts,
          jobId: jobIdForGroup(job.opts, job.data, { limiter: this.limiter }),
        },
      })),
    );
  }

  /**
   * Pauses the processing of this queue globally.
   *
   * We use an atomic RENAME operation on the wait queue. Since
   * we have blocking calls with BRPOPLPUSH on the wait queue, as long as the queue
   * is renamed to 'paused', no new jobs will be processed (the current ones
   * will run until finalized).
   *
   * Adding jobs requires a LUA script to check first if the paused list exist
   * and in that case it will add it there instead of the wait list.
   */
  async pause(): Promise<void> {
    await this.scripts.pause(true);
    this.emit('paused');
  }

  async close(): Promise<void> {
    if (!this.closing) {
      if (this._repeat) {
        await this._repeat.close();
      }
    }
    return super.close();
  }
  /**
   * Resumes the processing of this queue globally.
   *
   * The method reverses the pause operation by resuming the processing of the
   * queue.
   */
  async resume(): Promise<void> {
    await this.scripts.pause(false);
    this.emit('resumed');
  }

  /**
   * Returns true if the queue is currently paused.
   */
  async isPaused(): Promise<boolean> {
    const client = await this.client;
    const pausedKeyExists = await client.hexists(this.keys.meta, 'paused');
    return pausedKeyExists === 1;
  }

  /**
   * Get all repeatable meta jobs.
   *
   * @param start - Offset of first job to return.
   * @param end - Offset of last job to return.
   * @param asc - Determine the order in which jobs are returned based on their
   * next execution time.
   */
  async getRepeatableJobs(
    start?: number,
    end?: number,
    asc?: boolean,
  ): Promise<object> {
    return (await this.repeat).getRepeatableJobs(start, end, asc);
  }

  async removeRepeatable(
    name: NameType,
    repeatOpts: RepeatOptions,
    jobId?: string,
<<<<<<< HEAD
  ): Promise<void> {
    return (await this.repeat).removeRepeatable(name, repeatOpts, jobId);
  }

  async removeRepeatableByKey(key: string): Promise<void> {
    return (await this.repeat).removeRepeatableByKey(key);
=======
  ): Promise<boolean> {
    const repeat = await this.repeat;
    const removed = await repeat.removeRepeatable(name, repeatOpts, jobId);

    return !removed;
  }

  async removeRepeatableByKey(key: string): Promise<boolean> {
    const repeat = await this.repeat;
    const removed = await repeat.removeRepeatableByKey(key);

    return !removed;
>>>>>>> 5d77e15a
  }

  /**
   * Removes the given job from the queue as well as all its
   * dependencies.
   *
   * @param jobId - The id of the job to remove
   * @returns 1 if it managed to remove the job or 0 if the job or
   * any of its dependencies was locked.
   */
  remove(jobId: string): Promise<number> {
    return this.scripts.remove(jobId);
  }

  /**
   * Drains the queue, i.e., removes all jobs that are waiting
   * or delayed, but not active, completed or failed.
   *
   * @param delayed - Pass true if it should also clean the
   * delayed jobs.
   */
  drain(delayed = false): Promise<void> {
    return this.scripts.drain(delayed);
  }

  /**
   * Cleans jobs from a queue. Similar to drain but keeps jobs within a certain
   * grace period.
   *
   * @param grace - The grace period
   * @param limit - Max number of jobs to clean
   * @param type - The type of job to clean
   * Possible values are completed, wait, active, paused, delayed, failed. Defaults to completed.
   * @returns Id jobs from the deleted records
   */
  async clean(
    grace: number,
    limit: number,
    type:
      | 'completed'
      | 'wait'
      | 'active'
      | 'paused'
      | 'delayed'
      | 'failed' = 'completed',
  ): Promise<string[]> {
    const jobs = await this.scripts.cleanJobsInSet(
      type,
      Date.now() - grace,
      limit,
    );

    this.emit('cleaned', jobs, type);
    return jobs;
  }

  /**
   * Completely destroys the queue and all of its contents irreversibly.
   * This method will the *pause* the queue and requires that there are no
   * active jobs. It is possible to bypass this requirement, i.e. not
   * having active jobs using the "force" option.
   *
   * Note: This operation requires to iterate on all the jobs stored in the queue
   * and can be slow for very large queues.
   *
   * @param opts - Obliterate options.
   */
  async obliterate(opts?: ObliterateOpts): Promise<void> {
    await this.pause();

    let cursor = 0;
    do {
      cursor = await this.scripts.obliterate({
        force: false,
        count: 1000,
        ...opts,
      });
    } while (cursor);
  }

  /**
   * Retry all the failed jobs.
   *
   * @param opts - contains number to limit how many jobs will be moved to wait status per iteration,
   * state (failed, completed) failed by default or from which timestamp.
   * @returns
   */
  async retryJobs(
    opts: { count?: number; state?: FinishedStatus; timestamp?: number } = {},
  ): Promise<void> {
    let cursor = 0;
    do {
      cursor = await this.scripts.retryJobs(
        opts.state,
        opts.count,
        opts.timestamp,
      );
    } while (cursor);
  }

  /**
   * Trim the event stream to an approximately maxLength.
   *
   * @param maxLength -
   */
  async trimEvents(maxLength: number): Promise<number> {
    const client = await this.client;
    return client.xtrim(this.keys.events, 'MAXLEN', '~', maxLength);
  }
}<|MERGE_RESOLUTION|>--- conflicted
+++ resolved
@@ -302,14 +302,6 @@
     name: NameType,
     repeatOpts: RepeatOptions,
     jobId?: string,
-<<<<<<< HEAD
-  ): Promise<void> {
-    return (await this.repeat).removeRepeatable(name, repeatOpts, jobId);
-  }
-
-  async removeRepeatableByKey(key: string): Promise<void> {
-    return (await this.repeat).removeRepeatableByKey(key);
-=======
   ): Promise<boolean> {
     const repeat = await this.repeat;
     const removed = await repeat.removeRepeatable(name, repeatOpts, jobId);
@@ -322,7 +314,6 @@
     const removed = await repeat.removeRepeatableByKey(key);
 
     return !removed;
->>>>>>> 5d77e15a
   }
 
   /**
