--- conflicted
+++ resolved
@@ -361,13 +361,8 @@
     } else {
       const jobId = opts?.jobId;
 
-<<<<<<< HEAD
       if (jobId == '0' || jobId?.includes(':')) {
         throw new Error("JobId cannot be '0' or contain :");
-=======
-      if (jobId == '0' || jobId?.startsWith('0:')) {
-        throw new Error("JobId cannot be '0' or start with 0:");
->>>>>>> e758d23d
       }
 
       const job = await this.Job.create<DataType, ResultType, NameType>(
