import { ChainableCommander } from 'ioredis';
import { debuglog } from 'util';
import {
  BackoffOptions,
  BulkJobOptions,
  DependenciesOpts,
  JobJson,
  JobJsonRaw,
  MinimalJob,
  MoveToWaitingChildrenOpts,
  ParentKeys,
  ParentOpts,
  RedisClient,
  WorkerOptions,
} from '../interfaces';
import {
  FinishedStatus,
  JobsOptions,
  JobState,
  JobJsonSandbox,
  MinimalQueue,
  RedisJobOptions,
} from '../types';
import {
  errorObject,
  invertObject,
  isEmpty,
  getParentKey,
  lengthInUtf8Bytes,
  parseObjectValues,
  tryCatch,
  finishedErrors,
} from '../utils';
import { Backoffs } from './backoffs';
import { Scripts, raw2NextJobData } from './scripts';
import { UnrecoverableError } from './errors/unrecoverable-error';
import type { QueueEvents } from './queue-events';

const logger = debuglog('bull');

const optsDecodeMap = {
<<<<<<< HEAD
  de: 'debounce',
  ocf: 'onChildFailure',
=======
  de: 'deduplication',
  fpof: 'failParentOnFailure',
  idof: 'ignoreDependencyOnFailure',
>>>>>>> 592938a7
  kl: 'keepLogs',
};

const optsEncodeMap = invertObject(optsDecodeMap);
optsEncodeMap.debounce = 'de';

export const PRIORITY_LIMIT = 2 ** 21;

/**
 * Job
 *
 * This class represents a Job in the queue. Normally job are implicitly created when
 * you add a job to the queue with methods such as Queue.addJob( ... )
 *
 * A Job instance is also passed to the Worker's process function.
 *
 * @class Job
 */
export class Job<
  DataType = any,
  ReturnType = any,
  NameType extends string = string,
> implements MinimalJob<DataType, ReturnType, NameType>
{
  /**
   * It includes the prefix, the namespace separator :, and queue name.
   * @see https://www.gnu.org/software/gawk/manual/html_node/Qualified-Names.html
   */
  public readonly queueQualifiedName: string;

  /**
   * The progress a job has performed so far.
   * @defaultValue 0
   */
  progress: number | object = 0;

  /**
   * The value returned by the processor when processing this job.
   * @defaultValue null
   */
  returnvalue: ReturnType = null;

  /**
   * Stacktrace for the error (for failed jobs).
   * @defaultValue null
   */
  stacktrace: string[] = null;

  /**
   * An amount of milliseconds to wait until this job can be processed.
   * @defaultValue 0
   */
  delay: number;

  /**
   * Timestamp when the job was created (unless overridden with job options).
   */
  timestamp: number;

  /**
   * Number of attempts when job is moved to active.
   * @defaultValue 0
   */
  attemptsStarted = 0;

  /**
   * Number of attempts after the job has failed.
   * @defaultValue 0
   */
  attemptsMade = 0;

  /**
   * Reason for failing.
   */
  failedReason: string;

  /**
   * Timestamp for when the job finished (completed or failed).
   */
  finishedOn?: number;

  /**
   * Timestamp for when the job was processed.
   */
  processedOn?: number;

  /**
   * Fully qualified key (including the queue prefix) pointing to the parent of this job.
   */
  parentKey?: string;

  /**
   * Object that contains parentId (id) and parent queueKey.
   */
  parent?: ParentKeys;

  /**
   * Debounce identifier.
   * @deprecated use deduplicationId
   */
  debounceId?: string;

  /**
   * Deduplication identifier.
   */
  deduplicationId?: string;

  /**
   * Base repeat job key.
   */
  repeatJobKey?: string;

  /**
   * The token used for locking this job.
   */
  token?: string;

  /**
   * The worker name that is processing or processed this job.
   */
  processedBy?: string;

  protected toKey: (type: string) => string;

  protected discarded: boolean;

  protected scripts: Scripts;

  constructor(
    protected queue: MinimalQueue,
    /**
     * The name of the Job
     */
    public name: NameType,

    /**
     * The payload for this job.
     */
    public data: DataType,

    /**
     * The options object for this job.
     */
    public opts: JobsOptions = {},
    public id?: string,
  ) {
    const { repeatJobKey, ...restOpts } = this.opts;

    this.opts = Object.assign(
      {
        attempts: 0,
        delay: 0,
      },
      restOpts,
    );

    this.delay = this.opts.delay;

    this.repeatJobKey = repeatJobKey;

    this.timestamp = opts.timestamp ? opts.timestamp : Date.now();

    this.opts.backoff = Backoffs.normalize(opts.backoff);

    this.parentKey = getParentKey(opts.parent);

    this.parent = opts.parent
      ? { id: opts.parent.id, queueKey: opts.parent.queue }
      : undefined;

    this.debounceId = opts.debounce ? opts.debounce.id : undefined;
    this.deduplicationId = opts.deduplication ? opts.deduplication.id : this.debounceId;

    this.toKey = queue.toKey.bind(queue);
    this.setScripts();

    this.queueQualifiedName = queue.qualifiedName;
  }

  /**
   * Creates a new job and adds it to the queue.
   *
   * @param queue - the queue where to add the job.
   * @param name - the name of the job.
   * @param data - the payload of the job.
   * @param opts - the options bag for this job.
   * @returns
   */
  static async create<T = any, R = any, N extends string = string>(
    queue: MinimalQueue,
    name: N,
    data: T,
    opts?: JobsOptions,
  ): Promise<Job<T, R, N>> {
    const client = await queue.client;

    const job = new this<T, R, N>(queue, name, data, opts, opts && opts.jobId);

    job.id = await job.addJob(client, {
      parentKey: job.parentKey,
      parentDependenciesKey: job.parentKey
        ? `${job.parentKey}:dependencies`
        : '',
    });

    return job;
  }

  /**
   * Creates a bulk of jobs and adds them atomically to the given queue.
   *
   * @param queue -the queue were to add the jobs.
   * @param jobs - an array of jobs to be added to the queue.
   * @returns
   */
  static async createBulk<T = any, R = any, N extends string = string>(
    queue: MinimalQueue,
    jobs: {
      name: N;
      data: T;
      opts?: BulkJobOptions;
    }[],
  ): Promise<Job<T, R, N>[]> {
    const client = await queue.client;

    const jobInstances = jobs.map(
      job =>
        new this<T, R, N>(queue, job.name, job.data, job.opts, job.opts?.jobId),
    );

    const pipeline = client.pipeline();

    for (const job of jobInstances) {
      job.addJob(<RedisClient>(pipeline as unknown), {
        parentKey: job.parentKey,
        parentDependenciesKey: job.parentKey
          ? `${job.parentKey}:dependencies`
          : '',
      });
    }

    const results = (await pipeline.exec()) as [null | Error, string][];
    for (let index = 0; index < results.length; ++index) {
      const [err, id] = results[index];
      if (err) {
        throw err;
      }

      jobInstances[index].id = id;
    }

    return jobInstances;
  }

  /**
   * Instantiates a Job from a JobJsonRaw object (coming from a deserialized JSON object)
   *
   * @param queue - the queue where the job belongs to.
   * @param json - the plain object containing the job.
   * @param jobId - an optional job id (overrides the id coming from the JSON object)
   * @returns
   */
  static fromJSON<T = any, R = any, N extends string = string>(
    queue: MinimalQueue,
    json: JobJsonRaw,
    jobId?: string,
  ): Job<T, R, N> {
    const data = JSON.parse(json.data || '{}');
    const opts = Job.optsFromJSON(json.opts);

    const job = new this<T, R, N>(
      queue,
      json.name as N,
      data,
      opts,
      json.id || jobId,
    );

    job.progress = JSON.parse(json.progress || '0');

    job.delay = parseInt(json.delay);

    job.timestamp = parseInt(json.timestamp);

    if (json.finishedOn) {
      job.finishedOn = parseInt(json.finishedOn);
    }

    if (json.processedOn) {
      job.processedOn = parseInt(json.processedOn);
    }

    if (json.rjk) {
      job.repeatJobKey = json.rjk;
    }

    if (json.deid) {
      job.debounceId = json.deid;
      job.deduplicationId = json.deid;
    }

    job.failedReason = json.failedReason;

    job.attemptsStarted = parseInt(json.ats || '0');

    job.attemptsMade = parseInt(json.attemptsMade || json.atm || '0');

    job.stacktrace = getTraces(json.stacktrace);

    if (typeof json.returnvalue === 'string') {
      job.returnvalue = getReturnValue(json.returnvalue);
    }

    if (json.parentKey) {
      job.parentKey = json.parentKey;
    }

    if (json.parent) {
      job.parent = JSON.parse(json.parent);
    }

    if (json.pb) {
      job.processedBy = json.pb;
    }

    return job;
  }

  protected setScripts() {
    this.scripts = new Scripts(this.queue);
  }

  private static optsFromJSON(rawOpts?: string): JobsOptions {
    const opts = JSON.parse(rawOpts || '{}');

    const optionEntries = Object.entries(opts) as Array<
      [keyof RedisJobOptions, any]
    >;

    const options: Partial<Record<string, any>> = {};
    for (const item of optionEntries) {
      const [attributeName, value] = item;
      if ((optsDecodeMap as Record<string, any>)[<string>attributeName]) {
        options[(optsDecodeMap as Record<string, any>)[<string>attributeName]] =
          value;
      } else {
        options[<string>attributeName] = value;
      }
    }

    return options as JobsOptions;
  }

  /**
   * Fetches a Job from the queue given the passed job id.
   *
   * @param queue - the queue where the job belongs to.
   * @param jobId - the job id.
   * @returns
   */
  static async fromId<T = any, R = any, N extends string = string>(
    queue: MinimalQueue,
    jobId: string,
  ): Promise<Job<T, R, N> | undefined> {
    // jobId can be undefined if moveJob returns undefined
    if (jobId) {
      const client = await queue.client;
      const jobData = await client.hgetall(queue.toKey(jobId));
      return isEmpty(jobData)
        ? undefined
        : this.fromJSON<T, R, N>(
            queue,
            (<unknown>jobData) as JobJsonRaw,
            jobId,
          );
    }
  }

  /**
   * addJobLog
   *
   * @param queue Queue instance
   * @param jobId Job id
   * @param logRow Log row
   * @param keepLogs optional maximum number of logs to keep
   *
   * @returns The total number of log entries for this job so far.
   */
  static addJobLog(
    queue: MinimalQueue,
    jobId: string,
    logRow: string,
    keepLogs?: number,
  ): Promise<number> {
    const scripts = (queue as any).scripts as Scripts;

    return scripts.addLog(jobId, logRow, keepLogs);
  }

  toJSON() {
    const { queue, scripts, ...withoutQueueAndScripts } = this;
    return withoutQueueAndScripts;
  }

  /**
   * Prepares a job to be serialized for storage in Redis.
   * @returns
   */
  asJSON(): JobJson {
    return {
      id: this.id,
      name: this.name,
      data: JSON.stringify(typeof this.data === 'undefined' ? {} : this.data),
      opts: this.optsAsJSON(this.opts),
      parent: this.parent ? { ...this.parent } : undefined,
      parentKey: this.parentKey,
      progress: this.progress,
      attemptsMade: this.attemptsMade,
      attemptsStarted: this.attemptsStarted,
      finishedOn: this.finishedOn,
      processedOn: this.processedOn,
      timestamp: this.timestamp,
      failedReason: JSON.stringify(this.failedReason),
      stacktrace: JSON.stringify(this.stacktrace),
      debounceId: this.debounceId,
      deduplicationId: this.deduplicationId,
      repeatJobKey: this.repeatJobKey,
      returnvalue: JSON.stringify(this.returnvalue),
    };
  }

  private optsAsJSON(opts: JobsOptions = {}): RedisJobOptions {
    const optionEntries = Object.entries(opts) as Array<
      [keyof JobsOptions, any]
    >;
    const options: Partial<Record<string, any>> = {};
    for (const item of optionEntries) {
      const [attributeName, value] = item;
      if ((optsEncodeMap as Record<string, any>)[<string>attributeName]) {
        options[(optsEncodeMap as Record<string, any>)[<string>attributeName]] =
          value;
      } else {
        options[<string>attributeName] = value;
      }
    }

    return options as RedisJobOptions;
  }

  /**
   * Prepares a job to be passed to Sandbox.
   * @returns
   */
  asJSONSandbox(): JobJsonSandbox {
    return {
      ...this.asJSON(),
      queueName: this.queueName,
      prefix: this.prefix,
    };
  }

  /**
   * Updates a job's data
   *
   * @param data - the data that will replace the current jobs data.
   */
  updateData(data: DataType): Promise<void> {
    this.data = data;

    return this.scripts.updateData<DataType, ReturnType, NameType>(this, data);
  }

  /**
   * Updates a job's progress
   *
   * @param progress - number or object to be saved as progress.
   */
  async updateProgress(progress: number | object): Promise<void> {
    this.progress = progress;
    await this.scripts.updateProgress(this.id, progress);
    this.queue.emit('progress', this, progress);
  }

  /**
   * Logs one row of log data.
   *
   * @param logRow - string with log data to be logged.
   * @returns The total number of log entries for this job so far.
   */
  async log(logRow: string): Promise<number> {
    return Job.addJobLog(this.queue, this.id, logRow, this.opts.keepLogs);
  }

  /**
   * Removes child dependency from parent when child is not yet finished
   *
   * @returns True if the relationship existed and if it was removed.
   */
  async removeChildDependency(): Promise<boolean> {
    const childDependencyIsRemoved = await this.scripts.removeChildDependency(
      this.id,
      this.parentKey,
    );
    if (childDependencyIsRemoved) {
      this.parent = undefined;
      this.parentKey = undefined;
      return true;
    }

    return false;
  }

  /**
   * Clears job's logs
   *
   * @param keepLogs - the amount of log entries to preserve
   */
  async clearLogs(keepLogs?: number): Promise<void> {
    const client = await this.queue.client;
    const logsKey = this.toKey(this.id) + ':logs';

    if (keepLogs) {
      await client.ltrim(logsKey, -keepLogs, -1);
    } else {
      await client.del(logsKey);
    }
  }

  /**
   * Completely remove the job from the queue.
   * Note, this call will throw an exception if the job
   * is being processed when the call is performed.
   *
   * @param opts - Options to remove a job
   */
  async remove({ removeChildren = true } = {}): Promise<void> {
    await this.queue.waitUntilReady();

    const queue = this.queue;
    const job = this;

    const removed = await this.scripts.remove(job.id, removeChildren);
    if (removed) {
      queue.emit('removed', job);
    } else {
      throw new Error(
        `Job ${this.id} could not be removed because it is locked by another worker`,
      );
    }
  }

  /**
   * Extend the lock for this job.
   *
   * @param token - unique token for the lock
   * @param duration - lock duration in milliseconds
   */
  extendLock(token: string, duration: number): Promise<number> {
    return this.scripts.extendLock(this.id, token, duration);
  }

  /**
   * Moves a job to the completed queue.
   * Returned job to be used with Queue.prototype.nextJobFromJobData.
   *
   * @param returnValue - The jobs success message.
   * @param token - Worker token used to acquire completed job.
   * @param fetchNext - True when wanting to fetch the next job.
   * @returns Returns the jobData of the next job in the waiting queue or void.
   */
  async moveToCompleted(
    returnValue: ReturnType,
    token: string,
    fetchNext = true,
  ): Promise<void | any[]> {
    await this.queue.waitUntilReady();

    this.returnvalue = returnValue || void 0;

    const stringifiedReturnValue = tryCatch(JSON.stringify, JSON, [
      returnValue,
    ]);
    if (stringifiedReturnValue === errorObject) {
      throw errorObject.value;
    }

    const args = this.scripts.moveToCompletedArgs(
      this,
      stringifiedReturnValue,
      this.opts.removeOnComplete,
      token,
      fetchNext,
    );

    const result = await this.scripts.moveToFinished(this.id, args);
    this.finishedOn = args[
      this.scripts.moveToFinishedKeys.length + 1
    ] as number;
    this.attemptsMade += 1;

    return result;
  }

  /**
   * Moves a job to the failed queue.
   *
   * @param err - the jobs error message.
   * @param token - token to check job is locked by current worker
   * @param fetchNext - true when wanting to fetch the next job
   * @returns Returns the jobData of the next job in the waiting queue or void.
   */
  async moveToFailed<E extends Error>(
    err: E,
    token: string,
    fetchNext = false,
  ): Promise<void | any[]> {
    const client = await this.queue.client;
    const message = err?.message;

    const queue = this.queue;
    this.failedReason = message;

    let command: string;
    const multi = client.multi();

    this.saveStacktrace(multi, err);

    //
    // Check if an automatic retry should be performed
    //
    let moveToFailed = false;
    let finishedOn, delay;
    if (
      this.attemptsMade + 1 < this.opts.attempts &&
      !this.discarded &&
      !(err instanceof UnrecoverableError || err.name == 'UnrecoverableError')
    ) {
      const opts = queue.opts as WorkerOptions;

      // Check if backoff is needed
      delay = await Backoffs.calculate(
        <BackoffOptions>this.opts.backoff,
        this.attemptsMade + 1,
        err,
        this,
        opts.settings && opts.settings.backoffStrategy,
      );

      if (delay === -1) {
        moveToFailed = true;
      } else if (delay) {
        const args = this.scripts.moveToDelayedArgs(
          this.id,
          Date.now(),
          token,
          delay,
        );
        (<any>multi).moveToDelayed(args);
        command = 'moveToDelayed';
      } else {
        // Retry immediately
        (<any>multi).retryJob(
          this.scripts.retryJobArgs(this.id, this.opts.lifo, token),
        );
        command = 'retryJob';
      }
    } else {
      // If not, move to failed
      moveToFailed = true;
    }

    if (moveToFailed) {
      const args = this.scripts.moveToFailedArgs(
        this,
        message,
        this.opts.removeOnFail,
        token,
        fetchNext,
      );
      (<any>multi).moveToFinished(args);
      finishedOn = args[this.scripts.moveToFinishedKeys.length + 1] as number;
      command = 'moveToFinished';
    }

    const results = await multi.exec();
    const anyError = results.find(result => result[0]);
    if (anyError) {
      throw new Error(
        `Error "moveToFailed" with command ${command}: ${anyError}`,
      );
    }

    const result = results[results.length - 1][1] as number;
    if (result < 0) {
      throw finishedErrors({
        code: result,
        jobId: this.id,
        command,
        state: 'active',
      });
    }

    if (finishedOn && typeof finishedOn === 'number') {
      this.finishedOn = finishedOn;
    }

    if (delay && typeof delay === 'number') {
      this.delay = delay;
    }

    this.attemptsMade += 1;

    if (Array.isArray(result)) {
      return raw2NextJobData(result);
    }
  }

  /**
   * @returns true if the job has completed.
   */
  isCompleted(): Promise<boolean> {
    return this.isInZSet('completed');
  }

  /**
   * @returns true if the job has failed.
   */
  isFailed(): Promise<boolean> {
    return this.isInZSet('failed');
  }

  /**
   * @returns true if the job is delayed.
   */
  isDelayed(): Promise<boolean> {
    return this.isInZSet('delayed');
  }

  /**
   * @returns true if the job is waiting for children.
   */
  isWaitingChildren(): Promise<boolean> {
    return this.isInZSet('waiting-children');
  }

  /**
   * @returns true of the job is active.
   */
  isActive(): Promise<boolean> {
    return this.isInList('active');
  }

  /**
   * @returns true if the job is waiting.
   */
  async isWaiting(): Promise<boolean> {
    return (await this.isInList('wait')) || (await this.isInList('paused'));
  }

  /**
   * @returns the queue name this job belongs to.
   */
  get queueName(): string {
    return this.queue.name;
  }

  /**
   * @returns the prefix that is used.
   */
  get prefix(): string {
    return this.queue.opts.prefix;
  }

  /**
   * Get current state.
   *
   * @returns Returns one of these values:
   * 'completed', 'failed', 'delayed', 'active', 'waiting', 'waiting-children', 'unknown'.
   */
  getState(): Promise<JobState | 'unknown'> {
    return this.scripts.getState(this.id);
  }

  /**
   * Change delay of a delayed job.
   *
   * @param delay - milliseconds to be added to current time.
   * @returns void
   */
  async changeDelay(delay: number): Promise<void> {
    await this.scripts.changeDelay(this.id, delay);
    this.delay = delay;
  }

  /**
   * Change job priority.
   *
   * @returns void
   */
  async changePriority(opts: {
    priority?: number;
    lifo?: boolean;
  }): Promise<void> {
    await this.scripts.changePriority(this.id, opts.priority, opts.lifo);
  }

  /**
   * Get this jobs children result values if any.
   *
   * @returns Object mapping children job keys with their values.
   */
  async getChildrenValues<CT = any>(): Promise<{ [jobKey: string]: CT }> {
    const client = await this.queue.client;

    const result = (await client.hgetall(
      this.toKey(`${this.id}:processed`),
    )) as { [jobKey: string]: string };

    if (result) {
      return parseObjectValues(result);
    }
  }

  /**
   * Get this jobs children failure values if any.
   *
   * @returns Object mapping children job keys with their failure values.
   */
  async getFailedChildrenValues(): Promise<{ [jobKey: string]: string }> {
    const client = await this.queue.client;

    return client.hgetall(this.toKey(`${this.id}:failed`));
  }

  /**
   * Get children job keys if this job is a parent and has children.
   * @remarks
   * Count options before Redis v7.2 works as expected with any quantity of entries
   * on processed/unprocessed dependencies, since v7.2 you must consider that count
   * won't have any effect until processed/unprocessed dependencies have a length
   * greater than 127
   * @see https://redis.io/docs/management/optimization/memory-optimization/#redis--72
   * @returns dependencies separated by processed and unprocessed.
   */
  async getDependencies(opts: DependenciesOpts = {}): Promise<{
    nextProcessedCursor?: number;
    processed?: Record<string, any>;
    nextUnprocessedCursor?: number;
    unprocessed?: string[];
  }> {
    const client = await this.queue.client;
    const multi = client.multi();
    if (!opts.processed && !opts.unprocessed) {
      multi.hgetall(this.toKey(`${this.id}:processed`));
      multi.smembers(this.toKey(`${this.id}:dependencies`));

      const [[err1, processed], [err2, unprocessed]] = (await multi.exec()) as [
        [null | Error, { [jobKey: string]: string }],
        [null | Error, string[]],
      ];

      const transformedProcessed = parseObjectValues(processed);

      return { processed: transformedProcessed, unprocessed };
    } else {
      const defaultOpts = {
        cursor: 0,
        count: 20,
      };

      if (opts.processed) {
        const processedOpts = Object.assign({ ...defaultOpts }, opts.processed);
        multi.hscan(
          this.toKey(`${this.id}:processed`),
          processedOpts.cursor,
          'COUNT',
          processedOpts.count,
        );
      }

      if (opts.unprocessed) {
        const unprocessedOpts = Object.assign(
          { ...defaultOpts },
          opts.unprocessed,
        );
        multi.sscan(
          this.toKey(`${this.id}:dependencies`),
          unprocessedOpts.cursor,
          'COUNT',
          unprocessedOpts.count,
        );
      }

      const [result1, result2] = (await multi.exec()) as [
        Error,
        [number[], string[] | undefined],
      ][];

      const [processedCursor, processed = []] = opts.processed
        ? result1[1]
        : [];
      const [unprocessedCursor, unprocessed = []] = opts.unprocessed
        ? opts.processed
          ? result2[1]
          : result1[1]
        : [];

      const transformedProcessed: Record<string, any> = {};

      for (let index = 0; index < processed.length; ++index) {
        if (index % 2) {
          transformedProcessed[processed[index - 1]] = JSON.parse(
            processed[index],
          );
        }
      }

      return {
        ...(processedCursor
          ? {
              processed: transformedProcessed,
              nextProcessedCursor: Number(processedCursor),
            }
          : {}),
        ...(unprocessedCursor
          ? { unprocessed, nextUnprocessedCursor: Number(unprocessedCursor) }
          : {}),
      };
    }
  }

  /**
   * Get children job counts if this job is a parent and has children.
   *
   * @returns dependencies count separated by processed and unprocessed.
   */
  async getDependenciesCount(
    opts: {
      processed?: boolean;
      unprocessed?: boolean;
    } = {},
  ): Promise<{
    processed?: number;
    unprocessed?: number;
  }> {
    const client = await this.queue.client;
    const multi = client.multi();

    const updatedOpts =
      !opts.processed && !opts.unprocessed
        ? { processed: true, unprocessed: true }
        : opts;

    if (updatedOpts.processed) {
      multi.hlen(this.toKey(`${this.id}:processed`));
    }

    if (updatedOpts.unprocessed) {
      multi.scard(this.toKey(`${this.id}:dependencies`));
    }

    const [[err1, result1] = [], [err2, result2] = []] =
      (await multi.exec()) as [[null | Error, number], [null | Error, number]];

    const processed = updatedOpts.processed ? result1 : undefined;
    const unprocessed = updatedOpts.unprocessed
      ? updatedOpts.processed
        ? result2
        : result1
      : undefined;

    return {
      ...(updatedOpts.processed
        ? {
            processed,
          }
        : {}),
      ...(updatedOpts.unprocessed ? { unprocessed } : {}),
    };
  }

  /**
   * Returns a promise the resolves when the job has completed (containing the return value of the job),
   * or rejects when the job has failed (containing the failedReason).
   *
   * @param queueEvents - Instance of QueueEvents.
   * @param ttl - Time in milliseconds to wait for job to finish before timing out.
   */
  async waitUntilFinished(
    queueEvents: QueueEvents,
    ttl?: number,
  ): Promise<ReturnType> {
    await this.queue.waitUntilReady();

    const jobId = this.id;
    return new Promise<any>(async (resolve, reject) => {
      let timeout: NodeJS.Timeout;
      if (ttl) {
        timeout = setTimeout(
          () =>
            onFailed(
              /* eslint-disable max-len */
              `Job wait ${this.name} timed out before finishing, no finish notification arrived after ${ttl}ms (id=${jobId})`,
              /* eslint-enable max-len */
            ),
          ttl,
        );
      }

      function onCompleted(args: any) {
        removeListeners();
        resolve(args.returnvalue);
      }

      function onFailed(args: any) {
        removeListeners();
        reject(new Error(args.failedReason || args));
      }

      const completedEvent = `completed:${jobId}`;
      const failedEvent = `failed:${jobId}`;

      queueEvents.on(completedEvent as any, onCompleted);
      queueEvents.on(failedEvent as any, onFailed);
      this.queue.on('closing', onFailed);

      const removeListeners = () => {
        clearInterval(timeout);
        queueEvents.removeListener(completedEvent, onCompleted);
        queueEvents.removeListener(failedEvent, onFailed);
        this.queue.removeListener('closing', onFailed);
      };

      // Poll once right now to see if the job has already finished. The job may have been completed before we were able
      // to register the event handlers on the QueueEvents, so we check here to make sure we're not waiting for an event
      // that has already happened. We block checking the job until the queue events object is actually listening to
      // Redis so there's no chance that it will miss events.
      await queueEvents.waitUntilReady();
      const [status, result] = (await this.scripts.isFinished(jobId, true)) as [
        number,
        string,
      ];
      const finished = status != 0;
      if (finished) {
        if (status == -1 || status == 2) {
          onFailed({ failedReason: result });
        } else {
          onCompleted({ returnvalue: getReturnValue(result) });
        }
      }
    });
  }

  /**
   * Moves the job to the delay set.
   *
   * @param timestamp - timestamp where the job should be moved back to "wait"
   * @param token - token to check job is locked by current worker
   * @returns
   */
  async moveToDelayed(timestamp: number, token?: string): Promise<void> {
    const now = Date.now();
    const delay = timestamp - now;
    const finalDelay = delay > 0 ? delay : 0;
    const movedToDelayed = await this.scripts.moveToDelayed(
      this.id,
      now,
      finalDelay,
      token,
      { skipAttempt: true },
    );
    this.delay = finalDelay;

    return movedToDelayed;
  }

  /**
   * Moves the job to the waiting-children set.
   *
   * @param token - Token to check job is locked by current worker
   * @param opts - The options bag for moving a job to waiting-children.
   * @returns true if the job was moved
   */
  async moveToWaitingChildren(
    token: string,
    opts: MoveToWaitingChildrenOpts = {},
  ): Promise<boolean> {
    const movedToWaitingChildren = await this.scripts.moveToWaitingChildren(
      this.id,
      token,
      opts,
    );

    return movedToWaitingChildren;
  }

  /**
   * Promotes a delayed job so that it starts to be processed as soon as possible.
   */
  async promote(): Promise<void> {
    const jobId = this.id;

    await this.scripts.promote(jobId);

    this.delay = 0;
  }

  /**
   * Attempts to retry the job. Only a job that has failed or completed can be retried.
   *
   * @param state - completed / failed
   * @returns If resolved and return code is 1, then the queue emits a waiting event
   * otherwise the operation was not a success and throw the corresponding error. If the promise
   * rejects, it indicates that the script failed to execute
   */
  retry(state: FinishedStatus = 'failed'): Promise<void> {
    this.failedReason = null;
    this.finishedOn = null;
    this.processedOn = null;
    this.returnvalue = null;

    return this.scripts.reprocessJob(this, state);
  }

  /**
   * Marks a job to not be retried if it fails (even if attempts has been configured)
   */
  discard(): void {
    this.discarded = true;
  }

  private async isInZSet(set: string): Promise<boolean> {
    const client = await this.queue.client;

    const score = await client.zscore(this.queue.toKey(set), this.id);
    return score !== null;
  }

  private async isInList(list: string): Promise<boolean> {
    return this.scripts.isJobInList(this.queue.toKey(list), this.id);
  }

  /**
   * Adds the job to Redis.
   *
   * @param client -
   * @param parentOpts -
   * @returns
   */
  addJob(client: RedisClient, parentOpts?: ParentOpts): Promise<string> {
    const jobData = this.asJSON();

    this.validateOptions(jobData);

    return this.scripts.addJob(
      client,
      jobData,
      jobData.opts,
      this.id,
      parentOpts,
    );
  }

  protected validateOptions(jobData: JobJson) {
    const exceedLimit =
      this.opts.sizeLimit &&
      lengthInUtf8Bytes(jobData.data) > this.opts.sizeLimit;

    if (exceedLimit) {
      throw new Error(
        `The size of job ${this.name} exceeds the limit ${this.opts.sizeLimit} bytes`,
      );
    }

    if (this.opts.delay && this.opts.repeat && !this.opts.repeat?.count) {
      throw new Error(`Delay and repeat options could not be used together`);
    }

    if (`${parseInt(this.id, 10)}` === this.id) {
      throw new Error('Custom Ids cannot be integers');
    }

    if (this.opts.priority) {
      if (Math.trunc(this.opts.priority) !== this.opts.priority) {
        throw new Error(`Priority should not be float`);
      }

      if (this.opts.priority > PRIORITY_LIMIT) {
        throw new Error(`Priority should be between 0 and ${PRIORITY_LIMIT}`);
      }
    }
  }

  protected saveStacktrace(multi: ChainableCommander, err: Error): void {
    this.stacktrace = this.stacktrace || [];

    if (err?.stack) {
      this.stacktrace.push(err.stack);
      if (this.opts.stackTraceLimit === 0) {
        this.stacktrace = [];
      } else if (this.opts.stackTraceLimit) {
        this.stacktrace = this.stacktrace.slice(-this.opts.stackTraceLimit);
      }
    }

    const args = this.scripts.saveStacktraceArgs(
      this.id,
      JSON.stringify(this.stacktrace),
      err?.message,
    );

    (<any>multi).saveStacktrace(args);
  }
}

function getTraces(stacktrace: string[]) {
  const traces = tryCatch(JSON.parse, JSON, [stacktrace]);

  if (traces === errorObject || !(traces instanceof Array)) {
    return [];
  } else {
    return traces;
  }
}

function getReturnValue(_value: any) {
  const value = tryCatch(JSON.parse, JSON, [_value]);
  if (value !== errorObject) {
    return value;
  } else {
    logger('corrupted returnvalue: ' + _value, value);
  }
}<|MERGE_RESOLUTION|>--- conflicted
+++ resolved
@@ -39,14 +39,10 @@
 const logger = debuglog('bull');
 
 const optsDecodeMap = {
-<<<<<<< HEAD
-  de: 'debounce',
+  de: 'deduplication',
   ocf: 'onChildFailure',
-=======
-  de: 'deduplication',
   fpof: 'failParentOnFailure',
   idof: 'ignoreDependencyOnFailure',
->>>>>>> 592938a7
   kl: 'keepLogs',
 };
 
