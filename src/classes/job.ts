--- conflicted
+++ resolved
@@ -2,10 +2,6 @@
 import { debuglog } from 'util';
 import { RetryErrors } from '../enums';
 import { BackoffOptions, JobsOptions, WorkerOptions } from '../interfaces';
-<<<<<<< HEAD
-import { errorObject, isEmpty, lengthInUtf8Bytes, tryCatch } from '../utils';
-import { getParentKey } from '../utils';
-=======
 import {
   errorObject,
   isEmpty,
@@ -13,7 +9,6 @@
   lengthInUtf8Bytes,
   tryCatch,
 } from '../utils';
->>>>>>> 2c5baf0c
 import { QueueEvents } from './queue-events';
 import { Backoffs } from './backoffs';
 import { MinimalQueue, ParentOpts, Scripts } from './scripts';
