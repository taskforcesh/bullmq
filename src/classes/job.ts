import { Pipeline } from 'ioredis';
import { debuglog } from 'util';
import { BackoffOptions, JobsOptions, WorkerOptions } from '../interfaces';
import {
  errorObject,
  isEmpty,
  getParentKey,
  lengthInUtf8Bytes,
  tryCatch,
} from '../utils';
import { QueueEvents } from './queue-events';
import { Backoffs } from './backoffs';
import { MinimalQueue, ParentOpts, Scripts } from './scripts';
import { fromPairs } from 'lodash';
import { RedisClient } from './redis-connection';

const logger = debuglog('bull');

export type BulkJobOptions = Omit<JobsOptions, 'repeat'>;

export interface JobJson {
  id: string;
  name: string;
  data: string;
  opts: JobsOptions;
  progress: number | object;
  attemptsMade: number;
  finishedOn?: number;
  processedOn?: number;
  timestamp: number;
  failedReason: string;
  stacktrace: string;
  returnvalue: string;
  parentKey?: string;
}

export interface JobJsonRaw {
  id: string;
  name: string;
  data: string;
  opts: string;
  progress: string;
  attemptsMade: string;
  finishedOn?: string;
  processedOn?: string;
  timestamp: string;
  failedReason: string;
  stacktrace: string[];
  returnvalue: string;
  parentKey?: string;
}

export interface MoveToChildrenOpts {
  timestamp?: number;
  child?: {
    id: string;
    queue: string;
  };
}

export interface DependenciesOpts {
  processed?: {
    cursor?: number;
    count?: number;
  };
  unprocessed?: {
    cursor?: number;
    count?: number;
  };
}

export class Job<
  DataType = any,
  ReturnType = any,
  NameType extends string = string,
> {
  /**
   * The progress a job has performed so far.
   */
  progress: number | object = 0;

  /**
   * The value returned by the processor when processing this job.
   */
  returnvalue: ReturnType = null;

  /**
   * Stacktrace for the error (for failed jobs).
   */
  stacktrace: string[] = null;

  /**
   * Timestamp when the job was created (unless overridden with job options).
   */
  timestamp: number;

  /**
   * Number of attempts after the job has failed.
   */
  attemptsMade = 0;

  /**
   * Reason for failing.
   */
  failedReason: string;

  /**
   * Timestamp for when the job finished (completed or failed).
   */
  finishedOn?: number;

  /**
   * Timestamp for when the job was processed.
   */
  processedOn?: number;

  /**
   * Fully qualified key (including the queue prefix) pointing to the parent of this job.
   */
  parentKey?: string;

  private toKey: (type: string) => string;

  private discarded: boolean;

  constructor(
    private queue: MinimalQueue,
    /**
     * The name of the Job
     */
    public name: NameType,

    /**
     * The payload for this job.
     */
    public data: DataType,

    /**
     * The options object for this job.
     */
    public opts: JobsOptions = {},
    public id?: string,
  ) {
    this.opts = Object.assign(
      {
        attempts: 0,
        delay: 0,
      },
      opts,
    );

    this.timestamp = opts.timestamp ? opts.timestamp : Date.now();

    this.opts.backoff = Backoffs.normalize(opts.backoff);

    this.parentKey = getParentKey(opts.parent);

    this.toKey = queue.toKey.bind(queue);
  }

  /**
   * Creates a new job and adds it to the queue.
   *
   * @param queue - the queue where to add the job.
   * @param name - the name of the job.
   * @param data - the payload of the job.
   * @param opts - the options bag for this job.
   * @returns
   */
  static async create<T = any, R = any, N extends string = string>(
    queue: MinimalQueue,
    name: N,
    data: T,
    opts?: JobsOptions,
  ) {
    const client = await queue.client;

    const job = new Job<T, R, N>(queue, name, data, opts, opts && opts.jobId);

    job.id = await job.addJob(client, {
      parentKey: job.parentKey,
      parentDependenciesKey: job.parentKey
        ? `${job.parentKey}:dependencies`
        : '',
    });

    return job;
  }

  /**
   * Creates a bulk of jobs and adds them atomically to the given queue.
   *
   * @param queue -the queue were to add the jobs.
   * @param jobs - an array of jobs to be added to the queue.
   * @returns
   */
  static async createBulk<T = any, R = any, N extends string = string>(
    queue: MinimalQueue,
    jobs: {
      name: N;
      data: T;
      opts?: BulkJobOptions;
    }[],
  ) {
    const client = await queue.client;

    const jobInstances = jobs.map(
      job =>
        new Job<T, R, N>(queue, job.name, job.data, job.opts, job.opts?.jobId),
    );

    const multi = client.multi();

    for (const job of jobInstances) {
      job.addJob(<RedisClient>(multi as unknown), {
        parentKey: job.parentKey,
        parentDependenciesKey: job.parentKey
          ? `${job.parentKey}:dependencies`
          : '',
      });
    }

    const result = (await multi.exec()) as [null | Error, string][];
    result.forEach((res, index: number) => {
      const [err, id] = res;
      jobInstances[index].id = id;
    });

    return jobInstances;
  }

  /**
   * Instantiates a Job from a JobJsonRaw object (coming from a deserialized JSON object)
   *
   * @param queue - the queue where the job belongs to.
   * @param json - the plain object containing the job.
   * @param jobId - an optional job id (overrides the id coming from the JSON object)
   * @returns
   */
  static fromJSON(queue: MinimalQueue, json: JobJsonRaw, jobId?: string) {
    const data = JSON.parse(json.data || '{}');
    const opts = JSON.parse(json.opts || '{}');

    const job = new Job(queue, json.name, data, opts, json.id || jobId);

    job.progress = JSON.parse(json.progress || '0');

    // job.delay = parseInt(json.delay);
    job.timestamp = parseInt(json.timestamp);

    if (json.finishedOn) {
      job.finishedOn = parseInt(json.finishedOn);
    }

    if (json.processedOn) {
      job.processedOn = parseInt(json.processedOn);
    }

    job.failedReason = json.failedReason;
    job.attemptsMade = parseInt(json.attemptsMade || '0');

    job.stacktrace = getTraces(json.stacktrace);

    if (typeof json.returnvalue === 'string') {
      job.returnvalue = getReturnValue(json.returnvalue);
    }

    if (json.parentKey) {
      job.parentKey = json.parentKey;
    }

    return job;
  }

  /**
   * Fetches a Job from the queue given the passed job id.
   *
   * @param queue - the queue where the job belongs to.
   * @param jobId - the job id.
   * @returns
   */
  static async fromId(
    queue: MinimalQueue,
    jobId: string,
  ): Promise<Job | undefined> {
    // jobId can be undefined if moveJob returns undefined
    if (jobId) {
      const client = await queue.client;
      const jobData = await client.hgetall(queue.toKey(jobId));
      return isEmpty(jobData)
        ? undefined
        : Job.fromJSON(queue, (<unknown>jobData) as JobJsonRaw, jobId);
    }
  }

  toJSON() {
    const { queue, ...withoutQueue } = this;
    return withoutQueue;
  }

  /**
   * Prepares a job to be serialized for storage in Redis.
   * @returns
   */
  asJSON(): JobJson {
    return {
      id: this.id,
      name: this.name,
      data: JSON.stringify(typeof this.data === 'undefined' ? {} : this.data),
      opts: this.opts,
      progress: this.progress,
      attemptsMade: this.attemptsMade,
      finishedOn: this.finishedOn,
      processedOn: this.processedOn,
      timestamp: this.timestamp,
      failedReason: JSON.stringify(this.failedReason),
      stacktrace: JSON.stringify(this.stacktrace),
      returnvalue: JSON.stringify(this.returnvalue),
    };
  }

  /**
   * Updates a job's data
   *
   * @param data - the data that will replace the current jobs data.
   */
<<<<<<< HEAD
  async update(data: DataType) {
=======
  async update(data: T): Promise<void> {
>>>>>>> daaa73e2
    const client = await this.queue.client;

    this.data = data;
    await client.hset(this.queue.toKey(this.id), 'data', JSON.stringify(data));
  }

  /**
   * Updates a job's progress
   *
   * @param progress - number or object to be saved as progress.
   */
  async updateProgress(progress: number | object): Promise<void> {
    this.progress = progress;
    return Scripts.updateProgress(this.queue, this, progress);
  }

  /**
   * Logs one row of log data.
   *
   * @param logRow - string with log data to be logged.
   */
  async log(logRow: string) {
    const client = await this.queue.client;
    const logsKey = this.toKey(this.id) + ':logs';
    return client.rpush(logsKey, logRow);
  }

  /**
   * Completely remove the job from the queue.
   * Note, this call will throw an exception if the job
   * is being processed when the call is performed.
   */
  async remove() {
    await this.queue.waitUntilReady();

    const queue = this.queue;
    const job = this;

    const removed = await Scripts.remove(queue, job.id);
    if (removed) {
      queue.emit('removed', job);
    } else {
      throw new Error('Could not remove job ' + job.id);
    }
  }

  /**
   * Extend the lock for this job.
   *
   * @param token - unique token for the lock
   * @param duration - lock duration in milliseconds
   */
  extendLock(token: string, duration: number): Promise<number> {
    return Scripts.extendLock(this.queue, this.id, token, duration);
  }

  /**
   * Moves a job to the completed queue.
   * Returned job to be used with Queue.prototype.nextJobFromJobData.
   *
   * @param returnValue - The jobs success message.
   * @param fetchNext - True when wanting to fetch the next job
   * @returns Returns the jobData of the next job in the waiting queue.
   */
  async moveToCompleted(
    returnValue: ReturnType,
    token: string,
    fetchNext = true,
  ): Promise<[JobJsonRaw, string] | []> {
    await this.queue.waitUntilReady();

    this.returnvalue = returnValue || void 0;

    const stringifiedReturnValue = tryCatch(JSON.stringify, JSON, [
      returnValue,
    ]);
    if (stringifiedReturnValue === errorObject) {
      throw errorObject.value;
    }

    return Scripts.moveToCompleted(
      this.queue,
      this,
      stringifiedReturnValue,
      this.opts.removeOnComplete,
      token,
      fetchNext,
    );
  }

  /**
   * Moves a job to the failed queue.
   *
   * @param err - the jobs error message.
   * @param token - token to check job is locked by current worker
   * @param fetchNext - true when wanting to fetch the next job
   * @returns void
   */
  async moveToFailed(
    err: Error,
    token: string,
    fetchNext = false,
  ): Promise<void> {
    const client = await this.queue.client;
    const message = err?.message;

    const queue = this.queue;
    this.failedReason = message;

    let command: string;
    const multi = client.multi();
    this.saveAttempt(multi, err);

    //
    // Check if an automatic retry should be performed
    //
    let moveToFailed = false;
    if (this.attemptsMade < this.opts.attempts && !this.discarded) {
      const opts = queue.opts as WorkerOptions;

      // Check if backoff is needed
      const delay = await Backoffs.calculate(
        <BackoffOptions>this.opts.backoff,
        this.attemptsMade,
        opts.settings && opts.settings.backoffStrategies,
        err,
        this,
      );

      if (delay === -1) {
        moveToFailed = true;
      } else if (delay) {
        const args = Scripts.moveToDelayedArgs(
          queue,
          this.id,
          Date.now() + delay,
        );
        (<any>multi).moveToDelayed(args);
        command = 'delayed';
      } else {
        // Retry immediately
        (<any>multi).retryJob(Scripts.retryJobArgs(queue, this));
        command = 'retry';
      }
    } else {
      // If not, move to failed
      moveToFailed = true;
    }

    if (moveToFailed) {
      const args = Scripts.moveToFailedArgs(
        queue,
        this,
        message,
        this.opts.removeOnFail,
        token,
        fetchNext,
      );
      (<any>multi).moveToFinished(args);
      command = 'failed';
    }

    if (!this.queue.closing) {
      const results = await multi.exec();
      const code = results[results.length - 1][1];
      if (code < 0) {
        throw Scripts.finishedErrors(code, this.id, command, 'active');
      }
    }
  }

  /**
   * @returns true if the job has completed.
   */
  isCompleted(): Promise<boolean> {
    return this.isInZSet('completed');
  }

  /**
   * @returns true if the job has failed.
   */
  isFailed(): Promise<boolean> {
    return this.isInZSet('failed');
  }

  /**
   * @returns true if the job is delayed.
   */
  isDelayed(): Promise<boolean> {
    return this.isInZSet('delayed');
  }

  /**
   * @returns true if the job is waiting for children.
   */
  isWaitingChildren(): Promise<boolean> {
    return this.isInZSet('waiting-children');
  }

  /**
   * @returns true of the job is active.
   */
  isActive(): Promise<boolean> {
    return this.isInList('active');
  }

  /**
   * @returns true if the job is waiting.
   */
  async isWaiting(): Promise<boolean> {
    return (await this.isInList('wait')) || (await this.isInList('paused'));
  }

  get queueName(): string {
    return this.queue.name;
  }

  /**
   * Get current state.
   *
   * @returns Returns one of these values:
   * 'completed', 'failed', 'delayed', 'active', 'waiting', 'waiting-children', 'unknown'.
   */
  getState(): Promise<string> {
    return Scripts.getState(this.queue, this.id);
  }

  /**
   * Change delay of a delayed job.
   *
   * @param delay - milliseconds to be added to current time.
   * @returns void
   */
  changeDelay(delay: number): Promise<void> {
    return Scripts.changeDelay(this.queue, this.id, delay);
  }

  /**
   * Get this jobs children result values if any.
   *
   * @returns Object mapping children job keys with their values.
   */
  async getChildrenValues<CT = any>(): Promise<{ [jobKey: string]: CT }> {
    const client = await this.queue.client;

    const result = (await client.hgetall(
      this.toKey(`${this.id}:processed`),
    )) as Object;

    if (result) {
      return fromPairs(
        Object.entries(result).map(([k, v]) => [k, JSON.parse(v)]),
      );
    }
  }

  /**
   * Get children job keys if this job is a parent and has children.
   *
   * @returns dependencies separated by processed and unprocessed.
   */
  async getDependencies(opts: DependenciesOpts = {}): Promise<{
    nextProcessedCursor?: number;
    processed?: Record<string, any>;
    nextUnprocessedCursor?: number;
    unprocessed?: string[];
  }> {
    const client = await this.queue.client;
    const multi = client.multi();
    if (!opts.processed && !opts.unprocessed) {
      multi.hgetall(this.toKey(`${this.id}:processed`));
      multi.smembers(this.toKey(`${this.id}:dependencies`));

      const [[err1, processed], [err2, unprocessed]] = (await multi.exec()) as [
        [null | Error, { [jobKey: string]: string }],
        [null | Error, string[]],
      ];

      const transformedProcessed = Object.entries(processed).reduce(
        (accumulator, [key, value]) => {
          return { ...accumulator, [key]: JSON.parse(value) };
        },
        {},
      );

      return { processed: transformedProcessed, unprocessed };
    } else {
      const defaultOpts = {
        cursor: 0,
        count: 20,
      };

      if (opts.processed) {
        const processedOpts = Object.assign({ ...defaultOpts }, opts.processed);
        multi.hscan(
          this.toKey(`${this.id}:processed`),
          processedOpts.cursor,
          'COUNT',
          processedOpts.count,
        );
      }

      if (opts.unprocessed) {
        const unprocessedOpts = Object.assign(
          { ...defaultOpts },
          opts.unprocessed,
        );
        multi.sscan(
          this.toKey(`${this.id}:dependencies`),
          unprocessedOpts.cursor,
          'COUNT',
          unprocessedOpts.count,
        );
      }

      const [result1, result2] = await multi.exec();

      const [processedCursor, processed = []] = opts.processed
        ? result1[1]
        : [];
      const [unprocessedCursor, unprocessed = []] = opts.unprocessed
        ? opts.processed
          ? result2[1]
          : result1[1]
        : [];

      const transformedProcessed = processed.reduce(
        (
          accumulator: Record<string, any>,
          currentValue: string,
          index: number,
        ) => {
          if (index % 2) {
            return {
              ...accumulator,
              [processed[index - 1]]: JSON.parse(currentValue),
            };
          }
          return accumulator;
        },
        {},
      );

      return {
        ...(processedCursor
          ? {
              processed: transformedProcessed,
              nextProcessedCursor: Number(processedCursor),
            }
          : {}),
        ...(unprocessedCursor
          ? { unprocessed, nextUnprocessedCursor: Number(unprocessedCursor) }
          : {}),
      };
    }
  }

  /**
   * Get children job counts if this job is a parent and has children.
   *
   * @returns dependencies count separated by processed and unprocessed.
   */
  async getDependenciesCount(
    opts: {
      processed?: boolean;
      unprocessed?: boolean;
    } = {},
  ): Promise<{
    processed?: number;
    unprocessed?: number;
  }> {
    const client = await this.queue.client;
    const multi = client.multi();

    const updatedOpts =
      !opts.processed && !opts.unprocessed
        ? { processed: true, unprocessed: true }
        : opts;

    if (updatedOpts.processed) {
      multi.hlen(this.toKey(`${this.id}:processed`));
    }

    if (updatedOpts.unprocessed) {
      multi.scard(this.toKey(`${this.id}:dependencies`));
    }

    const [[err1, result1] = [], [err2, result2] = []] =
      (await multi.exec()) as [[null | Error, number], [null | Error, number]];

    const processed = updatedOpts.processed ? result1 : undefined;
    const unprocessed = updatedOpts.unprocessed
      ? updatedOpts.processed
        ? result2
        : result1
      : undefined;

    return {
      ...(updatedOpts.processed
        ? {
            processed,
          }
        : {}),
      ...(updatedOpts.unprocessed ? { unprocessed } : {}),
    };
  }

  /**
   * Returns a promise the resolves when the job has finished. (completed or failed).
   */
  async waitUntilFinished(
    queueEvents: QueueEvents,
    ttl?: number,
  ): Promise<ReturnType> {
    await this.queue.waitUntilReady();

    const jobId = this.id;
    return new Promise<any>(async (resolve, reject) => {
      let timeout: NodeJS.Timeout;
      if (ttl) {
        timeout = setTimeout(
          () =>
            onFailed(
              /* eslint-disable max-len */
              `Job wait ${this.name} timed out before finishing, no finish notification arrived after ${ttl}ms (id=${jobId})`,
              /* eslint-enable max-len */
            ),
          ttl,
        );
      }

      function onCompleted(args: any) {
        removeListeners();
        resolve(args.returnvalue);
      }

      function onFailed(args: any) {
        removeListeners();
        reject(new Error(args.failedReason || args));
      }

      const completedEvent = `completed:${jobId}`;
      const failedEvent = `failed:${jobId}`;

      queueEvents.on(completedEvent, onCompleted);
      queueEvents.on(failedEvent, onFailed);
      this.queue.on('closing', onFailed);

      const removeListeners = () => {
        clearInterval(timeout);
        queueEvents.removeListener(completedEvent, onCompleted);
        queueEvents.removeListener(failedEvent, onFailed);
        this.queue.removeListener('closing', onFailed);
      };

      // Poll once right now to see if the job has already finished. The job may have been completed before we were able
      // to register the event handlers on the QueueEvents, so we check here to make sure we're not waiting for an event
      // that has already happened. We block checking the job until the queue events object is actually listening to
      // Redis so there's no chance that it will miss events.
      await queueEvents.waitUntilReady();
      const [status, result] = (await Scripts.isFinished(
        this.queue,
        jobId,
        true,
      )) as [number, string];
      const finished = status != 0;
      if (finished) {
        if (status == -5 || status == 2) {
          onFailed({ failedReason: result });
        } else {
          onCompleted({ returnvalue: getReturnValue(result) });
        }
      }
    });
  }

  /**
   * Moves the job to the delay set.
   *
   * @param timestamp - timestamp where the job should be moved back to "wait"
   * @returns
   */
  moveToDelayed(timestamp: number): Promise<void> {
    return Scripts.moveToDelayed(this.queue, this.id, timestamp);
  }

  /**
   * Moves the job to the waiting-children set.
   *
   * @param token - Token to check job is locked by current worker
   * @param opts - The options bag for moving a job to waiting-children.
   * @returns true if the job was moved
   */
  moveToWaitingChildren(
    token: string,
    opts: MoveToChildrenOpts = {},
  ): Promise<boolean | Error> {
    return Scripts.moveToWaitingChildren(this.queue, this.id, token, opts);
  }

  /**
   * Promotes a delayed job so that it starts to be processed as soon as possible.
   */
  async promote(): Promise<void> {
    const queue = this.queue;
    const jobId = this.id;

    const code = await Scripts.promote(queue, jobId);
    if (code < 0) {
      throw Scripts.finishedErrors(code, this.id, 'promote', 'delayed');
    }
  }

  /**
   * Attempts to retry the job. Only a job that has failed can be retried.
   *
   * @returns If resolved and return code is 1, then the queue emits a waiting event
   * otherwise the operation was not a success and throw the corresponding error. If the promise
   * rejects, it indicates that the script failed to execute
   */
  async retry(state: 'completed' | 'failed' = 'failed'): Promise<void> {
    const client = await this.queue.client;

    this.failedReason = null;
    this.finishedOn = null;
    this.processedOn = null;

    await client.hdel(
      this.queue.toKey(this.id),
      'finishedOn',
      'processedOn',
      'failedReason',
    );

    return Scripts.reprocessJob(this.queue, this, state);
  }

  /**
   * Marks a job to not be retried if it fails (even if attempts has been configured)
   */
  discard(): void {
    this.discarded = true;
  }

  private async isInZSet(set: string) {
    const client = await this.queue.client;

    const score = await client.zscore(this.queue.toKey(set), this.id);
    return score !== null;
  }

  private async isInList(list: string) {
    return Scripts.isJobInList(this.queue, this.queue.toKey(list), this.id);
  }

  /**
   * Adds the job to Redis.
   *
   * @param client -
   * @param parentOpts -
   * @returns
   */
  addJob(client: RedisClient, parentOpts?: ParentOpts): Promise<string> {
    const queue = this.queue;

    const jobData = this.asJSON();

    const exceedLimit =
      this.opts.sizeLimit &&
      lengthInUtf8Bytes(jobData.data) > this.opts.sizeLimit;

    if (exceedLimit) {
      throw new Error(
        `The size of job ${this.name} exceeds the limit ${this.opts.sizeLimit} bytes`,
      );
    }

    return Scripts.addJob(
      client,
      queue,
      jobData,
      this.opts,
      this.id,
      parentOpts,
    );
  }

  private saveAttempt(multi: Pipeline, err: Error) {
    this.attemptsMade++;
    this.stacktrace = this.stacktrace || [];

    if (err?.stack) {
      this.stacktrace.push(err.stack);
      if (this.opts.stackTraceLimit) {
        this.stacktrace = this.stacktrace.slice(0, this.opts.stackTraceLimit);
      }
    }

    const params = {
      attemptsMade: this.attemptsMade,
      stacktrace: JSON.stringify(this.stacktrace),
      failedReason: err?.message,
    };

    multi.hmset(this.queue.toKey(this.id), params);
  }
}

function getTraces(stacktrace: string[]) {
  const traces = tryCatch(JSON.parse, JSON, [stacktrace]);

  if (traces === errorObject || !(traces instanceof Array)) {
    return [];
  } else {
    return traces;
  }
}

function getReturnValue(_value: any) {
  const value = tryCatch(JSON.parse, JSON, [_value]);
  if (value !== errorObject) {
    return value;
  } else {
    logger('corrupted returnvalue: ' + _value, value);
  }
}<|MERGE_RESOLUTION|>--- conflicted
+++ resolved
@@ -324,11 +324,7 @@
    *
    * @param data - the data that will replace the current jobs data.
    */
-<<<<<<< HEAD
-  async update(data: DataType) {
-=======
-  async update(data: T): Promise<void> {
->>>>>>> daaa73e2
+  async update(data: DataType): Promise<void> {
     const client = await this.queue.client;
 
     this.data = data;
