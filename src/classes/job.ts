import { Redis, Pipeline } from 'ioredis';
import { debuglog } from 'util';
import { RetryErrors } from '../enums';
import { BackoffOptions, JobsOptions, WorkerOptions } from '../interfaces';
import { errorObject, isEmpty, tryCatch } from '../utils';
<<<<<<< HEAD
import { getParentKey } from './flow-producer';
import { Backoffs, QueueEvents } from './';
=======
import { QueueEvents } from './queue-events';
import { Backoffs } from './backoffs';
>>>>>>> dacd0c66
import { MinimalQueue, ParentOpts, Scripts } from './scripts';
import { fromPairs } from 'lodash';

const logger = debuglog('bull');

export interface JobJson {
  id: string;
  name: string;
  data: string;
  opts: string;
  progress: number | object;
  attemptsMade: number;
  finishedOn?: number;
  processedOn?: number;
  timestamp: number;
  failedReason: string;
  stacktrace: string;
  returnvalue: string;
  parentKey?: string;
}

export interface JobJsonRaw {
  id: string;
  name: string;
  data: string;
  opts: string;
  progress: string;
  attemptsMade: string;
  finishedOn?: string;
  processedOn?: string;
  timestamp: string;
  failedReason: string;
  stacktrace: string[];
  returnvalue: string;
  parentKey?: string;
}

export interface MoveToChildrenOpts {
  timestamp?: number;
  child?: {
    id: string;
    queue: string;
  };
}

export class Job<T = any, R = any, N extends string = string> {
  progress: number | object = 0;
  returnvalue: R = null;
  stacktrace: string[] = null;
  timestamp: number;

  attemptsMade = 0;
  failedReason: string;
  finishedOn?: number;
  processedOn?: number;

  /**
   * Fully qualified key pointing to the parent of this job.
   */
  parentKey?: string;

  private toKey: (type: string) => string;

  private discarded: boolean;

  constructor(
    private queue: MinimalQueue,
    public name: N,
    public data: T,
    public opts: JobsOptions = {},
    public id?: string,
  ) {
    this.opts = Object.assign(
      {
        attempts: 0,
        delay: 0,
      },
      opts,
    );

    this.timestamp = opts.timestamp ? opts.timestamp : Date.now();

    this.opts.backoff = Backoffs.normalize(opts.backoff);

    this.parentKey = getParentKey(opts.parent);

    this.toKey = queue.toKey.bind(queue);
  }

  static async create<T = any, R = any, N extends string = string>(
    queue: MinimalQueue,
    name: N,
    data: T,
    opts?: JobsOptions,
  ) {
    const client = await queue.client;

    const job = new Job<T, R, N>(queue, name, data, opts, opts && opts.jobId);

    job.id = await job.addJob(client, {
      parentKey: job.parentKey,
      parentDependenciesKey: job.parentKey
        ? `${job.parentKey}:dependencies`
        : '',
    });

    return job;
  }

  static async createBulk<T = any, R = any, N extends string = string>(
    queue: MinimalQueue,
    jobs: {
      name: N;
      data: T;
      opts?: JobsOptions;
    }[],
  ) {
    const client = await queue.client;

    const jobInstances = jobs.map(
      job =>
        new Job<T, R, N>(queue, job.name, job.data, job.opts, job.opts?.jobId),
    );

    const multi = client.multi();

    for (const job of jobInstances) {
      job.addJob(<Redis>(multi as unknown));
    }

    const result = (await multi.exec()) as [null | Error, string][];
    result.forEach((res, index: number) => {
      const [err, id] = res;
      jobInstances[index].id = id;
    });

    return jobInstances;
  }

  static fromJSON(queue: MinimalQueue, json: JobJsonRaw, jobId?: string) {
    const data = JSON.parse(json.data || '{}');
    const opts = JSON.parse(json.opts || '{}');

    const job = new Job(queue, json.name, data, opts, json.id || jobId);

    job.progress = JSON.parse(json.progress || '0');

    // job.delay = parseInt(json.delay);
    job.timestamp = parseInt(json.timestamp);

    if (json.finishedOn) {
      job.finishedOn = parseInt(json.finishedOn);
    }

    if (json.processedOn) {
      job.processedOn = parseInt(json.processedOn);
    }

    job.failedReason = json.failedReason;
    job.attemptsMade = parseInt(json.attemptsMade || '0');

    job.stacktrace = getTraces(json.stacktrace);

    if (typeof json.returnvalue === 'string') {
      job.returnvalue = getReturnValue(json.returnvalue);
    }

    if (json.parentKey) {
      job.parentKey = json.parentKey;
    }

    return job;
  }

  static async fromId(
    queue: MinimalQueue,
    jobId: string,
  ): Promise<Job | undefined> {
    // jobId can be undefined if moveJob returns undefined
    if (jobId) {
      const client = await queue.client;
      const jobData = await client.hgetall(queue.toKey(jobId));
      return isEmpty(jobData)
        ? undefined
        : Job.fromJSON(queue, (<unknown>jobData) as JobJsonRaw, jobId);
    }
  }

  toJSON() {
    const { queue, ...withoutQueue } = this;
    return withoutQueue;
  }

  asJSON(): JobJson {
    return {
      id: this.id,
      name: this.name,
      data: JSON.stringify(typeof this.data === 'undefined' ? {} : this.data),
      opts: JSON.stringify(this.opts),
      progress: this.progress,
      attemptsMade: this.attemptsMade,
      finishedOn: this.finishedOn,
      processedOn: this.processedOn,
      timestamp: this.timestamp,
      failedReason: JSON.stringify(this.failedReason),
      stacktrace: JSON.stringify(this.stacktrace),
      returnvalue: JSON.stringify(this.returnvalue),
    };
  }

  async update(data: T) {
    const client = await this.queue.client;

    this.data = data;
    await client.hset(this.queue.toKey(this.id), 'data', JSON.stringify(data));
  }

  async updateProgress(progress: number | object): Promise<void> {
    this.progress = progress;
    return Scripts.updateProgress(this.queue, this, progress);
  }

  /**
   * Logs one row of log data.
   *
   * @params logRow: string String with log data to be logged.
   *
   */
  async log(logRow: string) {
    const client = await this.queue.client;
    const logsKey = this.toKey(this.id) + ':logs';
    return client.rpush(logsKey, logRow);
  }

  async remove() {
    await this.queue.waitUntilReady();

    const queue = this.queue;
    const job = this;

    const removed = await Scripts.remove(queue, job.id);
    if (removed) {
      queue.emit('removed', job);
    } else {
      throw new Error('Could not remove job ' + job.id);
    }
  }

  /**
   * Extend the lock for this job.
   *
   * @param token unique token for the lock
   * @param duration lock duration in milliseconds
   */
  async extendLock(token: string, duration: number) {
    return Scripts.extendLock(this.queue, this.id, token, duration);
  }

  /**
   * Moves a job to the completed queue.
   * Returned job to be used with Queue.prototype.nextJobFromJobData.
   * @param returnValue {string} The jobs success message.
   * @param fetchNext {boolean} True when wanting to fetch the next job
   * @returns {Promise} Returns the jobData of the next job in the waiting queue.
   */
  async moveToCompleted(
    returnValue: R,
    token: string,
    fetchNext = true,
  ): Promise<[JobJsonRaw, string] | []> {
    await this.queue.waitUntilReady();

    this.returnvalue = returnValue || void 0;

    const stringifiedReturnValue = tryCatch(JSON.stringify, JSON, [
      returnValue,
    ]);
    if (stringifiedReturnValue === errorObject) {
      throw errorObject.value;
    }

    return Scripts.moveToCompleted(
      this.queue,
      this,
      stringifiedReturnValue,
      this.opts.removeOnComplete,
      token,
      fetchNext,
    );
  }

  /**
   * Moves a job to the failed queue.
   * @param err {Error} The jobs error message.
   * @param token {string} Token to check job is locked by current worker
   * @param fetchNext {boolean} True when wanting to fetch the next job
   * @returns void
   */
  async moveToFailed(err: Error, token: string, fetchNext = false) {
    const client = await this.queue.client;

    const queue = this.queue;
    this.failedReason = err.message;

    let command: string;
    const multi = client.multi();
    this.saveAttempt(multi, err);

    //
    // Check if an automatic retry should be performed
    //
    let moveToFailed = false;
    if (this.attemptsMade < this.opts.attempts && !this.discarded) {
      const opts = queue.opts as WorkerOptions;

      // Check if backoff is needed
      const delay = await Backoffs.calculate(
        <BackoffOptions>this.opts.backoff,
        this.attemptsMade,
        opts.settings && opts.settings.backoffStrategies,
        err,
      );

      if (delay === -1) {
        moveToFailed = true;
      } else if (delay) {
        const args = Scripts.moveToDelayedArgs(
          queue,
          this.id,
          Date.now() + delay,
        );
        (<any>multi).moveToDelayed(args);
        command = 'delayed';
      } else {
        // Retry immediately
        (<any>multi).retryJob(Scripts.retryJobArgs(queue, this));
        command = 'retry';
      }
    } else {
      // If not, move to failed
      moveToFailed = true;
    }

    if (moveToFailed) {
      const args = Scripts.moveToFailedArgs(
        queue,
        this,
        err.message,
        this.opts.removeOnFail,
        token,
        fetchNext,
      );
      (<any>multi).moveToFinished(args);
      command = 'failed';
    }

    if (!this.queue.closing) {
      const results = await multi.exec();
      const code = results[results.length - 1][1];
      if (code < 0) {
        throw Scripts.finishedErrors(code, this.id, command);
      }
    }
  }

  isCompleted() {
    return this.isInZSet('completed');
  }

  isFailed() {
    return this.isInZSet('failed');
  }

  isDelayed() {
    return this.isInZSet('delayed');
  }

  isWaitingChildren() {
    return this.isInZSet('waiting-children');
  }

  isActive() {
    return this.isInList('active');
  }

  async isWaiting() {
    return (await this.isInList('wait')) || (await this.isInList('paused'));
  }

  async getState() {
    return Scripts.getState(this.queue, this.id);
  }

  /**
   * Get this jobs children result values if any.
   *
   * @returns Object mapping children job keys with their values.
   */
  async getChildrenValues<CT = any>(): Promise<{ [jobKey: string]: CT }> {
    const client = await this.queue.client;

    const result = (await client.hgetall(
      this.toKey(`${this.id}:processed`),
    )) as Object;

    if (result) {
      return fromPairs(
        Object.entries(result).map(([k, v]) => [k, JSON.parse(v)]),
      );
    }
  }

  /**
   * Get children job keys if this job is a parent and has children.
   *
   * @returns dependencies separated by processed and unprocessed.
   */
  async getDependencies() {
    const client = await this.queue.client;

    const multi = client.multi();

    await multi.hgetall(this.toKey(`${this.id}:processed`));
    await multi.smembers(this.toKey(`${this.id}:dependencies`));

    const [[err1, processed], [err2, unprocessed]] = (await multi.exec()) as [
      [null | Error, { [jobKey: string]: string }],
      [null | Error, string[]],
    ];

    return { processed, unprocessed };
  }

  /**
   * Returns a promise the resolves when the job has finished. (completed or failed).
   */
  async waitUntilFinished(queueEvents: QueueEvents, ttl?: number) {
    await this.queue.waitUntilReady();

    const jobId = this.id;
    return new Promise<any>(async (resolve, reject) => {
      let timeout: NodeJS.Timeout;
      if (ttl) {
        timeout = setTimeout(
          () =>
            onFailed(
              `Job wait ${this.name} timed out before finishing, no finish notification arrived after ${ttl}ms (id=${jobId})`,
            ),
          ttl,
        );
      }

      function onCompleted(args: any) {
        removeListeners();
        resolve(args.returnvalue);
      }

      function onFailed(args: any) {
        removeListeners();
        reject(new Error(args.failedReason || args));
      }

      const completedEvent = `completed:${jobId}`;
      const failedEvent = `failed:${jobId}`;

      queueEvents.on(completedEvent, onCompleted);
      queueEvents.on(failedEvent, onFailed);
      this.queue.on('closing', onFailed);

      const removeListeners = () => {
        clearInterval(timeout);
        queueEvents.removeListener(completedEvent, onCompleted);
        queueEvents.removeListener(failedEvent, onFailed);
        this.queue.removeListener('closing', onFailed);
      };

      // Poll once right now to see if the job has already finished. The job may have been completed before we were able
      // to register the event handlers on the QueueEvents, so we check here to make sure we're not waiting for an event
      // that has already happened. We block checking the job until the queue events object is actually listening to
      // Redis so there's no chance that it will miss events.
      await queueEvents.waitUntilReady();
      const status = await Scripts.isFinished(this.queue, jobId);
      const finished = status > 0;
      if (finished) {
        const job = await Job.fromId(this.queue, this.id);
        if (status == 2) {
          onFailed(job);
        } else {
          onCompleted(job);
        }
      }
    });
  }

  moveToDelayed(timestamp: number) {
    return Scripts.moveToDelayed(this.queue, this.id, timestamp);
  }

  moveToWaitingChildren(token: string, opts?: MoveToChildrenOpts) {
    return Scripts.moveToWaitingChildren(this.queue, this.id, token, opts);
  }

  async promote() {
    const queue = this.queue;
    const jobId = this.id;

    const result = await Scripts.promote(queue, jobId);
    if (result === -1) {
      throw new Error('Job ' + jobId + ' is not in a delayed state');
    }
  }

  /**
   * Attempts to retry the job. Only a job that has failed can be retried.
   *
   * @return {Promise} If resolved and return code is 1, then the queue emits a waiting event
   * otherwise the operation was not a success and throw the corresponding error. If the promise
   * rejects, it indicates that the script failed to execute
   */
  async retry(state: 'completed' | 'failed' = 'failed') {
    const client = await this.queue.client;

    this.failedReason = null;
    this.finishedOn = null;
    this.processedOn = null;

    await client.hdel(
      this.queue.toKey(this.id),
      'finishedOn',
      'processedOn',
      'failedReason',
    );

    const result = await Scripts.reprocessJob(this.queue, this, state);
    if (result === 1) {
      return;
    } else if (result === RetryErrors.JobNotExist) {
      throw new Error('Retried job not exist');
    } else if (result === RetryErrors.JobNotFailed) {
      throw new Error('Retried job not failed');
    }
  }

  discard() {
    this.discarded = true;
  }

  private async isInZSet(set: string) {
    const client = await this.queue.client;

    const score = await client.zscore(this.queue.toKey(set), this.id);
    return score !== null;
  }

  private async isInList(list: string) {
    return Scripts.isJobInList(this.queue, this.queue.toKey(list), this.id);
  }

  addJob(client: Redis, parentOpts?: ParentOpts): string {
    const queue = this.queue;

    const jobData = this.asJSON();

    return Scripts.addJob(
      client,
      queue,
      jobData,
      this.opts,
      this.id,
      parentOpts,
    );
  }

  private saveAttempt(multi: Pipeline, err: Error) {
    this.attemptsMade++;
    this.stacktrace = this.stacktrace || [];

    this.stacktrace.push(err.stack);
    if (this.opts.stackTraceLimit) {
      this.stacktrace = this.stacktrace.slice(0, this.opts.stackTraceLimit);
    }

    const params = {
      attemptsMade: this.attemptsMade,
      stacktrace: JSON.stringify(this.stacktrace),
      failedReason: err.message,
    };

    multi.hmset(this.queue.toKey(this.id), params);
  }
}

function getTraces(stacktrace: string[]) {
  const traces = tryCatch(JSON.parse, JSON, [stacktrace]);

  if (traces === errorObject || !(traces instanceof Array)) {
    return [];
  } else {
    return traces;
  }
}

function getReturnValue(_value: any) {
  const value = tryCatch(JSON.parse, JSON, [_value]);
  if (value !== errorObject) {
    return value;
  } else {
    logger('corrupted returnvalue: ' + _value, value);
  }
}<|MERGE_RESOLUTION|>--- conflicted
+++ resolved
@@ -3,13 +3,9 @@
 import { RetryErrors } from '../enums';
 import { BackoffOptions, JobsOptions, WorkerOptions } from '../interfaces';
 import { errorObject, isEmpty, tryCatch } from '../utils';
-<<<<<<< HEAD
 import { getParentKey } from './flow-producer';
-import { Backoffs, QueueEvents } from './';
-=======
 import { QueueEvents } from './queue-events';
 import { Backoffs } from './backoffs';
->>>>>>> dacd0c66
 import { MinimalQueue, ParentOpts, Scripts } from './scripts';
 import { fromPairs } from 'lodash';
 
