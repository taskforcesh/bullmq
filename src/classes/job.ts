--- conflicted
+++ resolved
@@ -706,13 +706,14 @@
       this.delay = delay;
     }
 
-<<<<<<< HEAD
+    this.attemptsMade += 1;
+
     if (Array.isArray(result)) {
       return raw2NextJobData(result);
     }
-=======
-    this.attemptsMade += 1;
->>>>>>> 97837f22
+
+
+
   }
 
   /**
