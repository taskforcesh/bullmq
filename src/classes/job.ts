import { ChainableCommander } from 'ioredis';
import { debuglog } from 'util';
import {
  BackoffOptions,
  BulkJobOptions,
  DependenciesOpts,
  JobJson,
  JobJsonRaw,
  MinimalJob,
  MoveToWaitingChildrenOpts,
  ParentKeys,
  ParentOpts,
  RedisClient,
  WorkerOptions,
} from '../interfaces';
import {
  FinishedStatus,
  JobsOptions,
  JobState,
  JobJsonSandbox,
  MinimalQueue,
  RedisJobOptions,
  CompressableJobOptions,
} from '../types';
import {
  errorObject,
  isEmpty,
  getParentKey,
  lengthInUtf8Bytes,
  parseObjectValues,
  tryCatch,
  removeUndefinedFields,
  invertObject,
} from '../utils';
import { Backoffs } from './backoffs';
import { Scripts, raw2NextJobData } from './scripts';
import { UnrecoverableError } from './errors/unrecoverable-error';
import type { QueueEvents } from './queue-events';
import { SpanKind } from '../enums';

const logger = debuglog('bull');

// Simple options decode map.
const optsDecodeMap = {
  de: 'deduplication',
  fpof: 'failParentOnFailure',
  idof: 'ignoreDependencyOnFailure',
  kl: 'keepLogs',
  rdof: 'removeDependencyOnFailure',
} as const;

const optsEncodeMap = {
  ...invertObject(optsDecodeMap),
  /*/ Legacy for backwards compatibility */ debounce: 'de',
} as const;

export const PRIORITY_LIMIT = 2 ** 21;

/**
 * Job
 *
 * This class represents a Job in the queue. Normally job are implicitly created when
 * you add a job to the queue with methods such as Queue.addJob( ... )
 *
 * A Job instance is also passed to the Worker's process function.
 *
 * @class Job
 */
export class Job<
  DataType = any,
  ReturnType = any,
  NameType extends string = string,
> implements MinimalJob<DataType, ReturnType, NameType>
{
  /**
   * It includes the prefix, the namespace separator :, and queue name.
   * @see https://www.gnu.org/software/gawk/manual/html_node/Qualified-Names.html
   */
  public readonly queueQualifiedName: string;

  /**
   * The progress a job has performed so far.
   * @defaultValue 0
   */
  progress: number | object = 0;

  /**
   * The value returned by the processor when processing this job.
   * @defaultValue null
   */
  returnvalue: ReturnType = null;

  /**
   * Stacktrace for the error (for failed jobs).
   * @defaultValue null
   */
  stacktrace: string[] = null;

  /**
   * An amount of milliseconds to wait until this job can be processed.
   * @defaultValue 0
   */
  delay = 0;

  /**
   * Ranges from 0 (highest priority) to 2 097 152 (lowest priority). Note that
   * using priorities has a slight impact on performance,
   * so do not use it if not required.
   * @defaultValue 0
   */
  priority = 0;

  /**
   * Timestamp when the job was created (unless overridden with job options).
   */
  timestamp: number;

  /**
   * Number of attempts when job is moved to active.
   * @defaultValue 0
   */
  attemptsStarted = 0;

  /**
   * Number of attempts after the job has failed.
   * @defaultValue 0
   */
  attemptsMade = 0;

  /**
   * Reason for failing.
   */
  failedReason: string;

  /**
   * Timestamp for when the job finished (completed or failed).
   */
  finishedOn?: number;

  /**
   * Timestamp for when the job was processed.
   */
  processedOn?: number;

  /**
   * Fully qualified key (including the queue prefix) pointing to the parent of this job.
   */
  parentKey?: string;

  /**
   * Object that contains parentId (id) and parent queueKey.
   */
  parent?: ParentKeys;

  /**
   * Debounce identifier.
   * @deprecated use deduplicationId
   */
  debounceId?: string;

  /**
   * Deduplication identifier.
   */
  deduplicationId?: string;

  /**
   * Base repeat job key.
   */
  repeatJobKey?: string;

  /**
   * The token used for locking this job.
   */
  token?: string;

  /**
   * The worker name that is processing or processed this job.
   */
  processedBy?: string;

  protected toKey: (type: string) => string;

  protected discarded: boolean;

  protected scripts: Scripts;

  constructor(
    protected queue: MinimalQueue,
    /**
     * The name of the Job
     */
    public name: NameType,

    /**
     * The payload for this job.
     */
    public data: DataType,

    /**
     * The options object for this job.
     */
    public opts: JobsOptions = {},
    public id?: string,
  ) {
    const { repeatJobKey, ...restOpts } = this.opts;

    this.opts = Object.assign(
      {
        attempts: 0,
      },
      restOpts,
    );

    this.delay = this.opts.delay;

    this.priority = this.opts.priority || 0;

    this.repeatJobKey = repeatJobKey;

    this.timestamp = opts.timestamp ? opts.timestamp : Date.now();

    this.opts.backoff = Backoffs.normalize(opts.backoff);

    this.parentKey = getParentKey(opts.parent);

    this.parent = opts.parent
      ? { id: opts.parent.id, queueKey: opts.parent.queue }
      : undefined;

    this.debounceId = opts.debounce ? opts.debounce.id : undefined;
    this.deduplicationId = opts.deduplication
      ? opts.deduplication.id
      : this.debounceId;

    this.toKey = queue.toKey.bind(queue);
    this.setScripts();

    this.queueQualifiedName = queue.qualifiedName;
  }

  /**
   * Creates a new job and adds it to the queue.
   *
   * @param queue - the queue where to add the job.
   * @param name - the name of the job.
   * @param data - the payload of the job.
   * @param opts - the options bag for this job.
   * @returns
   */
  static async create<T = any, R = any, N extends string = string>(
    queue: MinimalQueue,
    name: N,
    data: T,
    opts?: JobsOptions,
  ): Promise<Job<T, R, N>> {
    const client = await queue.client;

    const job = new this<T, R, N>(queue, name, data, opts, opts && opts.jobId);

    job.id = await job.addJob(client, {
      parentKey: job.parentKey,
      parentDependenciesKey: job.parentKey
        ? `${job.parentKey}:dependencies`
        : '',
    });

    return job;
  }

  /**
   * Creates a bulk of jobs and adds them atomically to the given queue.
   *
   * @param queue -the queue were to add the jobs.
   * @param jobs - an array of jobs to be added to the queue.
   * @returns
   */
  static async createBulk<T = any, R = any, N extends string = string>(
    queue: MinimalQueue,
    jobs: {
      name: N;
      data: T;
      opts?: BulkJobOptions;
    }[],
  ): Promise<Job<T, R, N>[]> {
    const client = await queue.client;

    const jobInstances = jobs.map(
      job =>
        new this<T, R, N>(queue, job.name, job.data, job.opts, job.opts?.jobId),
    );

    const pipeline = client.pipeline();

    for (const job of jobInstances) {
      job.addJob(<RedisClient>(pipeline as unknown), {
        parentKey: job.parentKey,
        parentDependenciesKey: job.parentKey
          ? `${job.parentKey}:dependencies`
          : '',
      });
    }

    const results = (await pipeline.exec()) as [null | Error, string][];
    for (let index = 0; index < results.length; ++index) {
      const [err, id] = results[index];
      if (err) {
        throw err;
      }

      jobInstances[index].id = id;
    }

    return jobInstances;
  }

  /**
   * Instantiates a Job from a JobJsonRaw object (coming from a deserialized JSON object)
   *
   * @param queue - the queue where the job belongs to.
   * @param json - the plain object containing the job.
   * @param jobId - an optional job id (overrides the id coming from the JSON object)
   * @returns
   */
  static fromJSON<T = any, R = any, N extends string = string>(
    queue: MinimalQueue,
    json: JobJsonRaw,
    jobId?: string,
  ): Job<T, R, N> {
    const data = JSON.parse(json.data || '{}');
    const opts = Job.optsFromJSON(json.opts);

    const job = new this<T, R, N>(
      queue,
      json.name as N,
      data,
      opts,
      json.id || jobId,
    );

    job.progress = JSON.parse(json.progress || '0');

    job.delay = parseInt(json.delay);

    job.timestamp = parseInt(json.timestamp);

    if (json.finishedOn) {
      job.finishedOn = parseInt(json.finishedOn);
    }

    if (json.processedOn) {
      job.processedOn = parseInt(json.processedOn);
    }

    if (json.rjk) {
      job.repeatJobKey = json.rjk;
    }

    if (json.deid) {
      job.debounceId = json.deid;
      job.deduplicationId = json.deid;
    }

    job.failedReason = json.failedReason;

    job.attemptsStarted = parseInt(json.ats || '0');

    job.attemptsMade = parseInt(json.attemptsMade || json.atm || '0');

    job.stacktrace = getTraces(json.stacktrace);

    if (typeof json.returnvalue === 'string') {
      job.returnvalue = getReturnValue(json.returnvalue);
    }

    if (json.parentKey) {
      job.parentKey = json.parentKey;
    }

    if (json.parent) {
      job.parent = JSON.parse(json.parent);
    }

    if (json.pb) {
      job.processedBy = json.pb;
    }

    return job;
  }

  protected setScripts() {
    this.scripts = new Scripts(this.queue);
  }

  static optsFromJSON(rawOpts?: string): JobsOptions {
    const opts = JSON.parse(rawOpts || '{}');

    const optionEntries = Object.entries(opts) as Array<
      [keyof RedisJobOptions, any]
    >;

    const options: Partial<Record<string, any>> = {};
    for (const item of optionEntries) {
      const [attributeName, value] = item;
      if ((optsDecodeMap as Record<string, any>)[<string>attributeName]) {
        options[(optsDecodeMap as Record<string, any>)[<string>attributeName]] =
          value;
      } else {
        if (attributeName === 'tm') {
          options.telemetry = { ...options.telemetry, metadata: value };
        } else if (attributeName === 'omc') {
          options.telemetry = { ...options.telemetry, omitContext: value };
        } else {
          options[<string>attributeName] = value;
        }
      }
    }

    return options as JobsOptions;
  }

  /**
   * Fetches a Job from the queue given the passed job id.
   *
   * @param queue - the queue where the job belongs to.
   * @param jobId - the job id.
   * @returns
   */
  static async fromId<T = any, R = any, N extends string = string>(
    queue: MinimalQueue,
    jobId: string,
  ): Promise<Job<T, R, N> | undefined> {
    // jobId can be undefined if moveJob returns undefined
    if (jobId) {
      const client = await queue.client;
      const jobData = await client.hgetall(queue.toKey(jobId));
      return isEmpty(jobData)
        ? undefined
        : this.fromJSON<T, R, N>(
            queue,
            (<unknown>jobData) as JobJsonRaw,
            jobId,
          );
    }
  }

  /**
   * addJobLog
   *
   * @param queue Queue instance
   * @param jobId Job id
   * @param logRow Log row
   * @param keepLogs optional maximum number of logs to keep
   *
   * @returns The total number of log entries for this job so far.
   */
  static addJobLog(
    queue: MinimalQueue,
    jobId: string,
    logRow: string,
    keepLogs?: number,
  ): Promise<number> {
    const scripts = (queue as any).scripts as Scripts;

    return scripts.addLog(jobId, logRow, keepLogs);
  }

  toJSON() {
    const { queue, scripts, ...withoutQueueAndScripts } = this;
    return withoutQueueAndScripts;
  }

  /**
   * Prepares a job to be serialized for storage in Redis.
   * @returns
   */
  asJSON(): JobJson {
    return removeUndefinedFields<JobJson>({
      id: this.id,
      name: this.name,
      data: JSON.stringify(typeof this.data === 'undefined' ? {} : this.data),
      opts: Job.optsAsJSON(this.opts),
      parent: this.parent ? { ...this.parent } : undefined,
      parentKey: this.parentKey,
      progress: this.progress,
      attemptsMade: this.attemptsMade,
      attemptsStarted: this.attemptsStarted,
      finishedOn: this.finishedOn,
      processedOn: this.processedOn,
      timestamp: this.timestamp,
      failedReason: JSON.stringify(this.failedReason),
      stacktrace: JSON.stringify(this.stacktrace),
      debounceId: this.debounceId,
      deduplicationId: this.deduplicationId,
      repeatJobKey: this.repeatJobKey,
      returnvalue: JSON.stringify(this.returnvalue),
    });
  }

  static optsAsJSON(opts: JobsOptions = {}): RedisJobOptions {
    const optionEntries = Object.entries(opts) as Array<
      [keyof JobsOptions, any]
    >;
    const options: Record<string, any> = {};

    for (const [attributeName, value] of optionEntries) {
      if (typeof value === 'undefined') {
        continue;
      }
      if (attributeName in optsEncodeMap) {
        const compressableAttribute = attributeName as keyof Omit<
          CompressableJobOptions,
          'debounce' | 'telemetry'
        >;

        const key = optsEncodeMap[compressableAttribute];
        options[key] = value;
      } else {
        // Handle complex compressable fields separately
        if (attributeName === 'telemetry') {
          options.tm = value.metadata;
          options.omc = value.omitContext;
        } else {
          options[attributeName] = value;
        }
      }
    }
    return options as RedisJobOptions;
  }

  /**
   * Prepares a job to be passed to Sandbox.
   * @returns
   */
  asJSONSandbox(): JobJsonSandbox {
    return {
      ...this.asJSON(),
      queueName: this.queueName,
      prefix: this.prefix,
    };
  }

  /**
   * Updates a job's data
   *
   * @param data - the data that will replace the current jobs data.
   */
  updateData(data: DataType): Promise<void> {
    this.data = data;

    return this.scripts.updateData<DataType, ReturnType, NameType>(this, data);
  }

  /**
   * Updates a job's progress
   *
   * @param progress - number or object to be saved as progress.
   */
  async updateProgress(progress: number | object): Promise<void> {
    this.progress = progress;
    await this.scripts.updateProgress(this.id, progress);
    this.queue.emit('progress', this, progress);
  }

  /**
   * Logs one row of log data.
   *
   * @param logRow - string with log data to be logged.
   * @returns The total number of log entries for this job so far.
   */
  async log(logRow: string): Promise<number> {
    return Job.addJobLog(this.queue, this.id, logRow, this.opts.keepLogs);
  }

  /**
   * Removes child dependency from parent when child is not yet finished
   *
   * @returns True if the relationship existed and if it was removed.
   */
  async removeChildDependency(): Promise<boolean> {
    const childDependencyIsRemoved = await this.scripts.removeChildDependency(
      this.id,
      this.parentKey,
    );
    if (childDependencyIsRemoved) {
      this.parent = undefined;
      this.parentKey = undefined;
      return true;
    }

    return false;
  }

  /**
   * Clears job's logs
   *
   * @param keepLogs - the amount of log entries to preserve
   */
  async clearLogs(keepLogs?: number): Promise<void> {
    const client = await this.queue.client;
    const logsKey = this.toKey(this.id) + ':logs';

    if (keepLogs) {
      await client.ltrim(logsKey, -keepLogs, -1);
    } else {
      await client.del(logsKey);
    }
  }

  /**
   * Completely remove the job from the queue.
   * Note, this call will throw an exception if the job
   * is being processed when the call is performed.
   *
   * @param opts - Options to remove a job
   */
  async remove({ removeChildren = true } = {}): Promise<void> {
    await this.queue.waitUntilReady();

    const queue = this.queue;
    const job = this;

    const removed = await this.scripts.remove(job.id, removeChildren);
    if (removed) {
      queue.emit('removed', job);
    } else {
      throw new Error(
        `Job ${this.id} could not be removed because it is locked by another worker`,
      );
    }
  }

  /**
   * Extend the lock for this job.
   *
   * @param token - unique token for the lock
   * @param duration - lock duration in milliseconds
   */
  extendLock(token: string, duration: number): Promise<number> {
    return this.scripts.extendLock(this.id, token, duration);
  }

  /**
   * Moves a job to the completed queue.
   * Returned job to be used with Queue.prototype.nextJobFromJobData.
   *
   * @param returnValue - The jobs success message.
   * @param token - Worker token used to acquire completed job.
   * @param fetchNext - True when wanting to fetch the next job.
   * @returns Returns the jobData of the next job in the waiting queue or void.
   */
  async moveToCompleted(
    returnValue: ReturnType,
    token: string,
    fetchNext = true,
  ): Promise<void | any[]> {
    await this.queue.waitUntilReady();

    this.returnvalue = returnValue || void 0;

    const stringifiedReturnValue = tryCatch(JSON.stringify, JSON, [
      returnValue,
    ]);
    if (stringifiedReturnValue === errorObject) {
      throw errorObject.value;
    }

    const args = this.scripts.moveToCompletedArgs(
      this,
      stringifiedReturnValue,
      this.opts.removeOnComplete,
      token,
      fetchNext,
    );

    const result = await this.scripts.moveToFinished(this.id, args);
    this.finishedOn = args[
      this.scripts.moveToFinishedKeys.length + 1
    ] as number;
    this.attemptsMade += 1;

    return result;
  }

  private async shouldRetryJob(err: Error): Promise<[boolean, number]> {
    if (
      this.attemptsMade + 1 < this.opts.attempts &&
      !this.discarded &&
      !(err instanceof UnrecoverableError || err.name == 'UnrecoverableError')
    ) {
      const opts = this.queue.opts as WorkerOptions;

      const delay = await Backoffs.calculate(
        <BackoffOptions>this.opts.backoff,
        this.attemptsMade + 1,
        err,
        this,
        opts.settings && opts.settings.backoffStrategy,
      );

      return [delay == -1 ? false : true, delay == -1 ? 0 : delay];
    } else {
      return [false, 0];
    }
  }

  /**
   * Moves a job to the failed queue.
   *
   * @param err - the jobs error message.
   * @param token - token to check job is locked by current worker
   * @param fetchNext - true when wanting to fetch the next job
   * @returns Returns the jobData of the next job in the waiting queue or void.
   */
  async moveToFailed<E extends Error>(
    err: E,
    token: string,
    fetchNext = false,
  ): Promise<void | any[]> {
    this.failedReason = err?.message;

    return this.queue.trace<Promise<void | any[]>>(
      SpanKind.INTERNAL,
      this.getSpanOperation('moveToFailed'),
      this.queue.name,
      async (span, dstPropagationMedatadata) => {
<<<<<<< HEAD
        if (!this.opts?.telemetry?.omitContext && dstPropagationMedatadata) {
          this.scripts.execCommand(multi, 'updateJobOption', [
            this.toKey(this.id),
            'tm',
            dstPropagationMedatadata,
          ]);
        }

        const results = await multi.exec();
        const anyError = results.find(result => result[0]);
        if (anyError) {
          throw new Error(
            `Error "moveToFailed" with command ${command}: ${anyError}`,
=======
        let result;

        this.updateStacktrace(err);

        const fieldsToUpdate = {
          failedReason: this.failedReason,
          stacktrace: JSON.stringify(this.stacktrace),
          tm: dstPropagationMedatadata,
        };

        //
        // Check if an automatic retry should be performed
        //
        let finishedOn: number;
        const [shouldRetry, retryDelay] = await this.shouldRetryJob(err);

        if (shouldRetry) {
          if (retryDelay) {
            // Retry with delay
            result = await this.scripts.moveToDelayed(
              this.id,
              Date.now(),
              retryDelay,
              token,
              { fieldsToUpdate },
            );
          } else {
            // Retry immediately
            result = await this.scripts.retryJob(
              this.id,
              this.opts.lifo,
              token,
              {
                fieldsToUpdate,
              },
            );
          }
        } else {
          const args = this.scripts.moveToFailedArgs(
            this,
            this.failedReason,
            this.opts.removeOnFail,
            token,
            fetchNext,
            fieldsToUpdate,
>>>>>>> 0e3c2e5f
          );

          result = await this.scripts.moveToFinished(this.id, args);
          finishedOn = args[
            this.scripts.moveToFinishedKeys.length + 1
          ] as number;
        }

        if (finishedOn && typeof finishedOn === 'number') {
          this.finishedOn = finishedOn;
        }

        if (retryDelay && typeof retryDelay === 'number') {
          this.delay = retryDelay;
        }

        this.attemptsMade += 1;

        return result;
      },
    );
  }

  private getSpanOperation(command: string) {
    switch (command) {
      case 'moveToDelayed':
        return 'delay';
      case 'retryJob':
        return 'retry';
      case 'moveToFinished':
        return 'fail';
    }
  }

  /**
   * @returns true if the job has completed.
   */
  isCompleted(): Promise<boolean> {
    return this.isInZSet('completed');
  }

  /**
   * @returns true if the job has failed.
   */
  isFailed(): Promise<boolean> {
    return this.isInZSet('failed');
  }

  /**
   * @returns true if the job is delayed.
   */
  isDelayed(): Promise<boolean> {
    return this.isInZSet('delayed');
  }

  /**
   * @returns true if the job is waiting for children.
   */
  isWaitingChildren(): Promise<boolean> {
    return this.isInZSet('waiting-children');
  }

  /**
   * @returns true of the job is active.
   */
  isActive(): Promise<boolean> {
    return this.isInList('active');
  }

  /**
   * @returns true if the job is waiting.
   */
  async isWaiting(): Promise<boolean> {
    return (await this.isInList('wait')) || (await this.isInList('paused'));
  }

  /**
   * @returns the queue name this job belongs to.
   */
  get queueName(): string {
    return this.queue.name;
  }

  /**
   * @returns the prefix that is used.
   */
  get prefix(): string {
    return this.queue.opts.prefix;
  }

  /**
   * Get current state.
   *
   * @returns Returns one of these values:
   * 'completed', 'failed', 'delayed', 'active', 'waiting', 'waiting-children', 'unknown'.
   */
  getState(): Promise<JobState | 'unknown'> {
    return this.scripts.getState(this.id);
  }

  /**
   * Change delay of a delayed job.
   *
   * @param delay - milliseconds to be added to current time.
   * @returns void
   */
  async changeDelay(delay: number): Promise<void> {
    await this.scripts.changeDelay(this.id, delay);
    this.delay = delay;
  }

  /**
   * Change job priority.
   *
   * @param opts - options containing priority and lifo values.
   * @returns void
   */
  async changePriority(opts: {
    priority?: number;
    lifo?: boolean;
  }): Promise<void> {
    await this.scripts.changePriority(this.id, opts.priority, opts.lifo);
    this.priority = opts.priority || 0;
  }

  /**
   * Get this jobs children result values if any.
   *
   * @returns Object mapping children job keys with their values.
   */
  async getChildrenValues<CT = any>(): Promise<{ [jobKey: string]: CT }> {
    const client = await this.queue.client;

    const result = (await client.hgetall(
      this.toKey(`${this.id}:processed`),
    )) as { [jobKey: string]: string };

    if (result) {
      return parseObjectValues(result);
    }
  }

  /**
   * Get this jobs children failure values if any.
   *
   * @returns Object mapping children job keys with their failure values.
   */
  async getFailedChildrenValues(): Promise<{ [jobKey: string]: string }> {
    const client = await this.queue.client;

    return client.hgetall(this.toKey(`${this.id}:failed`));
  }

  /**
   * Get children job keys if this job is a parent and has children.
   * @remarks
   * Count options before Redis v7.2 works as expected with any quantity of entries
   * on processed/unprocessed dependencies, since v7.2 you must consider that count
   * won't have any effect until processed/unprocessed dependencies have a length
   * greater than 127
   * @see https://redis.io/docs/management/optimization/memory-optimization/#redis--72
   * @returns dependencies separated by processed and unprocessed.
   */
  async getDependencies(opts: DependenciesOpts = {}): Promise<{
    nextProcessedCursor?: number;
    processed?: Record<string, any>;
    nextUnprocessedCursor?: number;
    unprocessed?: string[];
  }> {
    const client = await this.queue.client;
    const multi = client.multi();
    if (!opts.processed && !opts.unprocessed) {
      multi.hgetall(this.toKey(`${this.id}:processed`));
      multi.smembers(this.toKey(`${this.id}:dependencies`));

      const [[err1, processed], [err2, unprocessed]] = (await multi.exec()) as [
        [null | Error, { [jobKey: string]: string }],
        [null | Error, string[]],
      ];

      const transformedProcessed = parseObjectValues(processed);

      return { processed: transformedProcessed, unprocessed };
    } else {
      const defaultOpts = {
        cursor: 0,
        count: 20,
      };

      if (opts.processed) {
        const processedOpts = Object.assign({ ...defaultOpts }, opts.processed);
        multi.hscan(
          this.toKey(`${this.id}:processed`),
          processedOpts.cursor,
          'COUNT',
          processedOpts.count,
        );
      }

      if (opts.unprocessed) {
        const unprocessedOpts = Object.assign(
          { ...defaultOpts },
          opts.unprocessed,
        );
        multi.sscan(
          this.toKey(`${this.id}:dependencies`),
          unprocessedOpts.cursor,
          'COUNT',
          unprocessedOpts.count,
        );
      }

      const [result1, result2] = (await multi.exec()) as [
        Error,
        [number[], string[] | undefined],
      ][];

      const [processedCursor, processed = []] = opts.processed
        ? result1[1]
        : [];
      const [unprocessedCursor, unprocessed = []] = opts.unprocessed
        ? opts.processed
          ? result2[1]
          : result1[1]
        : [];

      const transformedProcessed: Record<string, any> = {};

      for (let index = 0; index < processed.length; ++index) {
        if (index % 2) {
          transformedProcessed[processed[index - 1]] = JSON.parse(
            processed[index],
          );
        }
      }

      return {
        ...(processedCursor
          ? {
              processed: transformedProcessed,
              nextProcessedCursor: Number(processedCursor),
            }
          : {}),
        ...(unprocessedCursor
          ? { unprocessed, nextUnprocessedCursor: Number(unprocessedCursor) }
          : {}),
      };
    }
  }

  /**
   * Get children job counts if this job is a parent and has children.
   *
   * @returns dependencies count separated by processed and unprocessed.
   */
  async getDependenciesCount(
    opts: {
      processed?: boolean;
      unprocessed?: boolean;
    } = {},
  ): Promise<{
    processed?: number;
    unprocessed?: number;
  }> {
    const client = await this.queue.client;
    const multi = client.multi();

    const updatedOpts =
      !opts.processed && !opts.unprocessed
        ? { processed: true, unprocessed: true }
        : opts;

    if (updatedOpts.processed) {
      multi.hlen(this.toKey(`${this.id}:processed`));
    }

    if (updatedOpts.unprocessed) {
      multi.scard(this.toKey(`${this.id}:dependencies`));
    }

    const [[err1, result1] = [], [err2, result2] = []] =
      (await multi.exec()) as [[null | Error, number], [null | Error, number]];

    const processed = updatedOpts.processed ? result1 : undefined;
    const unprocessed = updatedOpts.unprocessed
      ? updatedOpts.processed
        ? result2
        : result1
      : undefined;

    return {
      ...(updatedOpts.processed
        ? {
            processed,
          }
        : {}),
      ...(updatedOpts.unprocessed ? { unprocessed } : {}),
    };
  }

  /**
   * Returns a promise the resolves when the job has completed (containing the return value of the job),
   * or rejects when the job has failed (containing the failedReason).
   *
   * @param queueEvents - Instance of QueueEvents.
   * @param ttl - Time in milliseconds to wait for job to finish before timing out.
   */
  async waitUntilFinished(
    queueEvents: QueueEvents,
    ttl?: number,
  ): Promise<ReturnType> {
    await this.queue.waitUntilReady();

    const jobId = this.id;
    return new Promise<any>(async (resolve, reject) => {
      let timeout: NodeJS.Timeout;
      if (ttl) {
        timeout = setTimeout(
          () =>
            onFailed(
              /* eslint-disable max-len */
              `Job wait ${this.name} timed out before finishing, no finish notification arrived after ${ttl}ms (id=${jobId})`,
              /* eslint-enable max-len */
            ),
          ttl,
        );
      }

      function onCompleted(args: any) {
        removeListeners();
        resolve(args.returnvalue);
      }

      function onFailed(args: any) {
        removeListeners();
        reject(new Error(args.failedReason || args));
      }

      const completedEvent = `completed:${jobId}`;
      const failedEvent = `failed:${jobId}`;

      queueEvents.on(completedEvent as any, onCompleted);
      queueEvents.on(failedEvent as any, onFailed);
      this.queue.on('closing', onFailed);

      const removeListeners = () => {
        clearInterval(timeout);
        queueEvents.removeListener(completedEvent, onCompleted);
        queueEvents.removeListener(failedEvent, onFailed);
        this.queue.removeListener('closing', onFailed);
      };

      // Poll once right now to see if the job has already finished. The job may have been completed before we were able
      // to register the event handlers on the QueueEvents, so we check here to make sure we're not waiting for an event
      // that has already happened. We block checking the job until the queue events object is actually listening to
      // Redis so there's no chance that it will miss events.
      await queueEvents.waitUntilReady();
      const [status, result] = (await this.scripts.isFinished(jobId, true)) as [
        number,
        string,
      ];
      const finished = status != 0;
      if (finished) {
        if (status == -1 || status == 2) {
          onFailed({ failedReason: result });
        } else {
          onCompleted({ returnvalue: getReturnValue(result) });
        }
      }
    });
  }

  /**
   * Moves the job to the delay set.
   *
   * @param timestamp - timestamp where the job should be moved back to "wait"
   * @param token - token to check job is locked by current worker
   * @returns
   */
  async moveToDelayed(timestamp: number, token?: string): Promise<void> {
    const now = Date.now();
    const delay = timestamp - now;
    const finalDelay = delay > 0 ? delay : 0;
    const movedToDelayed = await this.scripts.moveToDelayed(
      this.id,
      now,
      finalDelay,
      token,
      { skipAttempt: true },
    );
    this.delay = finalDelay;

    return movedToDelayed;
  }

  /**
   * Moves the job to the waiting-children set.
   *
   * @param token - Token to check job is locked by current worker
   * @param opts - The options bag for moving a job to waiting-children.
   * @returns true if the job was moved
   */
  async moveToWaitingChildren(
    token: string,
    opts: MoveToWaitingChildrenOpts = {},
  ): Promise<boolean> {
    const movedToWaitingChildren = await this.scripts.moveToWaitingChildren(
      this.id,
      token,
      opts,
    );

    return movedToWaitingChildren;
  }

  /**
   * Promotes a delayed job so that it starts to be processed as soon as possible.
   */
  async promote(): Promise<void> {
    const jobId = this.id;

    await this.scripts.promote(jobId);

    this.delay = 0;
  }

  /**
   * Attempts to retry the job. Only a job that has failed or completed can be retried.
   *
   * @param state - completed / failed
   * @returns If resolved and return code is 1, then the queue emits a waiting event
   * otherwise the operation was not a success and throw the corresponding error. If the promise
   * rejects, it indicates that the script failed to execute
   */
  retry(state: FinishedStatus = 'failed'): Promise<void> {
    this.failedReason = null;
    this.finishedOn = null;
    this.processedOn = null;
    this.returnvalue = null;

    return this.scripts.reprocessJob(this, state);
  }

  /**
   * Marks a job to not be retried if it fails (even if attempts has been configured)
   */
  discard(): void {
    this.discarded = true;
  }

  private async isInZSet(set: string): Promise<boolean> {
    const client = await this.queue.client;

    const score = await client.zscore(this.queue.toKey(set), this.id);
    return score !== null;
  }

  private async isInList(list: string): Promise<boolean> {
    return this.scripts.isJobInList(this.queue.toKey(list), this.id);
  }

  /**
   * Adds the job to Redis.
   *
   * @param client -
   * @param parentOpts -
   * @returns
   */
  addJob(client: RedisClient, parentOpts?: ParentOpts): Promise<string> {
    const jobData = this.asJSON();

    this.validateOptions(jobData);

    return this.scripts.addJob(
      client,
      jobData,
      jobData.opts,
      this.id,
      parentOpts,
    );
  }

  protected validateOptions(jobData: JobJson) {
    const exceedLimit =
      this.opts.sizeLimit &&
      lengthInUtf8Bytes(jobData.data) > this.opts.sizeLimit;

    if (exceedLimit) {
      throw new Error(
        `The size of job ${this.name} exceeds the limit ${this.opts.sizeLimit} bytes`,
      );
    }

    if (this.opts.delay && this.opts.repeat && !this.opts.repeat?.count) {
      throw new Error(`Delay and repeat options could not be used together`);
    }

    if (this.opts.removeDependencyOnFailure && this.opts.failParentOnFailure) {
      throw new Error(
        `RemoveDependencyOnFailure and failParentOnFailure options can not be used together`,
      );
    }

    if (
      this.opts.removeDependencyOnFailure &&
      this.opts.ignoreDependencyOnFailure
    ) {
      throw new Error(
        `RemoveDependencyOnFailure and ignoreDependencyOnFailure options can not be used together`,
      );
    }

    if (this.opts.failParentOnFailure && this.opts.ignoreDependencyOnFailure) {
      throw new Error(
        `FailParentOnFailure and ignoreDependencyOnFailure options can not be used together`,
      );
    }

    if (`${parseInt(this.id, 10)}` === this.id) {
      throw new Error('Custom Ids cannot be integers');
    }

    if (this.opts.priority) {
      if (Math.trunc(this.opts.priority) !== this.opts.priority) {
        throw new Error(`Priority should not be float`);
      }

      if (this.opts.priority > PRIORITY_LIMIT) {
        throw new Error(`Priority should be between 0 and ${PRIORITY_LIMIT}`);
      }
    }
  }

  protected updateStacktrace(err: Error) {
    this.stacktrace = this.stacktrace || [];

    if (err?.stack) {
      this.stacktrace.push(err.stack);
      if (this.opts.stackTraceLimit === 0) {
        this.stacktrace = [];
      } else if (this.opts.stackTraceLimit) {
        this.stacktrace = this.stacktrace.slice(-this.opts.stackTraceLimit);
      }
    }
  }
}

function getTraces(stacktrace: string[]) {
  const traces = tryCatch(JSON.parse, JSON, [stacktrace]);

  if (traces === errorObject || !(traces instanceof Array)) {
    return [];
  } else {
    return traces;
  }
}

function getReturnValue(_value: any) {
  const value = tryCatch(JSON.parse, JSON, [_value]);
  if (value !== errorObject) {
    return value;
  } else {
    logger('corrupted returnvalue: ' + _value, value);
  }
}<|MERGE_RESOLUTION|>--- conflicted
+++ resolved
@@ -723,21 +723,10 @@
       this.getSpanOperation('moveToFailed'),
       this.queue.name,
       async (span, dstPropagationMedatadata) => {
-<<<<<<< HEAD
+        let tm;
         if (!this.opts?.telemetry?.omitContext && dstPropagationMedatadata) {
-          this.scripts.execCommand(multi, 'updateJobOption', [
-            this.toKey(this.id),
-            'tm',
-            dstPropagationMedatadata,
-          ]);
+          tm = dstPropagationMedatadata;
         }
-
-        const results = await multi.exec();
-        const anyError = results.find(result => result[0]);
-        if (anyError) {
-          throw new Error(
-            `Error "moveToFailed" with command ${command}: ${anyError}`,
-=======
         let result;
 
         this.updateStacktrace(err);
@@ -745,7 +734,7 @@
         const fieldsToUpdate = {
           failedReason: this.failedReason,
           stacktrace: JSON.stringify(this.stacktrace),
-          tm: dstPropagationMedatadata,
+          tm,
         };
 
         //
@@ -783,7 +772,6 @@
             token,
             fetchNext,
             fieldsToUpdate,
->>>>>>> 0e3c2e5f
           );
 
           result = await this.scripts.moveToFinished(this.id, args);
