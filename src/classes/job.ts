--- conflicted
+++ resolved
@@ -32,10 +32,6 @@
   parseObjectValues,
   tryCatch,
   removeUndefinedFields,
-<<<<<<< HEAD
-  invertObject,
-=======
->>>>>>> c8eaefa0
 } from '../utils';
 import { Backoffs } from './backoffs';
 import { Scripts } from './scripts';
@@ -45,24 +41,6 @@
 
 const logger = debuglog('bull');
 
-<<<<<<< HEAD
-// Simple options decode map.
-const optsDecodeMap = {
-  de: 'deduplication',
-  fpof: 'failParentOnFailure',
-  cpof: 'continueParentOnFailure',
-  idof: 'ignoreDependencyOnFailure',
-  kl: 'keepLogs',
-  rdof: 'removeDependencyOnFailure',
-} as const;
-
-const optsEncodeMap = {
-  ...invertObject(optsDecodeMap),
-  /*/ Legacy for backwards compatibility */ debounce: 'de',
-} as const;
-
-=======
->>>>>>> c8eaefa0
 export const PRIORITY_LIMIT = 2 ** 21;
 
 /**
@@ -399,13 +377,10 @@
 
     job.stalledCounter = parseInt(json.stc || '0');
 
-<<<<<<< HEAD
-=======
     if (json.defa) {
       job.deferredFailure = json.defa;
     }
 
->>>>>>> c8eaefa0
     job.stacktrace = getTraces(json.stacktrace);
 
     if (typeof json.returnvalue === 'string') {
@@ -435,14 +410,10 @@
     this.scripts = new Scripts(this.queue);
   }
 
-<<<<<<< HEAD
-  static optsFromJSON(rawOpts?: string): JobsOptions {
-=======
   static optsFromJSON(
     rawOpts?: string,
     optsDecode: Record<string, string> = optsDecodeMap,
   ): JobsOptions {
->>>>>>> c8eaefa0
     const opts = JSON.parse(rawOpts || '{}');
 
     const optionEntries = Object.entries(opts) as Array<
@@ -549,14 +520,10 @@
     });
   }
 
-<<<<<<< HEAD
-  static optsAsJSON(opts: JobsOptions = {}): RedisJobOptions {
-=======
   static optsAsJSON(
     opts: JobsOptions = {},
     optsEncode: Record<string, string> = optsEncodeMap,
   ): RedisJobOptions {
->>>>>>> c8eaefa0
     const optionEntries = Object.entries(opts) as Array<
       [keyof JobsOptions, any]
     >;
@@ -566,21 +533,13 @@
       if (typeof value === 'undefined') {
         continue;
       }
-<<<<<<< HEAD
-      if (attributeName in optsEncodeMap) {
-=======
       if (attributeName in optsEncode) {
->>>>>>> c8eaefa0
         const compressableAttribute = attributeName as keyof Omit<
           CompressableJobOptions,
           'debounce' | 'telemetry'
         >;
 
-<<<<<<< HEAD
-        const key = optsEncodeMap[compressableAttribute];
-=======
         const key = optsEncode[compressableAttribute];
->>>>>>> c8eaefa0
         options[key] = value;
       } else {
         // Handle complex compressable fields separately
@@ -754,7 +713,6 @@
         if (stringifiedReturnValue === errorObject) {
           throw errorObject.value;
         }
-<<<<<<< HEAD
 
         const args = this.scripts.moveToCompletedArgs(
           this,
@@ -770,23 +728,6 @@
         ] as number;
         this.attemptsMade += 1;
 
-=======
-
-        const args = this.scripts.moveToCompletedArgs(
-          this,
-          stringifiedReturnValue,
-          this.opts.removeOnComplete,
-          token,
-          fetchNext,
-        );
-
-        const result = await this.scripts.moveToFinished(this.id, args);
-        this.finishedOn = args[
-          this.scripts.moveToFinishedKeys.length + 1
-        ] as number;
-        this.attemptsMade += 1;
-
->>>>>>> c8eaefa0
         return result;
       },
     );
@@ -902,7 +843,6 @@
         if (finishedOn && typeof finishedOn === 'number') {
           this.finishedOn = finishedOn;
         }
-<<<<<<< HEAD
 
         if (retryDelay && typeof retryDelay === 'number') {
           this.delay = retryDelay;
@@ -915,20 +855,6 @@
     );
   }
 
-=======
-
-        if (retryDelay && typeof retryDelay === 'number') {
-          this.delay = retryDelay;
-        }
-
-        this.attemptsMade += 1;
-
-        return result;
-      },
-    );
-  }
-
->>>>>>> c8eaefa0
   private getSpanOperation(shouldRetry: boolean, retryDelay: number): string {
     if (shouldRetry) {
       if (retryDelay) {
@@ -1050,9 +976,6 @@
   }
 
   /**
-<<<<<<< HEAD
-   * Get this jobs children failure values if any.
-=======
    * Retrieves the failures of child jobs that were explicitly ignored while using ignoreDependencyOnFailure option.
    * This method is useful for inspecting which child jobs were intentionally ignored when an error occured.
    * @see {@link https://docs.bullmq.io/guide/flows/ignore-dependency}
@@ -1069,7 +992,6 @@
    * Get job's children failure values that were ignored if any.
    *
    * @deprecated This method is deprecated and will be removed in v6. Use getIgnoredChildrenFailures instead.
->>>>>>> c8eaefa0
    *
    * @returns Object mapping children job keys with their failure values.
    */
