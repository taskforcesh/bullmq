--- conflicted
+++ resolved
@@ -595,14 +595,10 @@
     );
 
     const result = await this.scripts.moveToFinished(this.id, args);
-<<<<<<< HEAD
-    this.finishedOn = args[14] as number;
-    this.attemptsMade += 1;
-=======
     this.finishedOn = args[
       this.scripts.moveToFinishedKeys.length + 1
     ] as number;
->>>>>>> a16b8fdf
+    this.attemptsMade += 1;
 
     return result;
   }
