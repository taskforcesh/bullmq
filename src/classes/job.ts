--- conflicted
+++ resolved
@@ -711,20 +711,14 @@
       );
     }
 
-<<<<<<< HEAD
     const result = results[results.length - 1][1] as number;
     if (result < 0) {
-      throw this.scripts.finishedErrors(result, this.id, command, 'active');
-=======
-    const code = results[results.length - 1][1] as number;
-    if (code < 0) {
       throw this.scripts.finishedErrors({
-        code,
+        code: result,
         jobId: this.id,
         command,
         state: 'active',
       });
->>>>>>> 8025f994
     }
 
     if (finishedOn && typeof finishedOn === 'number') {
