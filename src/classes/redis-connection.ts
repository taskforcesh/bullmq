import { EventEmitter } from 'events';
import * as IORedis from 'ioredis';
import { Cluster, Redis } from 'ioredis';
// eslint-disable-next-line @typescript-eslint/ban-ts-comment
// @ts-ignore
import { CONNECTION_CLOSED_ERROR_MSG } from 'ioredis/built/utils';
import * as semver from 'semver';
import { load, loadIncludes } from '../commands';
<<<<<<< HEAD
import { ConnectionOptions, RedisOptions } from '../interfaces';
=======
import { ConnectionOptions, RedisOptions, RedisClient } from '../interfaces';
>>>>>>> f178fa98
import { isRedisInstance, isNotConnectionError } from '../utils';

import * as path from 'path';

const overrideMessage = [
  'BullMQ: WARNING! Your redis options maxRetriesPerRequest must be null and enableReadyCheck false',
  'and will be overrided by BullMQ.',
].join(' ');

const deprecationMessage = [
  'BullMQ: DEPRECATION WARNING! Your redis options maxRetriesPerRequest must be null and enableReadyCheck false.',
  'On the next versions having this settings will throw an exception',
].join(' ');

export class RedisConnection extends EventEmitter {
  static minimumVersion = '5.0.0';
  protected _client: RedisClient;

  private initializing: Promise<RedisClient>;
  private closing: boolean;
  private version: string;
  private handleClientError: (e: Error) => void;

  constructor(
    private readonly opts?: ConnectionOptions,
    private readonly shared: boolean = false,
  ) {
    super();

    if (!isRedisInstance(opts)) {
      this.checkOptions(overrideMessage, <RedisOptions>opts);

      this.opts = {
        port: 6379,
        host: '127.0.0.1',
        retryStrategy: function (times: number) {
          return Math.min(Math.exp(times), 20000);
        },
        ...opts,
        maxRetriesPerRequest: null,
        enableReadyCheck: false,
      };
    } else {
      this._client = <RedisClient>opts;
      this.checkOptions(deprecationMessage, this._client.options);
      if (
        (<RedisOptions>opts).maxRetriesPerRequest ||
        (<RedisOptions>opts).enableReadyCheck
      ) {
        console.error(deprecationMessage);
      }
    }

    this.handleClientError = (err: Error): void => {
      this.emit('error', err);
    };

    this.initializing = this.init();
    this.initializing.catch(err => this.emit('error', err));
  }

  private checkOptions(msg: string, options?: RedisOptions) {
    if (options && (options.maxRetriesPerRequest || options.enableReadyCheck)) {
      console.error(msg);
    }
  }

  /**
   * Waits for a redis client to be ready.
   * @param redis - client
   */
  static async waitUntilReady(client: RedisClient): Promise<void> {
    if (client.status === 'ready') {
      return;
    }

    if (client.status === 'wait') {
      return client.connect();
    }

    if (client.status === 'end') {
      throw new Error(CONNECTION_CLOSED_ERROR_MSG);
    }

    return new Promise<void>((resolve, reject) => {
      let lastError: Error;
      const errorHandler = (err: Error) => {
        lastError = err;
      };

      const handleReady = () => {
        client.removeListener('end', endHandler);
        client.removeListener('error', errorHandler);
        resolve();
      };

      const endHandler = () => {
        client.removeListener('ready', handleReady);
        client.removeListener('error', errorHandler);
        reject(lastError || new Error(CONNECTION_CLOSED_ERROR_MSG));
      };

      client.once('ready', handleReady);
      client.on('end', endHandler);
      client.once('error', errorHandler);
    });
  }

  get client(): Promise<RedisClient> {
    return this.initializing;
  }

  protected loadCommands(): Promise<void> {
    return load(this._client, path.join(__dirname, '../commands'));
  }

  protected loadIncludes(): Promise<Record<string, string>> {
    return loadIncludes(path.join(__dirname, '../commands'));
  }

  private async init() {
    const opts = this.opts as RedisOptions;
    if (!this._client) {
      this._client = new IORedis(opts);
    }

    this._client.on('error', this.handleClientError);

    await RedisConnection.waitUntilReady(this._client);
    await this.loadCommands();

    if (opts && opts.skipVersionCheck !== true && !this.closing) {
      this.version = await this.getRedisVersion();
      if (semver.lt(this.version, RedisConnection.minimumVersion)) {
        throw new Error(
          `Redis version needs to be greater than ${RedisConnection.minimumVersion} Current: ${this.version}`,
        );
      }
    }
    return this._client;
  }

  async disconnect(): Promise<void> {
    const client = await this.client;
    if (client.status !== 'end') {
      let _resolve, _reject;

      const disconnecting = new Promise<void>((resolve, reject) => {
        client.once('end', resolve);
        client.once('error', reject);
        _resolve = resolve;
        _reject = reject;
      });

      client.disconnect();

      try {
        await disconnecting;
      } finally {
        client.removeListener('end', _resolve);
        client.removeListener('error', _reject);
      }
    }
  }

  async reconnect(): Promise<void> {
    const client = await this.client;
    return client.connect();
  }

  async close(): Promise<void> {
    if (!this.closing) {
      this.closing = true;
      try {
        await this.initializing;
        if (!this.shared) {
          await this._client.quit();
        }
      } catch (error) {
        if (isNotConnectionError(error as Error)) {
          throw error;
        }
      } finally {
        this._client.off('error', this.handleClientError);
      }
    }
  }

  private async getRedisVersion() {
    const doc = await this._client.info();
    const prefix = 'redis_version:';
    const lines = doc.split('\r\n');

    for (let i = 0; i < lines.length; i++) {
      if (lines[i].indexOf(prefix) === 0) {
        return lines[i].substr(prefix.length);
      }
    }
  }

  get redisVersion(): string {
    return this.version;
  }
}<|MERGE_RESOLUTION|>--- conflicted
+++ resolved
@@ -6,11 +6,7 @@
 import { CONNECTION_CLOSED_ERROR_MSG } from 'ioredis/built/utils';
 import * as semver from 'semver';
 import { load, loadIncludes } from '../commands';
-<<<<<<< HEAD
-import { ConnectionOptions, RedisOptions } from '../interfaces';
-=======
 import { ConnectionOptions, RedisOptions, RedisClient } from '../interfaces';
->>>>>>> f178fa98
 import { isRedisInstance, isNotConnectionError } from '../utils';
 
 import * as path from 'path';
