import { EventEmitter } from 'events';
import * as IORedis from 'ioredis';
// eslint-disable-next-line @typescript-eslint/ban-ts-comment
// @ts-ignore
import { CONNECTION_CLOSED_ERROR_MSG } from 'ioredis/built/utils';
import * as semver from 'semver';
import { scriptLoader } from '../commands';
import { ConnectionOptions, RedisOptions, RedisClient } from '../interfaces';
import { isRedisInstance, isNotConnectionError } from '../utils';

import * as path from 'path';

const overrideMessage = [
  'BullMQ: WARNING! Your redis options maxRetriesPerRequest must be null and enableReadyCheck false',
  'and will be overridden by BullMQ.',
].join(' ');

const connectionErrorMessage = `Using a redis instance with enableReadyCheck or maxRetriesPerRequest is not permitted.
See https://https://github.com/OptimalBits/bull/issues/1873`;

export class RedisConnection extends EventEmitter {
  static minimumVersion = '5.0.0';
  protected _client: RedisClient;

  private initializing: Promise<RedisClient>;
  private closing: boolean;
  private version: string;
  private handleClientError: (e: Error) => void;

  constructor(
    private readonly opts?: ConnectionOptions,
    private readonly shared: boolean = false,
  ) {
    super();

    if (!isRedisInstance(opts)) {
      this.checkOptions(overrideMessage, <RedisOptions>opts);

      this.opts = {
        port: 6379,
        host: '127.0.0.1',
        retryStrategy: function (times: number) {
          return Math.min(Math.exp(times), 20000);
        },
        ...opts,
        maxRetriesPerRequest: null,
        enableReadyCheck: false,
      };
    } else {
      this._client = <RedisClient>opts;
<<<<<<< HEAD
      if (
        (<RedisOptions>this._client.options).maxRetriesPerRequest ||
        this._client.options.enableReadyCheck
      ) {
        throw new Error(connectionErrorMessage);
=======
      let options = this._client.options;
      if((<IORedis.ClusterOptions>options)?.redisOptions){
        options = (<IORedis.ClusterOptions>options).redisOptions;
>>>>>>> e59528ca
      }

      this.checkOptions(deprecationMessage, options);
    }

    this.handleClientError = (err: Error): void => {
      this.emit('error', err);
    };

    this.initializing = this.init();
    this.initializing.catch(err => this.emit('error', err));
  }

  private checkOptions(msg: string, options?: IORedis.RedisOptions) {
    if (
      options &&
      (options.maxRetriesPerRequest || options.enableReadyCheck)
    ) {
      console.error(msg);
    }
  }

  /**
   * Waits for a redis client to be ready.
   * @param redis - client
   */
  static async waitUntilReady(client: RedisClient): Promise<void> {
    if (client.status === 'ready') {
      return;
    }

    if (client.status === 'wait') {
      return client.connect();
    }

    if (client.status === 'end') {
      throw new Error(CONNECTION_CLOSED_ERROR_MSG);
    }

    return new Promise<void>((resolve, reject) => {
      let lastError: Error;
      const errorHandler = (err: Error) => {
        lastError = err;
      };

      const handleReady = () => {
        client.removeListener('end', endHandler);
        client.removeListener('error', errorHandler);
        resolve();
      };

      const endHandler = () => {
        client.removeListener('ready', handleReady);
        client.removeListener('error', errorHandler);
        reject(lastError || new Error(CONNECTION_CLOSED_ERROR_MSG));
      };

      client.once('ready', handleReady);
      client.on('end', endHandler);
      client.once('error', errorHandler);
    });
  }

  get client(): Promise<RedisClient> {
    return this.initializing;
  }

  protected loadCommands(): Promise<void> {
    return scriptLoader.load(this._client, path.join(__dirname, '../commands'));
  }

  private async init() {
    const opts = this.opts as RedisOptions;
    if (!this._client) {
      this._client = new IORedis(opts);
    }

    this._client.on('error', this.handleClientError);

    await RedisConnection.waitUntilReady(this._client);
    await this.loadCommands();

    if (opts && opts.skipVersionCheck !== true && !this.closing) {
      this.version = await this.getRedisVersion();
      if (semver.lt(this.version, RedisConnection.minimumVersion)) {
        throw new Error(
          `Redis version needs to be greater than ${RedisConnection.minimumVersion} Current: ${this.version}`,
        );
      }
    }
    return this._client;
  }

  async disconnect(): Promise<void> {
    const client = await this.client;
    if (client.status !== 'end') {
      let _resolve, _reject;

      const disconnecting = new Promise<void>((resolve, reject) => {
        client.once('end', resolve);
        client.once('error', reject);
        _resolve = resolve;
        _reject = reject;
      });

      client.disconnect();

      try {
        await disconnecting;
      } finally {
        client.removeListener('end', _resolve);
        client.removeListener('error', _reject);
      }
    }
  }

  async reconnect(): Promise<void> {
    const client = await this.client;
    return client.connect();
  }

  async close(): Promise<void> {
    if (!this.closing) {
      this.closing = true;
      try {
        await this.initializing;
        if (!this.shared) {
          await this._client.quit();
        }
      } catch (error) {
        if (isNotConnectionError(error as Error)) {
          throw error;
        }
      } finally {
        this._client.off('error', this.handleClientError);
      }
    }
  }

  private async getRedisVersion() {
    const doc = await this._client.info();
    const redisPrefix = 'redis_version:';
    const maxMemoryPolicyPrefix = 'maxmemory_policy:';
    const lines = doc.split('\r\n');
    let redisVersion;

    for (let i = 0; i < lines.length; i++) {
      if (lines[i].indexOf(maxMemoryPolicyPrefix) === 0) {
        const maxMemoryPolicy = lines[i].substr(maxMemoryPolicyPrefix.length);
        if (maxMemoryPolicy !== 'noeviction') {
          throw new Error(
            `Eviction policy is ${maxMemoryPolicy}. It should be "noeviction"`,
          );
        }
      }

      if (lines[i].indexOf(redisPrefix) === 0) {
        redisVersion = lines[i].substr(redisPrefix.length);
      }
    }

    return redisVersion;
  }

  get redisVersion(): string {
    return this.version;
  }
}<|MERGE_RESOLUTION|>--- conflicted
+++ resolved
@@ -48,20 +48,17 @@
       };
     } else {
       this._client = <RedisClient>opts;
-<<<<<<< HEAD
-      if (
-        (<RedisOptions>this._client.options).maxRetriesPerRequest ||
-        this._client.options.enableReadyCheck
-      ) {
-        throw new Error(connectionErrorMessage);
-=======
       let options = this._client.options;
       if((<IORedis.ClusterOptions>options)?.redisOptions){
         options = (<IORedis.ClusterOptions>options).redisOptions;
->>>>>>> e59528ca
-      }
-
-      this.checkOptions(deprecationMessage, options);
+      }
+
+      if (
+        (<IORedis.RedisOptions>options).maxRetriesPerRequest ||
+        options.enableReadyCheck
+      ) {
+        throw new Error(connectionErrorMessage);
+      }
     }
 
     this.handleClientError = (err: Error): void => {
