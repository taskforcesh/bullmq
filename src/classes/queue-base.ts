import { EventEmitter } from 'events';
<<<<<<< HEAD
import { QueueBaseOptions, RedisClient, Span, Tracer } from '../interfaces';
import { JobsOptions, MinimalQueue } from '../types';
=======
import { QueueBaseOptions, RedisClient, Span } from '../interfaces';
import { MinimalQueue } from '../types';
>>>>>>> 6b5c3de4
import {
  delay,
  DELAY_TIME_5,
  isNotConnectionError,
  isRedisInstance,
  trace,
} from '../utils';
import { RedisConnection } from './redis-connection';
import { Job } from './job';
import { KeysMap, QueueKeys } from './queue-keys';
import { Scripts } from './scripts';
import { SpanKind } from '../enums';

/**
 * @class QueueBase
 * @extends EventEmitter
 *
 * @description Base class for all classes that need to interact with queues.
 * This class is normally not used directly, but extended by the other classes.
 *
 */
export class QueueBase extends EventEmitter implements MinimalQueue {
  toKey: (type: string) => string;
  keys: KeysMap;
  closing: Promise<void> | undefined;

  protected closed: boolean = false;
  protected hasBlockingConnection: boolean = false;
  protected scripts: Scripts;
  protected connection: RedisConnection;
  public readonly qualifiedName: string;

  /**
   *
   * @param name - The name of the queue.
   * @param opts - Options for the queue.
   * @param Connection - An optional "Connection" class used to instantiate a Connection. This is useful for
   * testing with mockups and/or extending the Connection class and passing an alternate implementation.
   */
  constructor(
    public readonly name: string,
    public opts: QueueBaseOptions = { connection: {} },
    Connection: typeof RedisConnection = RedisConnection,
    hasBlockingConnection = false,
  ) {
    super();

    this.hasBlockingConnection = hasBlockingConnection;
    this.opts = {
      prefix: 'bull',
      ...opts,
    };

    if (!name) {
      throw new Error('Queue name must be provided');
    }

    if (name.includes(':')) {
      throw new Error('Queue name cannot contain :');
    }

    this.connection = new Connection(
      opts.connection,
      isRedisInstance(opts.connection),
      hasBlockingConnection,
      opts.skipVersionCheck,
    );

    this.connection.on('error', (error: Error) => this.emit('error', error));
    this.connection.on('close', () => {
      if (!this.closing) {
        this.emit('ioredis:close');
      }
    });

    const queueKeys = new QueueKeys(opts.prefix);
    this.qualifiedName = queueKeys.getQueueQualifiedName(name);
    this.keys = queueKeys.getKeys(name);
    this.toKey = (type: string) => queueKeys.toKey(name, type);
    this.setScripts();
  }

  /**
   * Returns a promise that resolves to a redis client. Normally used only by subclasses.
   */
  get client(): Promise<RedisClient> {
    return this.connection.client;
  }

  protected setScripts() {
    this.scripts = new Scripts(this);
  }

  /**
   * Returns the version of the Redis instance the client is connected to,
   */
  get redisVersion(): string {
    return this.connection.redisVersion;
  }

  /**
   * Helper to easily extend Job class calls.
   */
  protected get Job(): typeof Job {
    return Job;
  }

  /**
   * Emits an event. Normally used by subclasses to emit events.
   *
   * @param event - The emitted event.
   * @param args -
   * @returns
   */
  emit(event: string | symbol, ...args: any[]): boolean {
    try {
      return super.emit(event, ...args);
    } catch (err) {
      try {
        return super.emit('error', err);
      } catch (err) {
        // We give up if the error event also throws an exception.
        console.error(err);
        return false;
      }
    }
  }

  waitUntilReady(): Promise<RedisClient> {
    return this.client;
  }

  protected base64Name(): string {
    return Buffer.from(this.name).toString('base64');
  }

  protected clientName(suffix = ''): string {
    const queueNameBase64 = this.base64Name();
    return `${this.opts.prefix}:${queueNameBase64}${suffix}`;
  }

  /**
   *
   * Closes the connection and returns a promise that resolves when the connection is closed.
   */
  async close(): Promise<void> {
    if (!this.closing) {
      this.closing = this.connection.close();
    }
    await this.closing;
    this.closed = true;
  }

  /**
   *
   * Force disconnects a connection.
   */
  disconnect(): Promise<void> {
    return this.connection.disconnect();
  }

  protected async checkConnectionError<T>(
    fn: () => Promise<T>,
    delayInMs = DELAY_TIME_5,
  ): Promise<T | undefined> {
    try {
      return await fn();
    } catch (error) {
      if (isNotConnectionError(error as Error)) {
        this.emit('error', <Error>error);
      }

      if (!this.closing && delayInMs) {
        await delay(delayInMs);
      } else {
        return;
      }
    }
  }

  /**
   * Wraps the code with telemetry and provides a span for configuration.
   *
   * @param spanKind - kind of the span: Producer, Consumer, Internal
   * @param operation - operation name (such as add, process, etc)
   * @param destination - destination name (normally the queue name)
   * @param callback - code to wrap with telemetry
   * @param srcPropagationMedatada -
   * @returns
   */
  trace<T>(
    spanKind: SpanKind,
    operation: string,
    destination: string,
    callback: (span?: Span, dstPropagationMetadata?: string) => Promise<T> | T,
    srcPropagationMetadata?: string,
  ) {
    return trace<Promise<T> | T>(
      this.opts.telemetry,
      spanKind,
      this.name,
      operation,
      destination,
      callback,
      srcPropagationMetadata,
    );
  }
}<|MERGE_RESOLUTION|>--- conflicted
+++ resolved
@@ -1,11 +1,7 @@
 import { EventEmitter } from 'events';
-<<<<<<< HEAD
-import { QueueBaseOptions, RedisClient, Span, Tracer } from '../interfaces';
-import { JobsOptions, MinimalQueue } from '../types';
-=======
 import { QueueBaseOptions, RedisClient, Span } from '../interfaces';
 import { MinimalQueue } from '../types';
->>>>>>> 6b5c3de4
+
 import {
   delay,
   DELAY_TIME_5,
