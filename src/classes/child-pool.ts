--- conflicted
+++ resolved
@@ -5,11 +5,6 @@
 import { killAsync } from './process-utils';
 import { ParentCommand, ChildCommand } from '../interfaces';
 import { parentSend } from '../utils';
-<<<<<<< HEAD
-
-const stat = promisify(fs.stat);
-=======
->>>>>>> ae90c44e
 
 const CHILD_KILL_TIMEOUT = 30_000;
 
