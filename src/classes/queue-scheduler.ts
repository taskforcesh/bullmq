--- conflicted
+++ resolved
@@ -30,15 +30,11 @@
  * jobs, etc, will not work correctly or at all.
  *
  */
-<<<<<<< HEAD
-export class QueueScheduler extends QueueBase {
-  private workerCleanerTimeout: number;
-=======
 export class QueueScheduler
   extends QueueBase
   implements QueueSchedulerDeclaration
 {
->>>>>>> a8b944e8
+  private workerCleanerTimeout: number;
   private nextTimestamp = Number.MAX_VALUE;
   private isBlocked = false;
   private running = false;
@@ -84,25 +80,19 @@
         );
         let streamLastId = streamId;
 
-<<<<<<< HEAD
-      await client.zremrangebyscore(
-        this.keys.workers,
-        '-inf',
-        Date.now() - this.workerCleanerTimeout,
-      );
-
-      // Listen to the delay event stream from lastDelayStreamTimestamp
-      // Can we use XGROUPS to reduce redundancy?
-      const nextDelay = this.nextTimestamp - Date.now();
-=======
         if (nextTimestamp) {
           this.nextTimestamp = nextTimestamp;
         }
->>>>>>> a8b944e8
 
         while (!this.closing) {
           // Check if at least the min stalled check time has passed.
           await this.moveStalledJobsToWait();
+
+          await client.zremrangebyscore(
+            this.keys.workers,
+            '-inf',
+            Date.now() - this.workerCleanerTimeout,
+          );
 
           // Listen to the delay event stream from lastDelayStreamTimestamp
           // Can we use XGROUPS to reduce redundancy?
