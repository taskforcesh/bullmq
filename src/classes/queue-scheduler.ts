import {
  QueueSchedulerOptions,
  RedisClient,
  StreamReadRaw,
} from '../interfaces';
<<<<<<< HEAD
import { array2obj, isRedisInstance } from '../utils';
=======
import {
  array2obj,
  clientCommandMessageReg,
  isRedisInstance,
  QUEUE_SCHEDULER_SUFFIX,
} from '../utils';
>>>>>>> 8376f4c0
import { QueueBase } from './queue-base';
import { Scripts } from './scripts';
import { RedisConnection } from './redis-connection';

export interface QueueSchedulerListener {
  /**
   * Listen to 'stalled' event.
   *
   * This event is triggered when a job gets stalled.
   */
  stalled: (jobId: string, prev: string) => void;

  /**
   * Listen to 'failed' event.
   *
   * This event is triggered when a job has thrown an exception.
   */
  failed: (jobId: string, failedReason: Error, prev: string) => void;
}

/**
 * This class is just used for some automatic bookkeeping of the queue,
 * such as updating the delay set as well as moving stalled jobs back
 * to the waiting list.
 *
 * Jobs are checked for stallness once every "visibility window" seconds.
 * Jobs are then marked as candidates for being stalled, in the next check,
 * the candidates are marked as stalled and moved to wait.
 * Workers need to clean the candidate list with the jobs that they are working
 * on, failing to update the list results in the job ending being stalled.
 *
 * This class requires a dedicated redis connection, and at least one is needed
 * to be running at a given time, otherwise delays, stalled jobs, retries, repeatable
 * jobs, etc, will not work correctly or at all.
 *
 */
export class QueueScheduler extends QueueBase {
  private nextTimestamp = Number.MAX_VALUE;
  private isBlocked = false;
  private running = false;

  constructor(
    name: string,
    { connection, autorun = true, ...opts }: QueueSchedulerOptions = {},
    Connection?: typeof RedisConnection,
  ) {
    super(
      name,
      {
        maxStalledCount: 1,
        stalledInterval: 30000,
        ...opts,
        connection: isRedisInstance(connection)
          ? (<RedisClient>connection).duplicate()
          : connection,
        sharedConnection: false,
      },
      Connection,
    );

    if (!(this.opts as QueueSchedulerOptions).stalledInterval) {
      throw new Error('Stalled interval cannot be zero or undefined');
    }

    if (autorun) {
      this.run().catch(error => {
        console.error(error);
      });
    }
  }

  emit<U extends keyof QueueSchedulerListener>(
    event: U,
    ...args: Parameters<QueueSchedulerListener[U]>
  ): boolean {
    return super.emit(event, ...args);
  }

  off<U extends keyof QueueSchedulerListener>(
    eventName: U,
    listener: QueueSchedulerListener[U],
  ): this {
    super.off(eventName, listener);
    return this;
  }

  on<U extends keyof QueueSchedulerListener>(
    event: U,
    listener: QueueSchedulerListener[U],
  ): this {
    super.on(event, listener);
    return this;
  }

  once<U extends keyof QueueSchedulerListener>(
    event: U,
    listener: QueueSchedulerListener[U],
  ): this {
    super.once(event, listener);
    return this;
  }

  async run(): Promise<void> {
    if (!this.running) {
      try {
        this.running = true;
        const client = await this.waitUntilReady();

        const key = this.keys.delay;
        const opts = this.opts as QueueSchedulerOptions;

<<<<<<< HEAD
        await this.setClientName(client);
=======
        try {
          await client.client(
            'setname',
            this.clientName(QUEUE_SCHEDULER_SUFFIX),
          );
        } catch (err) {
          if (!clientCommandMessageReg.test((<Error>err).message)) {
            throw err;
          }
        }
>>>>>>> 8376f4c0

        const [nextTimestamp, streamId = '0-0'] = await this.updateDelaySet(
          Date.now(),
        );
        let streamLastId = streamId;

        if (nextTimestamp) {
          this.nextTimestamp = nextTimestamp;
        }

        while (!this.closing) {
          // Check if at least the min stalled check time has passed.
          await this.moveStalledJobsToWait();

          // Listen to the delay event stream from lastDelayStreamTimestamp
          // Can we use XGROUPS to reduce redundancy?
          const nextDelay = this.nextTimestamp - Date.now();

          const blockTime = Math.round(
            Math.min(opts.stalledInterval, Math.max(nextDelay, 0)),
          );

          const data = await this.readDelayedData(
            client,
            key,
            streamLastId,
            blockTime,
          );

          if (data && data[0]) {
            const stream = data[0];
            const events = stream[1];

            for (let i = 0; i < events.length; i++) {
              streamLastId = events[i][0];
              const args = array2obj(events[i][1]);
              const nextTimestamp: number = parseInt(args.nextTimestamp);

              if (nextTimestamp < this.nextTimestamp) {
                this.nextTimestamp = nextTimestamp;
              }
            }

            //
            // We trim to a length of 100, which should be a very safe value
            // for all kind of scenarios.
            //
            if (!this.closing) {
              await client.xtrim(key, 'MAXLEN', '~', 100);
            }
          }

          const now = Date.now();
          const delay = this.nextTimestamp - now;

          if (delay <= 0) {
            const [nextTimestamp, id] = await this.updateDelaySet(now);
            if (nextTimestamp) {
              this.nextTimestamp = nextTimestamp;
              streamLastId = id;
            } else {
              this.nextTimestamp = Number.MAX_VALUE;
            }
          }
        }
        this.running = false;
      } catch (error) {
        this.running = false;
        throw error;
      }
    } else {
      throw new Error('Queue Scheduler is already running.');
    }
  }

  isRunning(): boolean {
    return this.running;
  }

  private async readDelayedData(
    client: RedisClient,
    key: string,
    streamLastId: string,
    blockTime: number,
  ): Promise<StreamReadRaw> {
    if (!this.closing) {
      let data;
      if (blockTime) {
        try {
          this.isBlocked = true;
          data = await client.xread(
            'BLOCK',
            blockTime,
            'STREAMS',
            key,
            streamLastId,
          );
        } catch (err) {
          // We can ignore closed connection errors
          if ((<Error>err).message !== 'Connection is closed.') {
            throw err;
          }
        } finally {
          this.isBlocked = false;
        }
      } else {
        data = await client.xread('STREAMS', key, streamLastId);
      }

      // Cast to actual return type, see: https://github.com/DefinitelyTyped/DefinitelyTyped/issues/44301
      return data as any;
    }
  }

  private async updateDelaySet(timestamp: number): Promise<[number, string]> {
    if (!this.closing) {
      return Scripts.updateDelaySet(this, timestamp);
    }
    return [0, '0'];
  }

  private async moveStalledJobsToWait() {
    if (!this.closing) {
      const [failed, stalled] = await Scripts.moveStalledJobsToWait(this);

      failed.forEach((jobId: string) =>
        this.emit(
          'failed',
          jobId,
          new Error('job stalled more than allowable limit'),
          'active',
        ),
      );
      stalled.forEach((jobId: string) => this.emit('stalled', jobId, 'active'));
    }
  }

<<<<<<< HEAD
  /**
   * @override
   */
  protected clientName(): string {
    const queueNameBase64 = this.base64Name();
    return `${this.opts.prefix}:${queueNameBase64}:qs`;
  }

=======
>>>>>>> 8376f4c0
  close(): Promise<void> {
    if (this.closing) {
      return this.closing;
    }
    if (this.isBlocked) {
      this.closing = this.disconnect();
    } else {
      this.closing = super.close();
    }
    return this.closing;
  }
}<|MERGE_RESOLUTION|>--- conflicted
+++ resolved
@@ -3,16 +3,12 @@
   RedisClient,
   StreamReadRaw,
 } from '../interfaces';
-<<<<<<< HEAD
-import { array2obj, isRedisInstance } from '../utils';
-=======
 import {
   array2obj,
   clientCommandMessageReg,
   isRedisInstance,
   QUEUE_SCHEDULER_SUFFIX,
 } from '../utils';
->>>>>>> 8376f4c0
 import { QueueBase } from './queue-base';
 import { Scripts } from './scripts';
 import { RedisConnection } from './redis-connection';
@@ -124,9 +120,6 @@
         const key = this.keys.delay;
         const opts = this.opts as QueueSchedulerOptions;
 
-<<<<<<< HEAD
-        await this.setClientName(client);
-=======
         try {
           await client.client(
             'setname',
@@ -137,7 +130,6 @@
             throw err;
           }
         }
->>>>>>> 8376f4c0
 
         const [nextTimestamp, streamId = '0-0'] = await this.updateDelaySet(
           Date.now(),
@@ -275,17 +267,6 @@
     }
   }
 
-<<<<<<< HEAD
-  /**
-   * @override
-   */
-  protected clientName(): string {
-    const queueNameBase64 = this.base64Name();
-    return `${this.opts.prefix}:${queueNameBase64}:qs`;
-  }
-
-=======
->>>>>>> 8376f4c0
   close(): Promise<void> {
     if (this.closing) {
       return this.closing;
