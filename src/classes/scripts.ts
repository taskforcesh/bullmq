--- conflicted
+++ resolved
@@ -45,11 +45,8 @@
 } from '../utils';
 import { ChainableCommander } from 'ioredis';
 import { version as packageVersion } from '../version';
-<<<<<<< HEAD
 import { BullMQRegistryKey } from '../consts/bullmq-registry-key';
-=======
 import { UnrecoverableError } from './errors';
->>>>>>> 87245af7
 export type JobData = [JobJsonRaw | number, string?];
 
 export class Scripts {
