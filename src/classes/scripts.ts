--- conflicted
+++ resolved
@@ -646,11 +646,8 @@
     jobId: string,
     timestamp: number,
     token: string,
-<<<<<<< HEAD
-    skipAttempt?: boolean,
-=======
     delay: number,
->>>>>>> 9896b8a7
+    decrementAttempts: boolean,
   ): (string | number)[] {
     //
     // Bake in the job id first 12 bits into the timestamp
@@ -686,11 +683,8 @@
       JSON.stringify(timestamp),
       jobId,
       token,
-<<<<<<< HEAD
-      skipAttempt ? '1' : '0',
-=======
       delay,
->>>>>>> 9896b8a7
+      decrementAttempts ? '1' : '0',
     ]);
   }
 
@@ -732,15 +726,11 @@
     timestamp: number,
     delay: number,
     token = '0',
-    skipAttempt = false,
+    decrementAttempts = false,
   ): Promise<void> {
     const client = await this.queue.client;
 
-<<<<<<< HEAD
-    const args = this.moveToDelayedArgs(jobId, timestamp, token, skipAttempt);
-=======
-    const args = this.moveToDelayedArgs(jobId, timestamp, token, delay);
->>>>>>> 9896b8a7
+    const args = this.moveToDelayedArgs(jobId, timestamp, token, delay, decrementAttempts);
     const result = await (<any>client).moveToDelayed(args);
     if (result < 0) {
       throw this.finishedErrors(result, jobId, 'moveToDelayed', 'active');
