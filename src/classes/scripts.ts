/**
 * Includes all the scripts needed by the queue and jobs.
 */

/*eslint-env node */
'use strict';

import * as semver from 'semver';
import {
  JobsOptions,
  QueueSchedulerOptions,
  WorkerOptions,
} from '../interfaces';
import { array2obj } from '../utils';
import { MoveToChildrenOpts } from './job';
import { Worker } from './worker';
import { QueueScheduler } from './queue-scheduler';
import { QueueBase } from './queue-base';
import { Job, JobJson, JobJsonRaw } from './job';
<<<<<<< HEAD
import { getParentKey } from './flow-producer';
=======
import { RedisClient } from './redis-connection';
>>>>>>> 81bbf4a7

export type MinimalQueue = Pick<
  QueueBase,
  | 'client'
  | 'toKey'
  | 'keys'
  | 'opts'
  | 'closing'
  | 'waitUntilReady'
  | 'removeListener'
  | 'emit'
  | 'on'
  | 'redisVersion'
>;

export type ParentOpts = {
  waitChildrenKey?: string;
  parentDependenciesKey?: string;
  parentKey?: string;
};

export class Scripts {
  static async isJobInList(
    queue: MinimalQueue,
    listKey: string,
    jobId: string,
  ) {
    const client = await queue.client;
    let result;
    if (semver.lt(queue.redisVersion, '6.0.6')) {
      result = await (<any>client).isJobInList([listKey, jobId]);
    } else {
      result = await (<any>client).lpos(listKey, jobId);
    }
    return Number.isInteger(result);
  }

  static addJob(
    client: RedisClient,
    queue: MinimalQueue,
    job: JobJson,
    opts: JobsOptions,
    jobId: string,
    parentOpts: ParentOpts = {
      waitChildrenKey: null,
      parentDependenciesKey: null,
      parentKey: null,
    },
  ) {
    const queueKeys = queue.keys;
    let keys = [
      queueKeys.wait,
      queueKeys.paused,
      queueKeys.meta,
      queueKeys.id,
      queueKeys.delayed,
      queueKeys.priority,
      queueKeys.events,
      queueKeys.delay,
    ];

    const args = [
      queueKeys[''],
      typeof jobId !== 'undefined' ? jobId : '',
      job.name,
      job.data,
      job.opts,
      job.timestamp,
      opts.delay,
      opts.delay ? job.timestamp + opts.delay : 0,
      opts.priority || 0,
      opts.lifo ? 'RPUSH' : 'LPUSH',
      parentOpts.parentKey,
      parentOpts.waitChildrenKey,
      parentOpts.parentDependenciesKey,
    ];

    keys = keys.concat(<string[]>args);

    return (<any>client).addJob(keys);
  }

  static async pause(queue: MinimalQueue, pause: boolean) {
    const client = await queue.client;

    let src = 'wait',
      dst = 'paused';
    if (!pause) {
      src = 'paused';
      dst = 'wait';
    }

    const keys = [src, dst, 'meta'].map((name: string) => queue.toKey(name));

    keys.push(queue.keys.events);

    return (<any>client).pause(keys.concat([pause ? 'paused' : 'resumed']));
  }

  static async remove(queue: MinimalQueue, jobId: string) {
    const client = await queue.client;

    const keys = [jobId].map(name => queue.toKey(name));
    return (<any>client).removeJob(keys.concat([jobId]));
  }

  static async extendLock(
    queue: MinimalQueue,
    jobId: string,
    token: string,
    duration: number,
  ) {
    const client = await queue.client;
    const args = [
      queue.toKey(jobId) + ':lock',
      queue.keys.stalled,
      token,
      duration,
      jobId,
    ];
    return (<any>client).extendLock(args);
  }

  static async updateProgress(
    queue: MinimalQueue,
    job: Job,
    progress: number | object,
  ) {
    const client = await queue.client;

    const keys = [queue.toKey(job.id), queue.keys.events];
    const progressJson = JSON.stringify(progress);

    await (<any>client).updateProgress(keys, [job.id, progressJson]);
    queue.emit('progress', job, progress);
  }

  static moveToFinishedArgs(
    queue: MinimalQueue,
    job: Job,
    val: any,
    propVal: string,
    shouldRemove: boolean | number,
    target: string,
    token: string,
    fetchNext = true,
  ) {
    const queueKeys = queue.keys;
    const opts: WorkerOptions = <WorkerOptions>queue.opts;

    const keys = [
      queueKeys.active,
      queueKeys[target],
      queue.toKey(job.id),
      queueKeys.wait,
      queueKeys.priority,
      queueKeys.events,
      queueKeys.meta,
    ];

    let remove;
    if (typeof shouldRemove === 'boolean') {
      remove = shouldRemove ? '1' : '0';
    } else if (typeof shouldRemove === 'number') {
      remove = `${shouldRemove + 1}`;
    }

    const args = [
      job.id,
      Date.now(),
      propVal,
      typeof val === 'undefined' ? 'null' : val,
      target,
      remove,
      JSON.stringify({ jobId: job.id, val: val }),
      !fetchNext || queue.closing || opts.limiter ? 0 : 1,
      queueKeys[''],
      token,
      opts.lockDuration,
      job.opts?.parent?.id,
      job.opts?.parent?.queue,
    ];

    return keys.concat(args);
  }

  static async moveToFinished(
    queue: MinimalQueue,
    job: Job,
    val: any,
    propVal: string,
    shouldRemove: boolean | number,
    target: string,
    token: string,
    fetchNext: boolean,
  ) {
    const client = await queue.client;
    const args = this.moveToFinishedArgs(
      queue,
      job,
      val,
      propVal,
      shouldRemove,
      target,
      token,
      fetchNext,
    );

    const result = await (<any>client).moveToFinished(args);
    if (result < 0) {
      throw this.finishedErrors(result, job.id, 'finished');
    } else if (result) {
      return raw2jobData(result);
    }
  }

  static finishedErrors(code: number, jobId: string, command: string) {
    switch (code) {
      case -1:
        return new Error(`Missing key for job ${jobId} ${command}`);
      case -2:
        return new Error(`Missing lock for job ${jobId} ${command}`);
      case -3:
        return new Error(`Job is not in the active list ${jobId} ${command}`);
      case -4:
        return new Error(`Job ${jobId} has pending dependencies ${command}`);
    }
  }

  static moveToCompleted(
    queue: MinimalQueue,
    job: Job,
    returnvalue: any,
    removeOnComplete: boolean | number,
    token: string,
    fetchNext: boolean,
  ) {
    return this.moveToFinished(
      queue,
      job,
      returnvalue,
      'returnvalue',
      removeOnComplete,
      'completed',
      token,
      fetchNext,
    );
  }

  static moveToFailedArgs(
    queue: MinimalQueue,
    job: Job,
    failedReason: string,
    removeOnFailed: boolean | number,
    token: string,
    fetchNext = false,
  ) {
    return this.moveToFinishedArgs(
      queue,
      job,
      failedReason,
      'failedReason',
      removeOnFailed,
      'failed',
      token,
      fetchNext,
    );
  }

  static async isFinished(queue: MinimalQueue, jobId: string) {
    const client = await queue.client;

    const keys = ['completed', 'failed'].map(function(key: string) {
      return queue.toKey(key);
    });

    return (<any>client).isFinished(keys.concat([jobId]));
  }

  static async getState(queue: MinimalQueue, jobId: string) {
    const client = await queue.client;

    const keys = [
      'completed',
      'failed',
      'delayed',
      'active',
      'wait',
      'paused',
      'waiting-children',
    ].map(function(key: string) {
      return queue.toKey(key);
    });

    if (semver.lt(queue.redisVersion, '6.0.6')) {
      return (<any>client).getState(keys.concat([jobId]));
    }
    return (<any>client).getStateV2(keys.concat([jobId]));
  }

  // Note: We have an issue here with jobs using custom job ids
  static moveToDelayedArgs(
    queue: MinimalQueue,
    jobId: string,
    timestamp: number,
  ) {
    //
    // Bake in the job id first 12 bits into the timestamp
    // to guarantee correct execution order of delayed jobs
    // (up to 4096 jobs per given timestamp or 4096 jobs apart per timestamp)
    //
    // WARNING: Jobs that are so far apart that they wrap around will cause FIFO to fail
    //
    timestamp = Math.max(0, timestamp ?? 0);

    if (timestamp > 0) {
      timestamp = timestamp * 0x1000 + (+jobId & 0xfff);
    }

    const keys = ['active', 'delayed', jobId].map(function(name) {
      return queue.toKey(name);
    });
    keys.push.apply(keys, [queue.keys.events, queue.keys.delay]);

    return keys.concat([JSON.stringify(timestamp), jobId]);
  }

  static moveToWaitingChildrenArgs(
    queue: MinimalQueue,
    jobId: string,
    token: string,
    opts?: MoveToChildrenOpts,
  ) {
    let timestamp = Math.max(0, opts.timestamp ?? 0);

    const childKey = getParentKey(opts.child);

    if (timestamp > 0) {
      timestamp = timestamp * 0x1000 + (+jobId & 0xfff);
    }

    const keys = [`${jobId}:lock`, 'active', 'waiting-children', jobId].map(
      function(name) {
        return queue.toKey(name);
      },
    );

    return keys.concat([
      token,
      childKey ?? '',
      JSON.stringify(timestamp),
      jobId,
    ]);
  }

  static async moveToDelayed(
    queue: MinimalQueue,
    jobId: string,
    timestamp: number,
  ) {
    const client = await queue.client;

    const args = this.moveToDelayedArgs(queue, jobId, timestamp);
    const result = await (<any>client).moveToDelayed(args);
    if (result < 0) {
      throw this.finishedErrors(result, jobId, 'moveToDelayed');
    }
  }

  static async moveToWaitingChildren(
    queue: MinimalQueue,
    jobId: string,
    token: string,
    opts: MoveToChildrenOpts = {},
  ) {
    const client = await queue.client;
    const multi = client.multi();

    const args = this.moveToWaitingChildrenArgs(queue, jobId, token, opts);
    (<any>multi).moveToWaitingChildren(args);
    const [[err, result]] = (await multi.exec()) as [[null | Error, number]];

    switch (result) {
      case 0:
        return true;
      case 1:
        return false;
      case -1:
        throw new Error(
          `Missing Job ${jobId} when trying to move from active to waiting-children`,
        );
      case -2:
        throw new Error(`Missing lock for job ${jobId}`);
      case -3:
        throw new Error(`Job is not in the active list ${jobId}`);
    }
  }

  static async cleanJobsInSet(
    queue: MinimalQueue,
    set: string,
    timestamp: number,
    limit = 0,
  ) {
    const client = await queue.client;

    return (<any>client).cleanJobsInSet([
      queue.toKey(set),
      queue.toKey(''),
      timestamp,
      limit,
      set,
    ]);
  }

  static retryJobArgs(queue: MinimalQueue, job: Job) {
    const jobId = job.id;

    const keys = ['active', 'wait', jobId].map(function(name) {
      return queue.toKey(name);
    });

    keys.push(queue.keys.events);

    const pushCmd = (job.opts.lifo ? 'R' : 'L') + 'PUSH';

    return keys.concat([pushCmd, jobId]);
  }

  /**
   * Attempts to reprocess a job
   *
   * @param {Job} job
   * @param {Object} options
   * @param {String} options.state The expected job state. If the job is not found
   * on the provided state, then it's not reprocessed. Supported states: 'failed', 'completed'
   *
   * @return {Promise<Number>} Returns a promise that evaluates to a return code:
   * 1 means the operation was a success
   * 0 means the job does not exist
   * -1 means the job is currently locked and can't be retried.
   * -2 means the job was not found in the expected set
   */
  static async reprocessJob(
    queue: MinimalQueue,
    job: Job,
    state: 'failed' | 'completed',
  ) {
    const client = await queue.client;

    const keys = [
      queue.toKey(job.id),
      queue.keys.events,
      queue.toKey(state),
      queue.toKey('wait'),
    ];

    const args = [job.id, (job.opts.lifo ? 'R' : 'L') + 'PUSH'];

    return (<any>client).reprocessJob(keys.concat(args));
  }

  static async moveToActive<T, R, N extends string>(
    worker: Worker<T, R, N>,
    token: string,
    jobId?: string,
  ) {
    const client = await worker.client;
    const opts = worker.opts;

    const queueKeys = worker.keys;
    const keys = [queueKeys.wait, queueKeys.active, queueKeys.priority];

    keys[3] = queueKeys.events;
    keys[4] = queueKeys.stalled;
    keys[5] = queueKeys.limiter;
    keys[6] = queueKeys.delayed;
    keys[7] = queueKeys.delay;

    const args: (string | number | boolean)[] = [
      queueKeys[''],
      token,
      opts.lockDuration,
      Date.now(),
      jobId,
    ];

    if (opts.limiter) {
      args.push(opts.limiter.max, opts.limiter.duration);
      opts.limiter.groupKey && args.push(true);
    }

    const result = await (<any>client).moveToActive(
      (<(string | number | boolean)[]>keys).concat(args),
    );

    if (typeof result === 'number') {
      return [result, void 0] as [number, undefined];
    }
    return raw2jobData(result);
  }

  //
  //  It checks if the job in the top of the delay set should be moved back to the
  //  top of the  wait queue (so that it will be processed as soon as possible)
  //
  static async updateDelaySet(queue: MinimalQueue, delayedTimestamp: number) {
    const client = await queue.client;

    const keys: (string | number)[] = [
      queue.keys.delayed,
      queue.keys.wait,
      queue.keys.priority,
      queue.keys.paused,
      queue.keys.meta,
      queue.keys.events,
      queue.keys.delay,
    ];

    const args = [queue.toKey(''), delayedTimestamp];

    return (<any>client).updateDelaySet(keys.concat(args));
  }

  static async promote(queue: MinimalQueue, jobId: string) {
    const client = await queue.client;

    const keys = [
      queue.keys.delayed,
      queue.keys.wait,
      queue.keys.paused,
      queue.keys.priority,
      queue.keys.events,
    ];

    const args = [queue.toKey(''), jobId];

    return (<any>client).promote(keys.concat(args));
  }

  //
  // Looks for unlocked jobs in the active queue.
  //
  //    The job was being worked on, but the worker process died and it failed to renew the lock.
  //    We call these jobs 'stalled'. This is the most common case. We resolve these by moving them
  //    back to wait to be re-processed. To prevent jobs from cycling endlessly between active and wait,
  //    (e.g. if the job handler keeps crashing),
  //    we limit the number stalled job recoveries to settings.maxStalledCount.
  //
  static async moveStalledJobsToWait(queue: QueueScheduler) {
    const client = await queue.client;

    const opts = queue.opts as QueueSchedulerOptions;
    const keys: (string | number)[] = [
      queue.keys.stalled,
      queue.keys.wait,
      queue.keys.active,
      queue.keys.failed,
      queue.keys['stalled-check'],
      queue.keys.meta,
      queue.keys.paused,
      queue.keys.events,
    ];
    const args = [
      opts.maxStalledCount,
      queue.toKey(''),
      Date.now(),
      opts.stalledInterval,
    ];
    return (<any>client).moveStalledJobsToWait(keys.concat(args));
  }

  static async obliterate(
    queue: MinimalQueue,
    opts: { force: boolean; count: number },
  ) {
    const client = await queue.client;

    const keys: (string | number)[] = [queue.keys.meta, queue.toKey('')];
    const args = [opts.count, opts.force ? 'force' : null];

    const result = await (<any>client).obliterate(keys.concat(args));
    if (result < 0) {
      switch (result) {
        case -1:
          throw new Error('Cannot obliterate non-paused queue');
        case -2:
          throw new Error('Cannot obliterate queue with active jobs');
      }
    }
    return result;
  }

  /*
//   *
//    * Attempts to reprocess a job
//    *
//    * @param {Job} job
//    * @param {Object} options
//    * @param {String} options.state The expected job state. If the job is not found
//    * on the provided state, then it's not reprocessed. Supported states: 'failed', 'completed'
//    *
//    * @return {Promise<Number>} Returns a promise that evaluates to a return code:
//    * 1 means the operation was a success
//    * 0 means the job does not exist
//    * -1 means the job is currently locked and can't be retried.
//    * -2 means the job was not found in the expected set

  static reprocessJob(job: Jov, state: string) {
    var queue = job.queue;

    var keys = [
      queue.toKey(job.id),
      queue.toKey(job.id) + ':lock',
      queue.toKey(state),
      queue.toKey('wait'),
    ];

    var args = [job.id, (job.opts.lifo ? 'R' : 'L') + 'PUSH', queue.token];

    return queue.client.reprocessJob(keys.concat(args));
  }
  */
}

function raw2jobData(raw: any[]): [JobJsonRaw, string] | [] {
  if (raw) {
    const jobData = raw[0];
    if (jobData.length) {
      const job: any = array2obj(jobData);
      return [job, raw[1]];
    }
  }
  return [];
}<|MERGE_RESOLUTION|>--- conflicted
+++ resolved
@@ -17,11 +17,8 @@
 import { QueueScheduler } from './queue-scheduler';
 import { QueueBase } from './queue-base';
 import { Job, JobJson, JobJsonRaw } from './job';
-<<<<<<< HEAD
 import { getParentKey } from './flow-producer';
-=======
 import { RedisClient } from './redis-connection';
->>>>>>> 81bbf4a7
 
 export type MinimalQueue = Pick<
   QueueBase,
