--- conflicted
+++ resolved
@@ -16,11 +16,6 @@
 import {
   JobJson,
   JobJsonRaw,
-<<<<<<< HEAD
-  QueueSchedulerOptions,
-=======
-  JobsOptions,
->>>>>>> 8fdb42de
   RedisClient,
   WorkerOptions,
   KeepJobs,
