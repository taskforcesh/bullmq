--- conflicted
+++ resolved
@@ -13,16 +13,12 @@
   WorkerOptions,
 } from '../interfaces';
 import { array2obj } from '../utils';
-<<<<<<< HEAD
-import { QueueBase, QueueScheduler, Worker } from './';
-import { Job, JobJson, JobJsonRaw, MoveToChildrenOpts } from './job';
-import { getParentKey } from './flow-producer';
-=======
+import { MoveToChildrenOpts } from './job';
 import { Worker } from './worker';
 import { QueueScheduler } from './queue-scheduler';
 import { QueueBase } from './queue-base';
 import { Job, JobJson, JobJsonRaw } from './job';
->>>>>>> dacd0c66
+import { getParentKey } from './flow-producer';
 
 export type MinimalQueue = Pick<
   QueueBase,
