--- conflicted
+++ resolved
@@ -233,7 +233,6 @@
     target: FinishedTarget,
     token: string,
     fetchNext = true,
-    retriesExhausted = 0,
   ) {
     const queueKeys = queue.keys;
     const opts: WorkerOptions = <WorkerOptions>queue.opts;
@@ -271,12 +270,8 @@
       job.opts?.parent?.id,
       job.opts?.parent?.queue,
       job.parentKey,
-<<<<<<< HEAD
       job.opts.attempts,
       job.attemptsMade,
-=======
-      retriesExhausted === 0 ? '' : retriesExhausted,
->>>>>>> afb205c2
     ];
 
     return keys.concat(args);
@@ -306,9 +301,6 @@
       target,
       token,
       fetchNext,
-      job.opts.attempts && job.attemptsMade >= job.opts.attempts
-        ? job.attemptsMade
-        : 0,
     );
 
     const result = await (<any>client).moveToFinished(args);
@@ -401,7 +393,6 @@
       'failed',
       token,
       fetchNext,
-      retriesExhausted,
     );
   }
 
