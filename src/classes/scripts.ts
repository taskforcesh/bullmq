/**
 * Includes all the scripts needed by the queue and jobs.
 */

/*eslint-env node */
'use strict';
import { Packr } from 'msgpackr';

const packer = new Packr({
  useRecords: false,
  encodeUndefinedAsNil: true,
});

const pack = packer.pack;

import * as semver from 'semver';
import {
  JobJson,
  JobJsonRaw,
  QueueSchedulerOptions,
  RedisClient,
  WorkerOptions,
  KeepJobs,
} from '../interfaces';
import { JobsOptions } from '../types';
import { JobState, FinishedStatus, FinishedPropValAttribute } from '../types';
import { ErrorCode } from '../enums';
import { array2obj, getParentKey } from '../utils';
import { Worker } from './worker';
import { QueueScheduler } from './queue-scheduler';
import { QueueBase } from './queue-base';
import { Job, MoveToChildrenOpts } from './job';

export type MinimalQueue = Pick<
  QueueBase,
  | 'name'
  | 'client'
  | 'toKey'
  | 'keys'
  | 'opts'
  | 'closing'
  | 'waitUntilReady'
  | 'removeListener'
  | 'emit'
  | 'on'
  | 'redisVersion'
>;

export type ParentOpts = {
  waitChildrenKey?: string;
  parentDependenciesKey?: string;
  parentKey?: string;
};

export type JobData = [JobJsonRaw | number, string?];

export class Scripts {
  static async isJobInList(
    queue: MinimalQueue,
    listKey: string,
    jobId: string,
  ): Promise<boolean> {
    const client = await queue.client;
    let result;
    if (semver.lt(queue.redisVersion, '6.0.6')) {
      result = await (<any>client).isJobInList([listKey, jobId]);
    } else {
      result = await (<any>client).lpos(listKey, jobId);
    }
    return Number.isInteger(result);
  }

  static async addJob(
    client: RedisClient,
    queue: MinimalQueue,
    job: JobJson,
    opts: JobsOptions,
    jobId: string,
    parentOpts: ParentOpts = {
      parentKey: null,
      waitChildrenKey: null,
      parentDependenciesKey: null,
    },
  ): Promise<string> {
    const queueKeys = queue.keys;
    const keys: (string | Buffer)[] = [
      queueKeys.wait,
      queueKeys.paused,
      queueKeys.meta,
      queueKeys.id,
      queueKeys.delayed,
      queueKeys.priority,
      queueKeys.completed,
      queueKeys.events,
      queueKeys.delay,
    ];

    const args = [
      queueKeys[''],
      typeof jobId !== 'undefined' ? jobId : '',
      job.name,
      job.timestamp,
      parentOpts.parentKey || null,
      parentOpts.waitChildrenKey || null,
      parentOpts.parentDependenciesKey || null,
    ];

    let encodedOpts;
    if (opts.repeat) {
      const repeat = {
        ...opts.repeat,
      };

      if (repeat.startDate) {
        repeat.startDate = +new Date(repeat.startDate);
      }
      if (repeat.endDate) {
        repeat.endDate = +new Date(repeat.endDate);
      }

      encodedOpts = pack({
        ...opts,
        repeat,
      });
    } else {
      encodedOpts = pack(opts);
    }

    keys.push(pack(args), job.data, encodedOpts);

    const result = await (<any>client).addJob(keys);

    if (result < 0) {
      throw this.finishedErrors(result, parentOpts.parentKey, 'addJob');
    }

    return result;
  }

  static async pause(queue: MinimalQueue, pause: boolean): Promise<void> {
    const client = await queue.client;

    let src = 'wait',
      dst = 'paused';
    if (!pause) {
      src = 'paused';
      dst = 'wait';
    }

    const keys = [src, dst, 'meta'].map((name: string) => queue.toKey(name));

    keys.push(queue.keys.events);

    return (<any>client).pause(keys.concat([pause ? 'paused' : 'resumed']));
  }

  static removeRepeatableArgs(
    queue: MinimalQueue,
    repeatJobId: string,
    repeatJobKey: string,
  ): string[] {
    const queueKeys = queue.keys;

    const keys = [queueKeys.repeat, queueKeys.delayed];

    const args = [repeatJobId, repeatJobKey, queueKeys['']];

    return keys.concat(args);
  }

  static async removeRepeatable(
    queue: MinimalQueue,
    repeatJobId: string,
    repeatJobKey: string,
  ): Promise<void> {
    const client = await queue.client;
    const args = this.removeRepeatableArgs(queue, repeatJobId, repeatJobKey);

    return (<any>client).removeRepeatable(args);
  }

  static async remove(queue: MinimalQueue, jobId: string): Promise<number> {
    const client = await queue.client;

    const keys = [jobId].map(name => queue.toKey(name));
    return (<any>client).removeJob(keys.concat([jobId]));
  }

  static async extendLock(
    queue: MinimalQueue,
    jobId: string,
    token: string,
    duration: number,
  ): Promise<number> {
    const client = await queue.client;
    const args = [
      queue.toKey(jobId) + ':lock',
      queue.keys.stalled,
      token,
      duration,
      jobId,
    ];
    return (<any>client).extendLock(args);
  }

  static async updateData<T = any, R = any, N extends string = string>(
    queue: MinimalQueue,
    job: Job<T, R, N>,
    data: T,
  ): Promise<void> {
    const client = await queue.client;

    const keys = [queue.toKey(job.id)];
    const dataJson = JSON.stringify(data);

    const result = await (<any>client).updateData(keys.concat([dataJson]));

    if (result < 0) {
      throw this.finishedErrors(result, job.id, 'updateData');
    }
  }

  static async updateProgress<T = any, R = any, N extends string = string>(
    queue: MinimalQueue,
    job: Job<T, R, N>,
    progress: number | object,
  ): Promise<void> {
    const client = await queue.client;

    const keys = [queue.toKey(job.id), queue.keys.events];
    const progressJson = JSON.stringify(progress);

    const result = await (<any>client).updateProgress(
      keys.concat([job.id, progressJson]),
    );

    if (result < 0) {
      throw this.finishedErrors(result, job.id, 'updateProgress');
    }

    queue.emit('progress', job, progress);
  }

  static moveToFinishedArgs<T = any, R = any, N extends string = string>(
    queue: MinimalQueue,
    job: Job<T, R, N>,
    val: any,
    propVal: FinishedPropValAttribute,
    shouldRemove: boolean | number | KeepJobs,
    target: FinishedStatus,
    token: string,
    fetchNext = true,
  ) {
    const queueKeys = queue.keys;
    const opts: WorkerOptions = <WorkerOptions>queue.opts;

    const metricsKey = queue.toKey(`metrics:${target}`);

    const keys = [
      queueKeys.active,
      queueKeys[target],
      queue.toKey(job.id),
      queueKeys.wait,
      queueKeys.priority,
      queueKeys.events,
      queueKeys.meta,
      queueKeys.stalled,
      metricsKey,
    ];

    const keepJobs = pack(
      typeof shouldRemove === 'object'
        ? shouldRemove
        : typeof shouldRemove === 'number'
        ? { count: shouldRemove }
        : { count: shouldRemove ? 0 : -1 },
    );

    const args = [
      job.id,
      Date.now(),
      propVal,
      typeof val === 'undefined' ? 'null' : val,
      target,
      keepJobs,
      JSON.stringify({ jobId: job.id, val: val }),
      !fetchNext || queue.closing || opts.limiter ? 0 : 1,
      queueKeys[''],
      token,
      opts.lockDuration,
      job.opts?.parent?.id,
      job.opts?.parent?.queue,
      job.parentKey,
      job.opts.attempts,
      job.attemptsMade,
<<<<<<< HEAD
      job.opts?.removeDependencyOnFail ? '1' : '0',
=======
      opts.metrics?.maxDataPoints,
>>>>>>> 350234e8
    ];

    return keys.concat(args);
  }

  private static async moveToFinished<
    DataType = any,
    ReturnType = any,
    NameType extends string = string,
  >(
    queue: MinimalQueue,
    job: Job<DataType, ReturnType, NameType>,
    val: any,
    propVal: FinishedPropValAttribute,
    shouldRemove: boolean | number | KeepJobs,
    target: FinishedStatus,
    token: string,
    fetchNext: boolean,
  ): Promise<JobData | []> {
    const client = await queue.client;

    const args = this.moveToFinishedArgs<DataType, ReturnType, NameType>(
      queue,
      job,
      val,
      propVal,
      shouldRemove,
      target,
      token,
      fetchNext,
    );

    const result = await (<any>client).moveToFinished(args);
    if (result < 0) {
      throw this.finishedErrors(result, job.id, 'finished', 'active');
    } else if (result) {
      return raw2jobData(result);
    }
  }

  static finishedErrors(
    code: number,
    jobId: string,
    command: string,
    state?: string,
  ): Error {
    switch (code) {
      case ErrorCode.JobNotExist:
        return new Error(`Missing key for job ${jobId}. ${command}`);
      case ErrorCode.JobLockNotExist:
        return new Error(`Missing lock for job ${jobId}. ${command}`);
      case ErrorCode.JobNotInState:
        return new Error(
          `Job ${jobId} is not in the ${state} state. ${command}`,
        );
      case ErrorCode.JobPendingDependencies:
        return new Error(`Job ${jobId} has pending dependencies. ${command}`);
      case ErrorCode.ParentJobNotExist:
        return new Error(`Missing key for parent job ${jobId}. ${command}`);
    }
  }

  static drainArgs(queue: MinimalQueue, delayed: boolean): (string | number)[] {
    const queueKeys = queue.keys;

    const keys: (string | number)[] = [
      queueKeys.wait,
      queueKeys.paused,
      delayed ? queueKeys.delayed : '',
      queueKeys.priority,
    ];

    const args = [queueKeys['']];

    return keys.concat(args);
  }

  static async drain(queue: MinimalQueue, delayed: boolean): Promise<void> {
    const client = await queue.client;
    const args = this.drainArgs(queue, delayed);

    return (<any>client).drain(args);
  }

  static moveToCompleted<T = any, R = any, N extends string = string>(
    queue: MinimalQueue,
    job: Job<T, R, N>,
    returnvalue: any,
    removeOnComplete: boolean | number | KeepJobs,
    token: string,
    fetchNext: boolean,
  ): Promise<JobData | []> {
    return this.moveToFinished<T, R, N>(
      queue,
      job,
      returnvalue,
      'returnvalue',
      removeOnComplete,
      'completed',
      token,
      fetchNext,
    );
  }

  static moveToFailedArgs<T = any, R = any, N extends string = string>(
    queue: MinimalQueue,
    job: Job<T, R, N>,
    failedReason: string,
    removeOnFailed: boolean | number | KeepJobs,
    token: string,
    fetchNext = false,
  ) {
    return this.moveToFinishedArgs(
      queue,
      job,
      failedReason,
      'failedReason',
      removeOnFailed,
      'failed',
      token,
      fetchNext,
    );
  }

  static async isFinished(
    queue: MinimalQueue,
    jobId: string,
    returnValue = false,
  ): Promise<number | [number, string]> {
    const client = await queue.client;

    const keys = ['completed', 'failed', jobId].map(function (key: string) {
      return queue.toKey(key);
    });

    return (<any>client).isFinished(
      keys.concat([jobId, returnValue ? '1' : '']),
    );
  }

  static async getState(
    queue: MinimalQueue,
    jobId: string,
  ): Promise<JobState | 'unknown'> {
    const client = await queue.client;

    const keys = [
      'completed',
      'failed',
      'delayed',
      'active',
      'wait',
      'paused',
      'waiting-children',
    ].map(function (key: string) {
      return queue.toKey(key);
    });

    if (semver.lt(queue.redisVersion, '6.0.6')) {
      return (<any>client).getState(keys.concat([jobId]));
    }
    return (<any>client).getStateV2(keys.concat([jobId]));
  }

  static async changeDelay(
    queue: MinimalQueue,
    jobId: string,
    delay: number,
  ): Promise<void> {
    const client = await queue.client;

    const delayTimestamp = Date.now() + delay;
    const args = this.changeDelayArgs(queue, jobId, delayTimestamp);
    const result = await (<any>client).changeDelay(args);
    if (result < 0) {
      throw this.finishedErrors(result, jobId, 'changeDelay', 'delayed');
    }
  }

  static changeDelayArgs(
    queue: MinimalQueue,
    jobId: string,
    timestamp: number,
  ): string[] {
    //
    // Bake in the job id first 12 bits into the timestamp
    // to guarantee correct execution order of delayed jobs
    // (up to 4096 jobs per given timestamp or 4096 jobs apart per timestamp)
    //
    // WARNING: Jobs that are so far apart that they wrap around will cause FIFO to fail
    //
    timestamp = Math.max(0, timestamp);

    if (timestamp > 0) {
      timestamp = timestamp * 0x1000 + (+jobId & 0xfff);
    }

    const keys = ['delayed', jobId].map(function (name) {
      return queue.toKey(name);
    });
    keys.push.apply(keys, [queue.keys.events, queue.keys.delay]);

    return keys.concat([JSON.stringify(timestamp), jobId]);
  }

  // Note: We have an issue here with jobs using custom job ids
  static moveToDelayedArgs(
    queue: MinimalQueue,
    jobId: string,
    timestamp: number,
  ): string[] {
    //
    // Bake in the job id first 12 bits into the timestamp
    // to guarantee correct execution order of delayed jobs
    // (up to 4096 jobs per given timestamp or 4096 jobs apart per timestamp)
    //
    // WARNING: Jobs that are so far apart that they wrap around will cause FIFO to fail
    //
    timestamp = Math.max(0, timestamp ?? 0);

    if (timestamp > 0) {
      timestamp = timestamp * 0x1000 + (+jobId & 0xfff);
    }

    const keys = ['active', 'delayed', jobId].map(function (name) {
      return queue.toKey(name);
    });
    keys.push.apply(keys, [queue.keys.events, queue.keys.delay]);

    return keys.concat([JSON.stringify(timestamp), jobId]);
  }

  static moveToWaitingChildrenArgs(
    queue: MinimalQueue,
    jobId: string,
    token: string,
    opts?: MoveToChildrenOpts,
  ): string[] {
    let timestamp = Math.max(0, opts.timestamp ?? 0);

    const childKey = getParentKey(opts.child);

    if (timestamp > 0) {
      timestamp = timestamp * 0x1000 + (+jobId & 0xfff);
    }

    const keys = [`${jobId}:lock`, 'active', 'waiting-children', jobId].map(
      function (name) {
        return queue.toKey(name);
      },
    );

    return keys.concat([
      token,
      childKey ?? '',
      JSON.stringify(timestamp),
      jobId,
    ]);
  }

  static async moveToDelayed(
    queue: MinimalQueue,
    jobId: string,
    timestamp: number,
  ): Promise<void> {
    const client = await queue.client;

    const args = this.moveToDelayedArgs(queue, jobId, timestamp);
    const result = await (<any>client).moveToDelayed(args);
    if (result < 0) {
      throw this.finishedErrors(result, jobId, 'moveToDelayed', 'active');
    }
  }

  /**
   * Move parent job to waiting-children state.
   *
   * @returns true if job is successfully moved, false if there are pending dependencies.
   * @throws JobNotExist
   * This exception is thrown if jobId is missing.
   * @throws JobLockNotExist
   * This exception is thrown if job lock is missing.
   * @throws JobNotInState
   * This exception is thrown if job is not in active state.
   */
  static async moveToWaitingChildren(
    queue: MinimalQueue,
    jobId: string,
    token: string,
    opts: MoveToChildrenOpts = {},
  ): Promise<boolean> {
    const client = await queue.client;
    const multi = client.multi();

    const args = this.moveToWaitingChildrenArgs(queue, jobId, token, opts);
    (<any>multi).moveToWaitingChildren(args);
    const [[err, result]] = (await multi.exec()) as [[null | Error, number]];

    switch (result) {
      case 0:
        return true;
      case 1:
        return false;
      default:
        throw this.finishedErrors(
          result,
          jobId,
          'moveToWaitingChildren',
          'active',
        );
    }
  }

  /**
   * Remove jobs in a specific state.
   *
   * @returns Id jobs from the deleted records.
   */
  static async cleanJobsInSet(
    queue: MinimalQueue,
    set: string,
    timestamp: number,
    limit = 0,
  ): Promise<string[]> {
    const client = await queue.client;

    return (<any>client).cleanJobsInSet([
      queue.toKey(set),
      queue.toKey('events'),
      queue.toKey(''),
      timestamp,
      limit,
      set,
    ]);
  }

  static retryJobArgs<T = any, R = any, N extends string = string>(
    queue: MinimalQueue,
    job: Job<T, R, N>,
  ): string[] {
    const jobId = job.id;

    const keys = ['active', 'wait', jobId].map(function (name) {
      return queue.toKey(name);
    });

    keys.push(queue.keys.events);

    const pushCmd = (job.opts.lifo ? 'R' : 'L') + 'PUSH';

    return keys.concat([pushCmd, jobId]);
  }

  private static retryJobsArgs(
    queue: MinimalQueue,
    state: FinishedStatus,
    count: number,
    timestamp: number,
  ): (string | number)[] {
    const keys: (string | number)[] = [
      queue.toKey(''),
      queue.keys.events,
      queue.toKey(state),
      queue.toKey('wait'),
    ];

    const args = [count, timestamp];

    return keys.concat(args);
  }

  static async retryJobs(
    queue: MinimalQueue,
    state: FinishedStatus = 'failed',
    count = 1000,
    timestamp = new Date().getTime(),
  ): Promise<number> {
    const client = await queue.client;

    const args = this.retryJobsArgs(queue, state, count, timestamp);

    return (<any>client).retryJobs(args);
  }

  /**
   * Attempts to reprocess a job
   *
   * @param queue -
   * @param job -
   * @param state - The expected job state. If the job is not found
   * on the provided state, then it's not reprocessed. Supported states: 'failed', 'completed'
   *
   * @returns Returns a promise that evaluates to a return code:
   * 1 means the operation was a success
   * 0 means the job does not exist
   * -1 means the job is currently locked and can't be retried.
   * -2 means the job was not found in the expected set
   */
  static async reprocessJob<T = any, R = any, N extends string = string>(
    queue: MinimalQueue,
    job: Job<T, R, N>,
    state: 'failed' | 'completed',
  ): Promise<void> {
    const client = await queue.client;

    const keys = [
      queue.toKey(job.id),
      queue.keys.events,
      queue.toKey(state),
      queue.toKey('wait'),
    ];

    const args = [
      job.id,
      (job.opts.lifo ? 'R' : 'L') + 'PUSH',
      state === 'failed' ? 'failedReason' : 'returnvalue',
    ];

    const result = await (<any>client).reprocessJob(keys.concat(args));

    switch (result) {
      case 1:
        return;
      default:
        throw this.finishedErrors(result, job.id, 'reprocessJob', state);
    }
  }

  static async moveToActive<T, R, N extends string>(
    worker: Worker<T, R, N>,
    token: string,
    jobId?: string,
  ) {
    const client = await worker.client;
    const opts = worker.opts;

    const queueKeys = worker.keys;
    const keys = [
      queueKeys.wait,
      queueKeys.active,
      queueKeys.priority,
      queueKeys.events,
      queueKeys.stalled,
      queueKeys.limiter,
      queueKeys.delayed,
      queueKeys.delay,
    ];

    const args: (string | number | boolean)[] = [
      queueKeys[''],
      token,
      opts.lockDuration,
      Date.now(),
      jobId,
    ];

    if (opts.limiter) {
      args.push(opts.limiter.max, opts.limiter.duration);
      opts.limiter.groupKey && args.push(true);
    }

    const result = await (<any>client).moveToActive(
      (<(string | number | boolean)[]>keys).concat(args),
    );

    if (typeof result === 'number') {
      return [result, void 0] as [number, undefined];
    }
    return raw2jobData(result);
  }

  /**
   * It checks if the job in the top of the delay set should be moved back to the
   * top of the  wait queue (so that it will be processed as soon as possible)
   */
  static async updateDelaySet(queue: MinimalQueue, delayedTimestamp: number) {
    const client = await queue.client;

    const keys: (string | number)[] = [
      queue.keys.delayed,
      queue.keys.wait,
      queue.keys.priority,
      queue.keys.paused,
      queue.keys.meta,
      queue.keys.events,
      queue.keys.delay,
    ];

    const args = [queue.toKey(''), delayedTimestamp];

    return (<any>client).updateDelaySet(keys.concat(args));
  }

  static async promote(queue: MinimalQueue, jobId: string): Promise<number> {
    const client = await queue.client;

    const keys = [
      queue.keys.delayed,
      queue.keys.wait,
      queue.keys.paused,
      queue.keys.priority,
      queue.keys.events,
    ];

    const args = [queue.toKey(''), jobId];

    return (<any>client).promote(keys.concat(args));
  }

  /**
   * Looks for unlocked jobs in the active queue.
   *
   * The job was being worked on, but the worker process died and it failed to renew the lock.
   * We call these jobs 'stalled'. This is the most common case. We resolve these by moving them
   * back to wait to be re-processed. To prevent jobs from cycling endlessly between active and wait,
   * (e.g. if the job handler keeps crashing),
   * we limit the number stalled job recoveries to settings.maxStalledCount.
   */
  static async moveStalledJobsToWait(queue: QueueScheduler) {
    const client = await queue.client;

    const opts = queue.opts as QueueSchedulerOptions;
    const keys: (string | number)[] = [
      queue.keys.stalled,
      queue.keys.wait,
      queue.keys.active,
      queue.keys.failed,
      queue.keys['stalled-check'],
      queue.keys.meta,
      queue.keys.paused,
      queue.keys.events,
    ];
    const args = [
      opts.maxStalledCount,
      queue.toKey(''),
      Date.now(),
      opts.stalledInterval,
    ];
    return (<any>client).moveStalledJobsToWait(keys.concat(args));
  }

  static async obliterate(
    queue: MinimalQueue,
    opts: { force: boolean; count: number },
  ): Promise<number> {
    const client = await queue.client;

    const keys: (string | number)[] = [queue.keys.meta, queue.toKey('')];
    const args = [opts.count, opts.force ? 'force' : null];

    const result = await (<any>client).obliterate(keys.concat(args));
    if (result < 0) {
      switch (result) {
        case -1:
          throw new Error('Cannot obliterate non-paused queue');
        case -2:
          throw new Error('Cannot obliterate queue with active jobs');
      }
    }
    return result;
  }

  /*
//   *
//    * Attempts to reprocess a job
//    *
//    * @param {Job} job
//    * @param {Object} options
//    * @param {String} options.state The expected job state. If the job is not found
//    * on the provided state, then it's not reprocessed. Supported states: 'failed', 'completed'
//    *
//    * @return {Promise<Number>} Returns a promise that evaluates to a return code:
//    * 1 means the operation was a success
//    * 0 means the job does not exist
//    * -1 means the job is currently locked and can't be retried.
//    * -2 means the job was not found in the expected set

  static reprocessJob(job: Jov, state: string) {
    var queue = job.queue;

    var keys = [
      queue.toKey(job.id),
      queue.toKey(job.id) + ':lock',
      queue.toKey(state),
      queue.toKey('wait'),
    ];

    var args = [job.id, (job.opts.lifo ? 'R' : 'L') + 'PUSH', queue.token];

    return queue.client.reprocessJob(keys.concat(args));
  }
  */
}

export function raw2jobData(raw: any[]): [JobJsonRaw | number, string?] | [] {
  if (typeof raw === 'number') {
    return [raw, void 0] as [number, undefined];
  }
  if (raw) {
    const jobData = raw[0];
    if (jobData.length) {
      const job: any = array2obj(jobData);
      return [job, raw[1]];
    }
  }
  return [];
}<|MERGE_RESOLUTION|>--- conflicted
+++ resolved
@@ -293,11 +293,8 @@
       job.parentKey,
       job.opts.attempts,
       job.attemptsMade,
-<<<<<<< HEAD
+      opts.metrics?.maxDataPoints,
       job.opts?.removeDependencyOnFail ? '1' : '0',
-=======
-      opts.metrics?.maxDataPoints,
->>>>>>> 350234e8
     ];
 
     return keys.concat(args);
