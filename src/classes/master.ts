--- conflicted
+++ resolved
@@ -35,40 +35,5 @@
     value: err,
   });
 
-<<<<<<< HEAD
-  const updateProgress = (progress: number | object) => {
-    // Locally store reference to new progress value
-    // so that we can return it from this process synchronously.
-    progressValue = progress;
-    // Send message to update job progress.
-    process.send({
-      cmd: 'progress',
-      value: progress,
-    });
-    return Promise.resolve();
-  };
-
-  return {
-    ...job,
-    data: JSON.parse(job.data || '{}'),
-    opts: job.opts,
-    returnValue: JSON.parse(job.returnvalue || '{}'),
-    /*
-     * Emulate the real job `updateProgress` function, should works as `progress` function.
-     */
-    updateProgress,
-    /*
-     * Emulate the real job `log` function.
-     */
-    log: (row: any) => {
-      process.send({
-        cmd: 'log',
-        value: row,
-      });
-    },
-  };
-}
-=======
   throw err;
-});
->>>>>>> f178fa98
+});