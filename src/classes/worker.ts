--- conflicted
+++ resolved
@@ -10,6 +10,7 @@
   WorkerOptions,
 } from '../interfaces';
 import {
+  clientCommandMessageReg,
   delay,
   DELAY_TIME_1,
   isNotConnectionError,
@@ -297,9 +298,6 @@
           // every worker is a hash key workername:workerId with json holding
           // metadata of the worker. The worker key gets expired every 30 seconds or so, we renew the worker metadata.
           //
-<<<<<<< HEAD
-          await this.setClientName(client);
-=======
           try {
             await client.client('setname', this.clientName(WORKER_SUFFIX));
           } catch (err) {
@@ -307,7 +305,6 @@
               throw err;
             }
           }
->>>>>>> 8376f4c0
 
           const opts: WorkerOptions = <WorkerOptions>this.opts;
 
