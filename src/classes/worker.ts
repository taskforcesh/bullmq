--- conflicted
+++ resolved
@@ -659,13 +659,8 @@
     if (blockUntil) {
       const blockDelay = blockUntil - Date.now();
       // when we reach the time to get new jobs
-<<<<<<< HEAD
       if (blockDelay < this.minimumBlockTimeout * 1000) {
-        return this.minimumBlockTimeout;
-=======
-      if (blockDelay < 1) {
         blockTimeout = minimumBlockTimeout;
->>>>>>> 9c25995b
       } else {
         blockTimeout = blockDelay / 1000;
       }
@@ -675,11 +670,7 @@
       // reference: https://github.com/taskforcesh/bullmq/issues/1658
       blockTimeout = Math.min(blockTimeout, maximumBlockTimeout);
     } else {
-<<<<<<< HEAD
-      return Math.max(opts.drainDelay, this.minimumBlockTimeout);
-=======
-      blockTimeout = Math.max(opts.drainDelay, minimumBlockTimeout);
->>>>>>> 9c25995b
+      blockTimeout = Math.max(opts.drainDelay, this.minimumBlockTimeout);
     }
 
     return blockTimeout;
