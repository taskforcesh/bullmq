--- conflicted
+++ resolved
@@ -2,14 +2,9 @@
 import { Redis } from 'ioredis';
 import * as path from 'path';
 import { v4 } from 'uuid';
-<<<<<<< HEAD
-import { ErrorMessages } from '../enums';
-=======
-
 // Note: this Polyfill is only needed for Node versions < 15.4.0
 import { AbortController } from 'node-abort-controller';
-
->>>>>>> 28c817f6
+import { ErrorMessages } from '../enums';
 import {
   GetNextJobOptions,
   IoredisListener,
@@ -656,11 +651,7 @@
 
           if (
             err instanceof DelayedError ||
-<<<<<<< HEAD
-            err.name == 'DelayedError' ||
-=======
             err.message == 'DelayedError' ||
->>>>>>> 28c817f6
             err instanceof WaitingChildrenError ||
             err.name == 'WaitingChildrenError'
           ) {
