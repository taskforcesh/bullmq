--- conflicted
+++ resolved
@@ -849,7 +849,6 @@
 
             const [jobData, jobId, limitUntil, delayUntil] = completed || [];
             this.updateDelays(limitUntil, delayUntil);
-<<<<<<< HEAD
 
             return this.nextJobFromJobData(jobData, jobId, token);
           }
@@ -907,65 +906,6 @@
         const inProgressItem = { job, ts: processedOn };
 
         try {
-          jobsInProgress.add(inProgressItem);
-=======
-
-            return this.nextJobFromJobData(jobData, jobId, token);
-          }
-        };
-
-        const handleFailed = async (err: Error) => {
-          jobsInProgress.delete(inProgressItem);
-
-          if (!this.connection.closing) {
-            try {
-              // Check if the job was manually rate-limited
-              if (err.message == RATE_LIMIT_ERROR) {
-                this.limitUntil = await this.moveLimitedBackToWait(job, token);
-                return;
-              }
-
-              if (
-                err instanceof DelayedError ||
-                err.name == 'DelayedError' ||
-                err instanceof WaitingChildrenError ||
-                err.name == 'WaitingChildrenError'
-              ) {
-                return;
-              }
-
-              const result = await job.moveToFailed(
-                err,
-                token,
-                fetchNextCallback() && !(this.closing || this.paused),
-              );
-              this.emit('failed', job, err, 'active');
-
-              span?.addEvent('job failed', {
-                [TelemetryAttributes.JobFailedReason]: err.message,
-              });
-
-              if (result) {
-                const [jobData, jobId, limitUntil, delayUntil] = result;
-                this.updateDelays(limitUntil, delayUntil);
-                return this.nextJobFromJobData(jobData, jobId, token);
-              }
-            } catch (err) {
-              this.emit('error', <Error>err);
-              // It probably means that the job has lost the lock before completion
-              // A worker will (or already has) moved the job back
-              // to the waiting list (as stalled)
-              span?.recordException((<Error>err).message);
-            }
-          }
-        };
-
-        this.emit('active', job, 'waiting');
-
-        const processedOn = Date.now();
-        const inProgressItem = { job, ts: processedOn };
-
-        try {
           if (job.deferredFailure) {
             const failed = await handleFailed(
               new UnrecoverableError(job.deferredFailure),
@@ -974,7 +914,6 @@
           }
           jobsInProgress.add(inProgressItem);
 
->>>>>>> c8eaefa0
           const result = await this.callProcessJob(job, token);
           return await handleCompleted(result);
         } catch (err) {
