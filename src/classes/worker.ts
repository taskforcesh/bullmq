--- conflicted
+++ resolved
@@ -230,13 +230,12 @@
       throw new Error('stalledInterval must be greater than 0');
     }
 
-<<<<<<< HEAD
     if (this.opts.preserveOrder && this.opts.concurrency > 1) {
       throw new Error('concurrency must be 1 when preserveOrder is enabled');
-=======
+    }
+
     if (this.opts.drainDelay <= 0) {
       throw new Error('drainDelay must be greater than 0');
->>>>>>> 6bf668ed
     }
 
     this.concurrency = this.opts.concurrency;
