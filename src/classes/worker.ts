import * as fs from 'fs';
import { Redis } from 'ioredis';
import * as path from 'path';
import { v4 } from 'uuid';
import {
  GetNextJobOptions,
  IoredisListener,
  JobJsonRaw,
  Processor,
  RedisClient,
  WorkerOptions,
} from '../interfaces';
import {
  clientCommandMessageReg,
  delay,
  DELAY_TIME_1,
  isNotConnectionError,
  isRedisInstance,
  WORKER_SUFFIX,
} from '../utils';
import { QueueBase } from './queue-base';
import { Repeat } from './repeat';
import { ChildPool } from './child-pool';
import { Job } from './job';
import { RedisConnection } from './redis-connection';
import sandbox from './sandbox';
import { TimerManager } from './timer-manager';

// note: sandboxed processors would also like to define concurrency per process
// for better resource utilization.

export interface WorkerListener<
  DataType = any,
  ResultType = any,
  NameType extends string = string,
> extends IoredisListener {
  /**
   * Listen to 'active' event.
   *
   * This event is triggered when a job enters the 'active' state.
   */
  active: (job: Job<DataType, ResultType, NameType>, prev: string) => void;

  /**
   * Listen to 'closing' event.
   *
   * This event is triggered when the worker is closed.
   */
  closed: () => void;

  /**
   * Listen to 'closing' event.
   *
   * This event is triggered when the worker is closing.
   */
  closing: (msg: string) => void;

  /**
   * Listen to 'completed' event.
   *
   * This event is triggered when a job has successfully completed.
   */
  completed: (
    job: Job<DataType, ResultType, NameType>,
    result: ResultType,
    prev: string,
  ) => void;

  /**
   * Listen to 'drained' event.
   *
   * This event is triggered when the queue has drained the waiting list.
   * Note that there could still be delayed jobs waiting their timers to expire
   * and this event will still be triggered as long as the waiting list has emptied.
   */
  drained: () => void;

  /**
   * Listen to 'error' event.
   *
   * This event is triggered when an error is throw.
   */
  error: (failedReason: Error) => void;

  /**
   * Listen to 'failed' event.
   *
   * This event is triggered when a job has thrown an exception.
   */
  failed: (
    job: Job<DataType, ResultType, NameType>,
    error: Error,
    prev: string,
  ) => void;

  /**
   * Listen to 'paused' event.
   *
   * This event is triggered when the queue is paused.
   */
  paused: () => void;

  /**
   * Listen to 'progress' event.
   *
   * This event is triggered when a job updates it progress, i.e. the
   * Job##updateProgress() method is called. This is useful to notify
   * progress or any other data from within a processor to the rest of the
   * world.
   */
  progress: (
    job: Job<DataType, ResultType, NameType>,
    progress: number | object,
  ) => void;

  /**
   * Listen to 'resumed' event.
   *
   * This event is triggered when the queue is resumed.
   */
  resumed: () => void;

  /**
   * Listen to 'stalled' event.
   *
   * This event is triggered when a job has stalled and
   * has been moved back to the wait list.
   */
  stalled: (jobId: string, prev: string) => void;
}

const RATE_LIMIT_ERROR = 'bullmq:rateLimitExceeded';

/**
 *
 * This class represents a worker that is able to process jobs from the queue.
 * As soon as the class is instantiated and a connection to Redis is established
 * it will start processing jobs.
 *
 */
export class Worker<
  DataType = any,
  ResultType = any,
  NameType extends string = string,
> extends QueueBase {
  readonly opts: WorkerOptions;
  readonly id: string;

  private drained: boolean = false;
  private waiting = false;
  private running = false;
  private blockTimeout = 0;
  private limitUntil = 0;

  protected processFn: Processor<DataType, ResultType, NameType>;

  private resumeWorker: () => void;
  protected paused: Promise<void>;
  private _repeat: Repeat;
  private childPool: ChildPool;
  protected timerManager: TimerManager;

  private blockingConnection: RedisConnection;

  private processing: Set<Promise<void | Job<DataType, ResultType, NameType>>>;

  static RateLimitError() {
    return new Error(RATE_LIMIT_ERROR);
  }

  constructor(
    name: string,
    processor?: string | Processor<DataType, ResultType, NameType>,
    opts: WorkerOptions = {},
    Connection?: typeof RedisConnection,
  ) {
    super(
      name,
      {
        ...opts,
        sharedConnection: isRedisInstance(opts.connection),
        blockingConnection: true,
      },
      Connection,
    );

    if (this.opts.stalledInterval <= 0) {
      throw new Error('stalledInterval must be greater than 0');
    }

    this.opts = {
      drainDelay: 5,
      concurrency: 1,
      lockDuration: 30000,
      maxStalledCount: 1,
      stalledInterval: 30000,
      autorun: true,
      runRetryDelay: 15000,
      ...this.opts,
    };

    this.opts.lockRenewTime =
      this.opts.lockRenewTime || this.opts.lockDuration / 2;

    this.id = v4();

    this.blockingConnection = new RedisConnection(
      isRedisInstance(opts.connection)
        ? (<Redis>opts.connection).duplicate()
        : opts.connection,
    );
    this.blockingConnection.on('error', error => this.emit('error', error));

    if (processor) {
      if (typeof processor === 'function') {
        this.processFn = processor;
      } else {
        // SANDBOXED
        const supportedFileTypes = ['.js', '.ts', '.flow', '.cjs'];
        const processorFile =
          processor +
          (supportedFileTypes.includes(path.extname(processor)) ? '' : '.js');

        if (!fs.existsSync(processorFile)) {
          throw new Error(`File ${processorFile} does not exist`);
        }

        let masterFile = path.join(__dirname, './master.js');
        try {
          fs.statSync(masterFile); // would throw if file not exists
        } catch (_) {
          masterFile = path.join(process.cwd(), 'dist/cjs/classes/master.js');
          fs.statSync(masterFile);
        }

        this.childPool = new ChildPool(masterFile);
        this.processFn = sandbox<DataType, ResultType, NameType>(
          processor,
          this.childPool,
        ).bind(this);
      }
      this.timerManager = new TimerManager();

      if (this.opts.autorun) {
        this.run().catch(error => this.emit('error', error));
      }
    }
  }

  emit<U extends keyof WorkerListener<DataType, ResultType, NameType>>(
    event: U,
    ...args: Parameters<WorkerListener<DataType, ResultType, NameType>[U]>
  ): boolean {
    return super.emit(event, ...args);
  }

  off<U extends keyof WorkerListener<DataType, ResultType, NameType>>(
    eventName: U,
    listener: WorkerListener<DataType, ResultType, NameType>[U],
  ): this {
    super.off(eventName, listener);
    return this;
  }

  on<U extends keyof WorkerListener<DataType, ResultType, NameType>>(
    event: U,
    listener: WorkerListener<DataType, ResultType, NameType>[U],
  ): this {
    super.on(event, listener);
    return this;
  }

  once<U extends keyof WorkerListener<DataType, ResultType, NameType>>(
    event: U,
    listener: WorkerListener<DataType, ResultType, NameType>[U],
  ): this {
    super.once(event, listener);
    return this;
  }

  protected callProcessJob(
    job: Job<DataType, ResultType, NameType>,
    token: string,
  ): Promise<ResultType> {
    return this.processFn(job, token);
  }

  protected createJob(
    data: JobJsonRaw,
    jobId: string,
  ): Job<DataType, ResultType, NameType> {
    return this.Job.fromJSON(this, data, jobId) as Job<
      DataType,
      ResultType,
      NameType
    >;
  }

  /**
   *
   * Waits until the worker is ready to start processing jobs.
   * In general only useful when writing tests.
   *
   */
  async waitUntilReady(): Promise<RedisClient> {
    await super.waitUntilReady();
    return this.blockingConnection.client;
  }

  set concurrency(concurrency: number) {
    this.opts.concurrency = concurrency;
  }

  get repeat(): Promise<Repeat> {
    return new Promise<Repeat>(async resolve => {
      if (!this._repeat) {
        const connection = await this.client;
        this._repeat = new Repeat(this.name, {
          ...this.opts,
          connection,
        });
        this._repeat.on('error', e => this.emit.bind(this, e));
      }
      resolve(this._repeat);
    });
  }

  async run() {
    if (this.processFn) {
      if (!this.running) {
        try {
          this.running = true;
          const client = await this.blockingConnection.client;

          if (this.closing) {
            return;
          }

          try {
            await client.client('SETNAME', this.clientName(WORKER_SUFFIX));
          } catch (err) {
            if (!clientCommandMessageReg.test((<Error>err).message)) {
              throw err;
            }
          }

          this.runStalledJobsCheck();

          const processing = (this.processing = new Set());
          const token = v4();

          while (!this.closing) {
            if (
              processing.size < this.opts.concurrency &&
              (!this.limitUntil || processing.size == 0)
            ) {
              processing.add(
                this.retryIfFailed<Job<DataType, ResultType, NameType>>(
                  () => this.getNextJob(token),
                  this.opts.runRetryDelay,
                ),
              );
            }

            /*
             * Get the first promise that completes
             */
            const promises = [...processing.keys()];
            const completedIdx = await Promise.race(
              promises.map((p, idx) => p.then(() => idx)),
            );

            const completed = promises[completedIdx];

            processing.delete(completed);

            const job = await completed;
            if (job) {
              processing.add(
                this.retryIfFailed<void | Job<DataType, ResultType, NameType>>(
                  () => this.processJob(job, token),
                  this.opts.runRetryDelay,
                ),
              );
            }
          }
          this.running = false;
          return Promise.all([...processing.keys()]);
        } catch (error) {
          this.running = false;

          throw error;
        }
      } else {
        throw new Error('Worker is already running.');
      }
    } else {
      throw new Error('No process function is defined.');
    }
  }

  /**
   * Returns a promise that resolves to the next job in queue.
   * @param token - worker token to be assigned to retrieved job
   * @returns a Job or undefined if no job was available in the queue.
   */
  async getNextJob(
    token: string,
    { block = true }: GetNextJobOptions = {},
  ): Promise<Job<DataType, ResultType, NameType>> {
    if (this.paused) {
      if (block) {
        await this.paused;
      } else {
        return;
      }
    }

    if (this.closing) {
      return;
    }

    if (this.drained && block && !this.limitUntil) {
      try {
        const jobId = await this.waitForJob();
        return this.moveToActive(token, jobId);
      } catch (err) {
        // Swallow error if locally paused or closing since we did force a disconnection
        if (
          !(this.paused || this.closing) &&
          isNotConnectionError(<Error>err)
        ) {
          throw err;
        }
      }
    } else {
      if (this.limitUntil) {
        // TODO: We need to be able to break this delay when we are closing the worker.
        await delay(this.limitUntil);
      }
      return this.moveToActive(token);
    }
  }

  /**
   * Overrides the rate limit to be active for the next jobs.
   *
   * @param expireTimeMs expire time in ms of this rate limit.
   */
  async rateLimit(expireTimeMs: number) {
    await this.client.then(client =>
      client.set(
        this.keys.limiter,
        Number.MAX_SAFE_INTEGER,
        'PX',
        expireTimeMs,
      ),
    );
  }

  protected async moveToActive(
    token: string,
    jobId?: string,
  ): Promise<Job<DataType, ResultType, NameType>> {
    const [jobData, id, limitUntil, delayUntil] =
      await this.scripts.moveToActive(token, jobId);
    return this.nextJobFromJobData(jobData, id, limitUntil, delayUntil);
  }

  private async waitForJob() {
    const client = await this.blockingConnection.client;

    if (this.paused) {
      return;
    }

    let jobId;
    const opts: WorkerOptions = <WorkerOptions>this.opts;

    try {
      this.waiting = true;

      let blockTimeout = Math.max(
        this.blockTimeout ? this.blockTimeout / 1000 : opts.drainDelay,
        0.01,
      );

      // Only Redis v6.0.0 and above supports doubles as block time
      blockTimeout =
        this.blockingConnection.redisVersion < '6.0.0'
          ? Math.ceil(blockTimeout)
          : blockTimeout;

      jobId = await client.brpoplpush(
        this.keys.wait,
        this.keys.active,
        blockTimeout,
      );
    } catch (error) {
      if (isNotConnectionError(<Error>error)) {
        this.emit('error', <Error>error);
      }
      if (!this.closing) {
        await this.delay();
      }
    } finally {
      this.waiting = false;
    }
    return jobId;
  }

  /**
   *
   * This function is exposed only for testing purposes.
   */
  async delay(): Promise<void> {
    await delay(DELAY_TIME_1);
  }

  protected async nextJobFromJobData(
    jobData?: JobJsonRaw,
    jobId?: string,
    limitUntil?: number,
    delayUntil?: number,
  ): Promise<Job<DataType, ResultType, NameType>> {
    if (!jobData) {
      if (!this.drained) {
        this.emit('drained');
        this.drained = true;
        this.blockTimeout = 0;
      }
    }

    this.limitUntil = Math.max(limitUntil, 0) || 0;
    this.blockTimeout = delayUntil;

    if (jobData) {
      this.drained = false;
      const job = this.createJob(jobData, jobId);
      if (job.opts.repeat) {
        const repeat = await this.repeat;
        await repeat.addNextRepeatableJob(job.name, job.data, job.opts);
      }
      return job;
    }
  }

  async processJob(
    job: Job<DataType, ResultType, NameType>,
    token: string,
  ): Promise<void | Job<DataType, ResultType, NameType>> {
    if (!job || this.closing || this.paused) {
      return;
    }

    //
    // There are two cases to take into consideration regarding locks.
    // 1) The lock renewer fails to renew a lock, this should make this job
    // unable to complete, since some other worker is also working on it.
    // 2) The lock renewer is called more seldom than the check for stalled
    // jobs, so we can assume the job has been stalled and is already being processed
    // by another worker. See https://github.com/OptimalBits/bull/issues/308
    //
    // TODO: Have only 1 timer that extends all the locks instead of one timer
    // per concurrency setting.
    let lockRenewId: string;
    let timerStopped = false;
    const lockExtender = () => {
      lockRenewId = this.timerManager.setTimer(
        'lockExtender',
        this.opts.lockRenewTime,
        async () => {
          try {
            const result = await job.extendLock(token, this.opts.lockDuration);
            if (result && !timerStopped) {
              lockExtender();
            }
            // FIXME if result = 0 (missing lock), reject processFn promise to take next job?
          } catch (error) {
            console.error('Error extending lock ', error);
            // Somehow tell the worker this job should stop processing...
          }
        },
      );
    };

    const stopTimer = () => {
      timerStopped = true;
      this.timerManager.clearTimer(lockRenewId);
    };

    // end copy-paste from Bull3

    const handleCompleted = async (result: ResultType) => {
      if (!this.connection.closing) {
        const completed = await job.moveToCompleted(
          result,
          token,
          !(this.closing || this.paused),
        );
<<<<<<< HEAD
        if (!job.autoComplete) {
          this.emit('completed', job, result, 'active');
        }
        const [jobData, jobId] = completed || [];
        return this.nextJobFromJobData(jobData, jobId);
=======
        this.emit('completed', job, result, 'active');
        const [jobData, jobId, limitUntil, delayUntil] = completed || [];
        return this.nextJobFromJobData(jobData, jobId, limitUntil, delayUntil);
>>>>>>> fca66406
      }
    };

    const handleFailed = async (err: Error) => {
      if (!this.connection.closing) {
        try {
          if (err.message == RATE_LIMIT_ERROR) {
            this.limitUntil = await this.moveLimitedBackToWait(job);
            return;
          }

          await job.moveToFailed(err, token);
          this.emit('failed', job, err, 'active');
        } catch (err) {
          this.emit('error', <Error>err);
          // It probably means that the job has lost the lock before completion
          // The QueueScheduler will (or already has) moved the job back
          // to the waiting list (as stalled)
        }
      }
    };

    this.emit('active', job, 'waiting');

    lockExtender();

    try {
      const result = await this.callProcessJob(job, token);
      return await handleCompleted(result);
    } catch (err) {
      return handleFailed(<Error>err);
    } finally {
      stopTimer();
    }
  }

  /**
   *
   * Pauses the processing of this queue only for this worker.
   */
  async pause(doNotWaitActive?: boolean): Promise<void> {
    if (!this.paused) {
      this.paused = new Promise(resolve => {
        this.resumeWorker = function () {
          resolve();
          this.paused = null; // Allow pause to be checked externally for paused state.
          this.resumeWorker = null;
        };
      });
      await (!doNotWaitActive && this.whenCurrentJobsFinished());
      this.emit('paused');
    }
  }

  /**
   *
   * Resumes processing of this worker (if paused).
   */
  resume(): void {
    if (this.resumeWorker) {
      this.resumeWorker();
      this.emit('resumed');
    }
  }

  /**
   *
   * Checks if worker is paused.
   *
   * @returns true if worker is paused, false otherwise.
   */
  isPaused(): boolean {
    return !!this.paused;
  }

  /**
   *
   * Checks if worker is currently running.
   *
   * @returns true if worker is running, false otherwise.
   */
  isRunning(): boolean {
    return this.running;
  }

  /**
   *
   * Closes the worker and related redis connections.
   *
   * This method waits for current jobs to finalize before returning.
   *
   * @param force - Use force boolean parameter if you do not want to wait for
   * current jobs to be processed.
   *
   * @returns Promise that resolves when the worker has been closed.
   */
  close(force = false): Promise<void> {
    if (this.closing) {
      return this.closing;
    }
    this.closing = (async () => {
      this.emit('closing', 'closing queue');

      const client = await this.blockingConnection.client;

      this.resume();
      await Promise.resolve()
        .finally(() => {
          return force || this.whenCurrentJobsFinished(false);
        })
        .finally(() => {
          const closePoolPromise = this.childPool?.clean();

          if (force) {
            // since we're not waiting for the job to end attach
            // an error handler to avoid crashing the whole process
            closePoolPromise?.catch(err => {
              console.error(err); // TODO: emit error in next breaking change version
            });
            return;
          }
          return closePoolPromise;
        })
        .finally(() => client.disconnect())
        .finally(() => this.timerManager && this.timerManager.clearAllTimers())
        .finally(() => this.connection.close())
        .finally(() => this.emit('closed'));
    })();
    return this.closing;
  }

  /**
   * Returns a promise that resolves when active jobs are cleared
   *
   * @returns
   */
  private async whenCurrentJobsFinished(reconnect = true) {
    //
    // Force reconnection of blocking connection to abort blocking redis call immediately.
    //
    if (this.waiting) {
      await this.blockingConnection.disconnect();
    } else {
      reconnect = false;
    }

    if (this.processing) {
      await Promise.all(this.processing.keys());
    }

    reconnect && (await this.blockingConnection.reconnect());
  }

  private async retryIfFailed<T>(fn: () => Promise<T>, delayInMs: number) {
    const retry = 1;
    do {
      try {
        return await fn();
      } catch (err) {
        this.emit('error', <Error>err);
        if (delayInMs) {
          await delay(delayInMs);
        } else {
          return;
        }
      }
    } while (retry);
  }

  private async runStalledJobsCheck() {
    try {
      if (!this.closing) {
        await this.checkConnectionError(() => this.moveStalledJobsToWait());
        this.timerManager.setTimer(
          'checkStalledJobs',
          this.opts.stalledInterval,
          () => this.runStalledJobsCheck(),
        );
      }
    } catch (err) {
      this.emit('error', <Error>err);
    }
  }

  private async moveStalledJobsToWait() {
    const chunkSize = 50;
    const [failed, stalled] = await this.scripts.moveStalledJobsToWait();

    stalled.forEach((jobId: string) => this.emit('stalled', jobId, 'active'));

    const jobPromises: Promise<Job<DataType, ResultType, NameType>>[] = [];
    for (let i = 0; i < failed.length; i++) {
      jobPromises.push(
        Job.fromId<DataType, ResultType, NameType>(this, failed[i]),
      );

      if (i % chunkSize === 0) {
        this.notifyFailedJobs(await Promise.all(jobPromises));
        jobPromises.length = 0;
      }
    }
    this.notifyFailedJobs(await Promise.all(jobPromises));
  }

  private notifyFailedJobs(failedJobs: Job<DataType, ResultType, NameType>[]) {
    failedJobs.forEach((job: Job<DataType, ResultType, NameType>) =>
      this.emit(
        'failed',
        job,
        new Error('job stalled more than allowable limit'),
        'active',
      ),
    );
  }

  private async moveLimitedBackToWait(
    job: Job<DataType, ResultType, NameType>,
  ) {
    const multi = (await this.client).multi();
    multi.pttl(this.keys.limiter);
    multi.lrem(this.keys.active, 1, job.id);
    multi.rpush(this.keys.wait, job.id);
    multi.del(`${this.toKey(job.id)}:lock`);
    const [[err, limitUntil]] = await multi.exec();
    return <number>limitUntil;
  }
}<|MERGE_RESOLUTION|>--- conflicted
+++ resolved
@@ -598,17 +598,11 @@
           token,
           !(this.closing || this.paused),
         );
-<<<<<<< HEAD
         if (!job.autoComplete) {
           this.emit('completed', job, result, 'active');
         }
-        const [jobData, jobId] = completed || [];
-        return this.nextJobFromJobData(jobData, jobId);
-=======
-        this.emit('completed', job, result, 'active');
         const [jobData, jobId, limitUntil, delayUntil] = completed || [];
         return this.nextJobFromJobData(jobData, jobId, limitUntil, delayUntil);
->>>>>>> fca66406
       }
     };
 
