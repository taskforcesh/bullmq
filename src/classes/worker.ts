import * as fs from 'fs';
import { Redis } from 'ioredis';
import * as path from 'path';
import { Processor, WorkerOptions, GetNextJobOptions } from '../interfaces';
import { QueueBase, Repeat } from './';
import { ChildPool } from './child-pool';
import { Job, JobJsonRaw } from './job';
import { RedisConnection, RedisClient } from './redis-connection';
import sandbox from './sandbox';
import { Scripts } from './scripts';
import { v4 } from 'uuid';
import { TimerManager } from './timer-manager';
import { isRedisInstance, delay } from '../utils';

// note: sandboxed processors would also like to define concurrency per process
// for better resource utilization.

export const clientCommandMessageReg = /ERR unknown command ['`]\s*client\s*['`]/;

export declare interface Worker {
  on(event: 'active', listener: (job: Job, prev: string) => void): this;
  on(event: 'completed', listener: (job: Job) => void): this;
  on(event: 'drained', listener: () => void): this;
  on(event: 'error', listener: (failedReason: Error) => void): this;
  on(event: 'failed', listener: (job: Job, error: Error) => void): this;
  on(
    event: 'progress',
    listener: (job: Job, progress: number | object) => void,
  ): this;
  on(event: string, listener: Function): this;
}

export class Worker<
  T = any,
  R = any,
  N extends string = string
> extends QueueBase {
  opts: WorkerOptions;

  id: string;
  workerName: string;
  private drained: boolean;
  private waiting = false;
  private running = false;
  private processFn: Processor<T, R, N>;

  private resumeWorker: () => void;
  private paused: Promise<void>;
  private _repeat: Repeat;
  private childPool: ChildPool;
  private timerManager: TimerManager;

  private blockingConnection: RedisConnection;

  private processing: Map<Promise<Job<T, R, N> | string>, string>; // { [index: number]: Promise<Job | void> } = {};
  constructor(
    name: string,
    processor?: string | Processor<T, R, N>,
    opts: WorkerOptions = {},
  ) {
    super(name, opts);

    this.id = v4();
    this.opts = {
      // settings: {},
      drainDelay: 5,
      concurrency: 1,
      lockDuration: 30000,
      ...this.opts,
    };

    this.workerName = this.opts.name || '__default__';

    this.opts.lockRenewTime =
      this.opts.lockRenewTime || this.opts.lockDuration / 2;

    this.blockingConnection = new RedisConnection(
      isRedisInstance(opts.connection)
        ? (<Redis>opts.connection).duplicate()
        : opts.connection,
    );
    this.blockingConnection.on('error', this.emit.bind(this, 'error'));

    if (processor) {
      if (typeof processor === 'function') {
        this.processFn = processor;
      } else {
        // SANDBOXED
        const supportedFileTypes = ['.js', '.ts', '.flow'];
        const processorFile =
          processor +
          (supportedFileTypes.includes(path.extname(processor)) ? '' : '.js');

        if (!fs.existsSync(processorFile)) {
          // TODO are we forced to use sync api here?
          throw new Error(`File ${processorFile} does not exist`);
        }

        this.childPool = this.childPool || new ChildPool();
        this.processFn = sandbox<T, R, N>(processor, this.childPool).bind(this);
      }
      this.timerManager = new TimerManager();

      this.run().catch(error => {
        this.running = false;
        console.error(error);
      });
    }

    this.on('error', err => console.error(err));
  }

  async waitUntilReady(): Promise<RedisClient> {
    await super.waitUntilReady();
    return this.blockingConnection.client;
  }

  get repeat() {
    return new Promise<Repeat>(async resolve => {
      if (!this._repeat) {
        const connection = await this.client;
        this._repeat = new Repeat(this.name, {
          ...this.opts,
          connection,
        });
        this._repeat.on('error', e => this.emit.bind(this, e));
      }
      resolve(this._repeat);
    });
  }

  private async run() {
    const client = await this.blockingConnection.client;

    if (this.closing) {
      return;
    }

    // IDEA, How to store metadata associated to a worker.
    // create a key from the worker ID associated to the given name.
    // We keep a hash table bull:myqueue:workers where
    // every worker is a hash key workername:workerId with json holding
    // metadata of the worker. The worker key gets expired every 30 seconds or so, we renew the worker metadata.
    //
    try {
      await client.client('setname', this.clientName());
    } catch (err) {
      if (!clientCommandMessageReg.test(err.message)) {
        throw err;
      }
    }

    const opts: WorkerOptions = <WorkerOptions>this.opts;

    const processing = (this.processing = new Map());

    const tokens: string[] = Array.from({ length: opts.concurrency }, () =>
      v4(),
    );
    let lastWorkerInfoUpdate = Date.now();

    await this.saveWorkerInfo(lastWorkerInfoUpdate);
    while (!this.closing) {
<<<<<<< HEAD
      const currentTime = Date.now();
      if (currentTime - lastWorkerInfoUpdate > 30000) {
        lastWorkerInfoUpdate = currentTime;
        await this.saveWorkerInfo(lastWorkerInfoUpdate);
      }

=======
      this.running = true;
>>>>>>> 6e96c256
      if (processing.size < opts.concurrency) {
        const token = tokens.pop();
        processing.set(this.getNextJob(token), token);
      }

      /*
       * Get the first promise that completes
       */
      const promises = [...processing.keys()];
      const completedIdx = await Promise.race(
        promises.map((p, idx) => p.then(() => idx)),
      );

      const completed = promises[completedIdx];

      const token = processing.get(completed);
      processing.delete(completed);

      const job = await completed;
      if (job) {
        // reuse same token if next job is available to process
        processing.set(this.processJob(job, token), token);
      } else {
        tokens.push(token);
      }
    }
    this.running = false;
    return Promise.all(processing.keys());
  }

  /**
   * Returns a promise that resolves to the next job in queue.
   * @param token worker token to be assigned to retrieved job
   * @returns a Job or undefined if no job was available in the queue.
   */
  async getNextJob(token: string, { block = true }: GetNextJobOptions = {}) {
    if (this.paused) {
      if (block) {
        await this.paused;
      } else {
        return;
      }
    }

    if (this.closing) {
      return;
    }

    if (this.drained && block) {
      try {
        const jobId = await this.waitForJob();

        if (jobId) {
          return this.moveToActive(token, jobId);
        }
      } catch (err) {
        // Swallow error if locally paused or closing since we did force a disconnection
        if (
          !(
            (this.paused || this.closing) &&
            err.message === 'Connection is closed.'
          )
        ) {
          throw err;
        }
      }
    } else {
      return this.moveToActive(token);
    }
  }

  private async moveToActive(token: string, jobId?: string) {
    const [jobData, id] = await Scripts.moveToActive(this, token, jobId);
    return this.nextJobFromJobData(jobData, id);
  }

  private async saveWorkerInfo(now: number) {
    const workerKey = `${this.workerName}:${this.id}`;
    const client = await this.blockingConnection.client;
    const multi = client.multi();
    multi.zadd(this.keys.workers, now, workerKey);
    multi.hmset(workerKey, 'name', this.workerName, 'queueName', this.name);
    multi.expire(workerKey, 30);
    return multi.exec();
  }

  private async waitForJob() {
    const client = await this.blockingConnection.client;

    if (this.paused) {
      return;
    }

    let jobId;
    const opts: WorkerOptions = <WorkerOptions>this.opts;

    try {
      this.waiting = true;
      jobId = await client.brpoplpush(
        this.keys.wait,
        this.keys.active,
        opts.drainDelay,
      );
    } finally {
      this.waiting = false;
    }
    return jobId;
  }

  private async nextJobFromJobData(
    jobData?: JobJsonRaw | number,
    jobId?: string,
  ) {
    if (jobData) {
      this.drained = false;

      //
      // Check if the queue is rate limited. jobData will be the amount
      // of rate limited jobs.
      //
      if (typeof jobData === 'number') {
        if (this.opts.limiter.workerDelay) {
          const rateKeyExpirationTime = jobData;
          await delay(rateKeyExpirationTime);
        }
      } else {
        const job = Job.fromJSON(this, jobData, jobId);
        if (job.opts.repeat) {
          const repeat = await this.repeat;
          await repeat.addNextRepeatableJob(job.name, job.data, job.opts);
        }
        return job;
      }
    } else if (!this.drained) {
      this.emit('drained');
      this.drained = true;
    }
  }

  async processJob(job: Job<T, R, N>, token: string) {
    if (!job || this.closing || this.paused) {
      return;
    }

    // code from Bull3..

    //
    // There are two cases to take into consideration regarding locks.
    // 1) The lock renewer fails to renew a lock, this should make this job
    // unable to complete, since some other worker is also working on it.
    // 2) The lock renewer is called more seldom than the check for stalled
    // jobs, so we can assume the job has been stalled and is already being processed
    // by another worker. See https://github.com/OptimalBits/bull/issues/308
    //
    // TODO: Have only 1 timer that extends all the locks instead of one timer
    // per concurrency setting.
    let lockRenewId: string;
    let timerStopped = false;
    const lockExtender = () => {
      lockRenewId = this.timerManager.setTimer(
        'lockExtender',
        this.opts.lockRenewTime,
        async () => {
          try {
            const result = await job.extendLock(token, this.opts.lockDuration);
            if (result && !timerStopped) {
              lockExtender();
            }
            // FIXME if result = 0 (missing lock), reject processFn promise to take next job?
          } catch (error) {
            console.error('Error extending lock ', error);
            // Somehow tell the worker this job should stop processing...
          }
        },
      );
    };

    const stopTimer = () => {
      timerStopped = true;
      this.timerManager.clearTimer(lockRenewId);
    };

    // end copy-paste from Bull3

    const handleCompleted = async (result: R) => {
      const jobData = await job.moveToCompleted(
        result,
        token,
        !(this.closing || this.paused),
      );
      this.emit('completed', job, result, 'active');
      return jobData ? this.nextJobFromJobData(jobData[0], jobData[1]) : null;
    };

    const handleFailed = async (err: Error) => {
      try {
        await job.moveToFailed(err, token);
        this.emit('failed', job, err, 'active');
      } catch (err) {
        this.emit('error', err);
        // It probably means that the job has lost the lock before completion
        // The QueueScheduler will (or already has) moved the job back
        // to the waiting list (as stalled)
      }
    };

    this.emit('active', job, 'waiting');

    lockExtender();
    try {
      const result = await this.processFn(job, token);
      return await handleCompleted(result);
    } catch (err) {
      return handleFailed(err);
    } finally {
      stopTimer();
    }

    /*
      var timeoutMs = job.opts.timeout;

      if (timeoutMs) {
        jobPromise = jobPromise.timeout(timeoutMs);
      }
    */
    // Local event with jobPromise so that we can cancel job.
    // this.emit('active', job, jobPromise, 'waiting');

    // return jobPromise.then(handleCompleted).catch(handleFailed);
  }

  /**
   * Pauses the processing of this queue only for this worker.
   */
  async pause(doNotWaitActive?: boolean) {
    if (!this.paused) {
      this.paused = new Promise(resolve => {
        this.resumeWorker = function() {
          resolve();
          this.paused = null; // Allow pause to be checked externally for paused state.
          this.resumeWorker = null;
        };
      });
      await (!doNotWaitActive && this.whenCurrentJobsFinished());
      this.emit('paused');
    }
  }

  resume() {
    if (this.resumeWorker) {
      this.resumeWorker();
      this.emit('resumed');
    }
  }

  isPaused() {
    return !!this.paused;
  }

  isRunning() {
    return this.running;
  }

  /**
   * Returns a promise that resolves when active jobs are cleared
   *
   * @returns {Promise}
   */
  private async whenCurrentJobsFinished(reconnect = true) {
    //
    // Force reconnection of blocking connection to abort blocking redis call immediately.
    //
    if (this.waiting) {
      await this.blockingConnection.disconnect();
    } else {
      reconnect = false;
    }

    if (this.processing) {
      await Promise.all(this.processing.keys());
    }

    reconnect && (await this.blockingConnection.reconnect());
  }

  close(force = false) {
    if (this.closing) {
      return this.closing;
    }
    this.closing = (async () => {
      this.emit('closing', 'closing queue');

      const client = await this.blockingConnection.client;

      this.resume();
      await Promise.resolve()
        .finally(() => {
          return force || this.whenCurrentJobsFinished(false);
        })
        .finally(() => {
          const closePoolPromise = this.childPool?.clean();

          if (force) {
            // since we're not waiting for the job to end attach
            // an error handler to avoid crashing the whole process
            closePoolPromise?.catch(err => {
              console.error(err);
            });
            return;
          }
          return closePoolPromise;
        })
        .finally(() => client.disconnect())
        .finally(() => this.timerManager && this.timerManager.clearAllTimers())
        .finally(() => this.connection.close())
        .finally(() => this.emit('closed'));
    })();
    return this.closing;
  }
}<|MERGE_RESOLUTION|>--- conflicted
+++ resolved
@@ -161,16 +161,14 @@
 
     await this.saveWorkerInfo(lastWorkerInfoUpdate);
     while (!this.closing) {
-<<<<<<< HEAD
+      this.running = true;
+
       const currentTime = Date.now();
       if (currentTime - lastWorkerInfoUpdate > 30000) {
         lastWorkerInfoUpdate = currentTime;
         await this.saveWorkerInfo(lastWorkerInfoUpdate);
       }
 
-=======
-      this.running = true;
->>>>>>> 6e96c256
       if (processing.size < opts.concurrency) {
         const token = tokens.pop();
         processing.set(this.getNextJob(token), token);
