--- conflicted
+++ resolved
@@ -175,11 +175,7 @@
         this.processFn = processor;
       } else {
         // SANDBOXED
-<<<<<<< HEAD
         const supportedFileTypes = ['.js', '.ts', '.flow', '.cjs', '.mjs'];
-=======
-        const supportedFileTypes = ['.js', '.ts', '.flow', '.cjs'];
->>>>>>> 60c027cd
         const processorFile =
           processor +
           (supportedFileTypes.includes(path.extname(processor)) ? '' : '.js');
