--- conflicted
+++ resolved
@@ -625,7 +625,6 @@
           ? blockTimeout
           : Math.ceil(blockTimeout);
 
-<<<<<<< HEAD
         // We restrict the maximum block timeout to 10 second to avoid
         // blocking the connection for too long in the case of reconnections
         // reference: https://github.com/taskforcesh/bullmq/issues/1658
@@ -639,9 +638,8 @@
           await this.blockingConnection.reconnect();
         }, blockTimeout * 1000 + 1000);
 
-=======
         this.updateDelays(); // reset delays to avoid reusing same values in next iteration
->>>>>>> a7a7f4f3
+        
         // Markers should only be used for un-blocking, so we will handle them in this
         // function only.
         const result = await bclient.bzpopmin(this.keys.marker, blockTimeout);
