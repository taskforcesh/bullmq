--- conflicted
+++ resolved
@@ -31,11 +31,7 @@
    * @param event -
    */
   on(event: 'active', listener: (job: Job, prev: string) => void): this;
-<<<<<<< HEAD
-  
-=======
-
->>>>>>> 5024c186
+
   /**
    * Listen to 'completed' event.
    *
@@ -44,11 +40,7 @@
    * @param event -
    */
   on(event: 'completed', listener: (job: Job) => void): this;
-<<<<<<< HEAD
-  
-=======
-
->>>>>>> 5024c186
+
   /**
    * Listen to 'drained' event.
    *
@@ -59,11 +51,7 @@
    * @param event -
    */
   on(event: 'drained', listener: () => void): this;
-<<<<<<< HEAD
-  
-=======
-
->>>>>>> 5024c186
+
   /**
    * Listen to 'error' event.
    *
@@ -72,11 +60,7 @@
    * @param event -
    */
   on(event: 'error', listener: (failedReason: Error) => void): this;
-<<<<<<< HEAD
-  
-=======
-
->>>>>>> 5024c186
+
   /**
    * Listen to 'failed' event.
    *
@@ -85,11 +69,7 @@
    * @param event -
    */
   on(event: 'failed', listener: (job: Job, error: Error) => void): this;
-<<<<<<< HEAD
-  
-=======
-
->>>>>>> 5024c186
+
   /**
    * Listen to 'progress' event.
    *
