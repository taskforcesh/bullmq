--- conflicted
+++ resolved
@@ -586,22 +586,10 @@
       if (job) {
         const token = job.token;
         asyncFifoQueue.add(
-<<<<<<< HEAD
-          this.retryIfFailed<void | Job<DataType, ResultType, NameType>>(
-            () =>
-              this.processJob(
-                <Job<DataType, ResultType, NameType>>job,
-                token,
-                () => asyncFifoQueue.numTotal() <= this._concurrency,
-              ),
-            this.opts.runRetryDelay,
-=======
           this.processJob(
             <Job<DataType, ResultType, NameType>>job,
             token,
             () => asyncFifoQueue.numTotal() <= this._concurrency,
-            jobsInProgress,
->>>>>>> d96e2aa2
           ),
         );
       } else if (asyncFifoQueue.numQueued() === 0) {
@@ -917,18 +905,8 @@
         this.emit('active', job, 'waiting');
 
         const processedOn = Date.now();
-        const inProgressItem = { job, ts: processedOn };
 
         try {
-<<<<<<< HEAD
-          if (job.deferredFailure) {
-            const failed = await this.handleFailed(
-              new UnrecoverableError(job.deferredFailure),
-              job,
-              token,
-              fetchNextCallback,
-              span,
-=======
           const unrecoverableErrorMessage =
             this.getUnrecoverableErrorMessage(job);
           if (unrecoverableErrorMessage) {
@@ -943,49 +921,22 @@
                   job,
                   token,
                   fetchNextCallback,
-                  jobsInProgress,
-                  inProgressItem,
                   span,
                 ),
               { delayInMs: this.opts.runRetryDelay, span },
->>>>>>> d96e2aa2
             );
             return failed;
           }
           this.lockManager?.trackJob(job.id, job.token, processedOn);
 
           const result = await this.callProcessJob(job, token);
-<<<<<<< HEAD
-          return await this.handleCompleted(
-            result,
-            job,
-            token,
-            fetchNextCallback,
-            span,
-          );
-        } catch (err) {
-          const failed = await this.handleFailed(
-            <Error>err,
-            job,
-            token,
-            fetchNextCallback,
-            span,
-=======
           return await this.retryIfFailed<void | Job<
             DataType,
             ResultType,
             NameType
           >>(
             () =>
-              this.handleCompleted(
-                result,
-                job,
-                token,
-                fetchNextCallback,
-                jobsInProgress,
-                inProgressItem,
-                span,
-              ),
+              this.handleCompleted(result, job, token, fetchNextCallback, span),
             { delayInMs: this.opts.runRetryDelay, span },
           );
         } catch (err) {
@@ -1000,12 +951,9 @@
                 job,
                 token,
                 fetchNextCallback,
-                jobsInProgress,
-                inProgressItem,
                 span,
               ),
             { delayInMs: this.opts.runRetryDelay, span, onlyEmitError: true },
->>>>>>> d96e2aa2
           );
           return failed;
         } finally {
@@ -1270,7 +1218,6 @@
    * @see {@link https://docs.bullmq.io/patterns/manually-fetching-jobs}
    */
   async startStalledCheckTimer(): Promise<void> {
-<<<<<<< HEAD
     if (!this.closing) {
       await this.trace<void>(
         SpanKind.INTERNAL,
@@ -1287,39 +1234,6 @@
           });
         },
       );
-=======
-    if (!this.opts.skipStalledCheck) {
-      if (!this.closing) {
-        await this.trace<void>(
-          SpanKind.INTERNAL,
-          'startStalledCheckTimer',
-          this.name,
-          async span => {
-            span?.setAttributes({
-              [TelemetryAttributes.WorkerId]: this.id,
-              [TelemetryAttributes.WorkerName]: this.opts.name,
-            });
-
-            this.stalledChecker().catch(err => {
-              this.emit('error', <Error>err);
-            });
-          },
-        );
-      }
-    }
-  }
-
-  private async stalledChecker() {
-    while (!(this.closing || this.paused)) {
-      await this.checkConnectionError(() => this.moveStalledJobsToWait());
-
-      await new Promise<void>(resolve => {
-        const timeout = setTimeout(resolve, this.opts.stalledInterval);
-        this.stalledCheckStopper = () => {
-          clearTimeout(timeout);
-          resolve();
-        };
-      });
     }
   }
 
@@ -1361,7 +1275,6 @@
           this.startLockExtenderTimer(jobsInProgress);
         }, this.opts.lockRenewTime / 2);
       }
->>>>>>> d96e2aa2
     }
   }
 
