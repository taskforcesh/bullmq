import * as fs from 'fs';
import { URL } from 'url';
import { Redis } from 'ioredis';
import * as path from 'path';
import { v4 } from 'uuid';

// Note: this Polyfill is only needed for Node versions < 15.4.0
import { AbortController } from 'node-abort-controller';

import {
  GetNextJobOptions,
  IoredisListener,
  JobJsonRaw,
  Processor,
  RedisClient,
  WorkerOptions,
} from '../interfaces';
import { MinimalQueue } from '../types';
import {
  delay,
  DELAY_TIME_1,
  isNotConnectionError,
  isRedisInstance,
} from '../utils';
import { QueueBase } from './queue-base';
import { Repeat } from './repeat';
import { ChildPool } from './child-pool';
import { Job } from './job';
import { RedisConnection } from './redis-connection';
import sandbox from './sandbox';
import { AsyncFifoQueue } from './async-fifo-queue';
import {
  DelayedError,
  RateLimitError,
  RATE_LIMIT_ERROR,
  WaitingChildrenError,
} from './errors';

// 10 seconds is the maximum time a BRPOPLPUSH can block.
const maximumBlockTimeout = 10;

// note: sandboxed processors would also like to define concurrency per process
// for better resource utilization.

export interface WorkerListener<
  DataType = any,
  ResultType = any,
  NameType extends string = string,
> extends IoredisListener {
  /**
   * Listen to 'active' event.
   *
   * This event is triggered when a job enters the 'active' state.
   */
  active: (job: Job<DataType, ResultType, NameType>, prev: string) => void;

  /**
   * Listen to 'closing' event.
   *
   * This event is triggered when the worker is closed.
   */
  closed: () => void;

  /**
   * Listen to 'closing' event.
   *
   * This event is triggered when the worker is closing.
   */
  closing: (msg: string) => void;

  /**
   * Listen to 'completed' event.
   *
   * This event is triggered when a job has successfully completed.
   */
  completed: (
    job: Job<DataType, ResultType, NameType>,
    result: ResultType,
    prev: string,
  ) => void;

  /**
   * Listen to 'drained' event.
   *
   * This event is triggered when the queue has drained the waiting list.
   * Note that there could still be delayed jobs waiting their timers to expire
   * and this event will still be triggered as long as the waiting list has emptied.
   */
  drained: () => void;

  /**
   * Listen to 'error' event.
   *
   * This event is triggered when an error is throw.
   */
  error: (failedReason: Error) => void;

  /**
   * Listen to 'failed' event.
   *
   * This event is triggered when a job has thrown an exception.
   * Note: job parameter could be received as undefined when an stalled job
   * reaches the stalled limit and it is deleted by the removeOnFail option.
   */
  failed: (
    job: Job<DataType, ResultType, NameType> | undefined,
    error: Error,
    prev: string,
  ) => void;

  /**
   * Listen to 'paused' event.
   *
   * This event is triggered when the queue is paused.
   */
  paused: () => void;

  /**
   * Listen to 'progress' event.
   *
   * This event is triggered when a job updates it progress, i.e. the
   * Job##updateProgress() method is called. This is useful to notify
   * progress or any other data from within a processor to the rest of the
   * world.
   */
  progress: (
    job: Job<DataType, ResultType, NameType>,
    progress: number | object,
  ) => void;

  /**
   * Listen to 'ready' event.
   *
   * This event is triggered when blockingConnection is ready.
   */
  ready: () => void;

  /**
   * Listen to 'resumed' event.
   *
   * This event is triggered when the queue is resumed.
   */
  resumed: () => void;

  /**
   * Listen to 'stalled' event.
   *
   * This event is triggered when a job has stalled and
   * has been moved back to the wait list.
   */
  stalled: (jobId: string, prev: string) => void;
}

/**
 *
 * This class represents a worker that is able to process jobs from the queue.
 * As soon as the class is instantiated and a connection to Redis is established
 * it will start processing jobs.
 *
 */
export class Worker<
  DataType = any,
  ResultType = any,
  NameType extends string = string,
> extends QueueBase {
  readonly opts: WorkerOptions;
  readonly id: string;

  private abortDelayController: AbortController | null = null;
  private asyncFifoQueue: AsyncFifoQueue<void | Job<
    DataType,
    ResultType,
    NameType
  >>;
  private blockingConnection: RedisConnection;
  private blockUntil = 0;
  private childPool: ChildPool;
  private drained: boolean = false;
  private extendLocksTimer: NodeJS.Timeout | null = null;
  private limitUntil = 0;
  private resumeWorker: () => void;
  private stalledCheckTimer: NodeJS.Timeout;
  private waiting: Promise<number> | null = null;
  private _repeat: Repeat;

  protected paused: Promise<void>;
  protected processFn: Processor<DataType, ResultType, NameType>;
  protected running = false;

  static RateLimitError(): Error {
    return new RateLimitError();
  }

  constructor(
    name: string,
    processor?: string | URL | null | Processor<DataType, ResultType, NameType>,
    opts?: WorkerOptions,
    Connection?: typeof RedisConnection,
  ) {
    super(
      name,
      {
        ...opts,
        blockingConnection: true,
      },
      Connection,
    );

    if (!opts || !opts.connection) {
      throw new Error('Worker requires a connection');
    }

    this.opts = {
      drainDelay: 5,
      concurrency: 1,
      lockDuration: 30000,
      maxStalledCount: 1,
      stalledInterval: 30000,
      autorun: true,
      runRetryDelay: 15000,
      ...this.opts,
    };

    if (this.opts.stalledInterval <= 0) {
      throw new Error('stalledInterval must be greater than 0');
    }

    if (this.opts.drainDelay <= 0) {
      throw new Error('drainDelay must be greater than 0');
    }

    this.concurrency = this.opts.concurrency;

    this.opts.lockRenewTime =
      this.opts.lockRenewTime || this.opts.lockDuration / 2;

    this.id = v4();

    if (processor) {
      if (typeof processor === 'function') {
        this.processFn = processor;
      } else {
        // SANDBOXED
        if (processor instanceof URL) {
          if (!fs.existsSync(processor)) {
            throw new Error(
              `URL ${processor} does not exist in the local file system`,
            );
          }
          processor = processor.href;
        } else {
          const supportedFileTypes = ['.js', '.ts', '.flow', '.cjs'];
          const processorFile =
            processor +
            (supportedFileTypes.includes(path.extname(processor)) ? '' : '.js');

          if (!fs.existsSync(processorFile)) {
            throw new Error(`File ${processorFile} does not exist`);
          }
        }

        // Separate paths so that bundling tools can resolve dependencies easier
        const dirname = path.dirname(module.filename || __filename);
        const workerThreadsMainFile = path.join(dirname, 'main-worker.js');
        const spawnProcessMainFile = path.join(dirname, 'main.js');

        let mainFilePath = this.opts.useWorkerThreads
          ? workerThreadsMainFile
          : spawnProcessMainFile;

        try {
          fs.statSync(mainFilePath); // would throw if file not exists
        } catch (_) {
          const mainFile = this.opts.useWorkerThreads
            ? 'main-worker.js'
            : 'main.js';
          mainFilePath = path.join(
            process.cwd(),
            `dist/cjs/classes/${mainFile}`,
          );
          fs.statSync(mainFilePath);
        }

        this.childPool = new ChildPool({
          mainFile: mainFilePath,
          useWorkerThreads: this.opts.useWorkerThreads,
        });

        this.processFn = sandbox<DataType, ResultType, NameType>(
          processor,
          this.childPool,
        ).bind(this);
      }

      if (this.opts.autorun) {
        this.run().catch(error => this.emit('error', error));
      }
    }

    const connectionName =
      this.clientName() + (this.opts.name ? `:w:${this.opts.name}` : '');
    this.blockingConnection = new RedisConnection(
      isRedisInstance(opts.connection)
        ? (<Redis>opts.connection).duplicate({ connectionName })
        : { ...opts.connection, connectionName },
      false,
      true,
      opts.skipVersionCheck,
    );
    this.blockingConnection.on('error', error => this.emit('error', error));
    this.blockingConnection.on('ready', () =>
      setTimeout(() => this.emit('ready'), 0),
    );
  }

  emit<U extends keyof WorkerListener<DataType, ResultType, NameType>>(
    event: U,
    ...args: Parameters<WorkerListener<DataType, ResultType, NameType>[U]>
  ): boolean {
    return super.emit(event, ...args);
  }

  off<U extends keyof WorkerListener<DataType, ResultType, NameType>>(
    eventName: U,
    listener: WorkerListener<DataType, ResultType, NameType>[U],
  ): this {
    super.off(eventName, listener);
    return this;
  }

  on<U extends keyof WorkerListener<DataType, ResultType, NameType>>(
    event: U,
    listener: WorkerListener<DataType, ResultType, NameType>[U],
  ): this {
    super.on(event, listener);
    return this;
  }

  once<U extends keyof WorkerListener<DataType, ResultType, NameType>>(
    event: U,
    listener: WorkerListener<DataType, ResultType, NameType>[U],
  ): this {
    super.once(event, listener);
    return this;
  }

  protected callProcessJob(
    job: Job<DataType, ResultType, NameType>,
    token: string,
  ): Promise<ResultType> {
    return this.processFn(job, token);
  }

  protected createJob(
    data: JobJsonRaw,
    jobId: string,
  ): Job<DataType, ResultType, NameType> {
    return this.Job.fromJSON(this as MinimalQueue, data, jobId) as Job<
      DataType,
      ResultType,
      NameType
    >;
  }

  /**
   *
   * Waits until the worker is ready to start processing jobs.
   * In general only useful when writing tests.
   *
   */
  async waitUntilReady(): Promise<RedisClient> {
    await super.waitUntilReady();
    return this.blockingConnection.client;
  }

  set concurrency(concurrency: number) {
    if (
      typeof concurrency !== 'number' ||
      concurrency < 1 ||
      !isFinite(concurrency)
    ) {
      throw new Error('concurrency must be a finite number greater than 0');
    }
    this.opts.concurrency = concurrency;
  }

  get repeat(): Promise<Repeat> {
    return new Promise<Repeat>(async resolve => {
      if (!this._repeat) {
        const connection = await this.client;
        this._repeat = new Repeat(this.name, {
          ...this.opts,
          connection,
        });
        this._repeat.on('error', e => this.emit.bind(this, e));
      }
      resolve(this._repeat);
    });
  }

  async run() {
    if (!this.processFn) {
      throw new Error('No process function is defined.');
    }

    if (this.running) {
      throw new Error('Worker is already running.');
    }

    try {
      this.running = true;

      if (this.closing) {
        return;
      }

      await this.startStalledCheckTimer();

      const jobsInProgress = new Set<{ job: Job; ts: number }>();
      this.startLockExtenderTimer(jobsInProgress);

      const asyncFifoQueue = (this.asyncFifoQueue =
        new AsyncFifoQueue<void | Job<DataType, ResultType, NameType>>());

      let tokenPostfix = 0;

      const client = await this.client;
      const bclient = await this.blockingConnection.client;

      /**
       * This is the main loop in BullMQ. Its goals are to fetch jobs from the queue
       * as efficiently as possible, providing concurrency and minimal unnecessary calls
       * to Redis.
       */
      while (!this.closing) {
        let numTotal = asyncFifoQueue.numTotal();

        /**
         * This inner loop tries to fetch jobs concurrently, but if we are waiting for a job
         * to arrive at the queue we should not try to fetch more jobs (as it would be pointless)
         */
        while (
          !this.waiting &&
          numTotal < this.opts.concurrency &&
          (!this.limitUntil || numTotal == 0)
        ) {
          const token = `${this.id}:${tokenPostfix++}`;

          const fetchedJob = this.retryIfFailed<void | Job<
            DataType,
            ResultType,
            NameType
          >>(
            () => this._getNextJob(client, bclient, token, { block: true }),
            this.opts.runRetryDelay,
          );
          asyncFifoQueue.add(fetchedJob);

          numTotal = asyncFifoQueue.numTotal();

          if (this.waiting && numTotal > 1) {
            // We are waiting for jobs but we have others that we could start processing already
            break;
          }

          // We await here so that we fetch jobs in sequence, this is important to avoid unnecessary calls
          // to Redis in high concurrency scenarios.
          const job = await fetchedJob;

          // No more jobs waiting but we have others that could start processing already
          if (!job && numTotal > 1) {
            break;
          }

          // If there are potential jobs to be processed and blockUntil is set, we should exit to avoid waiting
          // for processing this job.
          if (this.blockUntil) {
            break;
          }
        }

        // Since there can be undefined jobs in the queue (when a job fails or queue is empty)
        // we iterate until we find a job.
        let job: Job<DataType, ResultType, NameType> | void;
        do {
          job = await asyncFifoQueue.fetch();
        } while (!job && asyncFifoQueue.numQueued() > 0);

        if (job) {
          const token = job.token;
          asyncFifoQueue.add(
            this.retryIfFailed<void | Job<DataType, ResultType, NameType>>(
              () =>
                this.processJob(
                  <Job<DataType, ResultType, NameType>>job,
                  token,
                  () => asyncFifoQueue.numTotal() <= this.opts.concurrency,
                  jobsInProgress,
                ),
              this.opts.runRetryDelay,
            ),
          );
        }
      }

      this.running = false;
      return asyncFifoQueue.waitAll();
    } catch (error) {
      this.running = false;
      throw error;
    }
  }

  /**
   * Returns a promise that resolves to the next job in queue.
   * @param token - worker token to be assigned to retrieved job
   * @returns a Job or undefined if no job was available in the queue.
   */
  async getNextJob(token: string, { block = true }: GetNextJobOptions = {}) {
    return this._getNextJob(
      await this.client,
      await this.blockingConnection.client,
      token,
      { block },
    );
  }

  private async _getNextJob(
    client: RedisClient,
    bclient: RedisClient,
    token: string,
    { block = true }: GetNextJobOptions = {},
  ): Promise<Job<DataType, ResultType, NameType> | undefined> {
    if (this.paused) {
      if (block) {
        await this.paused;
      } else {
        return;
      }
    }

    if (this.closing) {
      return;
    }

    if (this.drained && block && !this.limitUntil && !this.waiting) {
      this.waiting = this.waitForJob(bclient, this.blockUntil);
      try {
        this.blockUntil = await this.waiting;

        if (this.blockUntil <= 0 || this.blockUntil - Date.now() < 1) {
          return this.moveToActive(client, token, this.opts.name);
        }
      } catch (err) {
        // Swallow error if locally paused or closing since we did force a disconnection
        if (
          !(this.paused || this.closing) &&
          isNotConnectionError(<Error>err)
        ) {
          throw err;
        }
      } finally {
        this.waiting = null;
      }
    } else {
      if (this.limitUntil) {
        this.abortDelayController?.abort();
        this.abortDelayController = new AbortController();
        await this.delay(this.limitUntil, this.abortDelayController);
      }
      return this.moveToActive(client, token, this.opts.name);
    }
  }

  /**
   * Overrides the rate limit to be active for the next jobs.
   *
   * @param expireTimeMs - expire time in ms of this rate limit.
   */
  async rateLimit(expireTimeMs: number): Promise<void> {
    await this.client.then(client =>
      client.set(
        this.keys.limiter,
        Number.MAX_SAFE_INTEGER,
        'PX',
        expireTimeMs,
      ),
    );
  }

  get minimumBlockTimeout(): number {
    return this.blockingConnection.capabilities.canBlockFor1Ms
      ? /* 1 millisecond is chosen because the granularity of our timestamps are milliseconds.
Obviously we can still process much faster than 1 job per millisecond but delays and rate limits
will never work with more accuracy than 1ms. */
        0.001
      : 0.002;
  }

  protected async moveToActive(
    client: RedisClient,
    token: string,
    name?: string,
  ): Promise<Job<DataType, ResultType, NameType>> {
    const [jobData, id, limitUntil, delayUntil] =
      await this.scripts.moveToActive(client, token, name);
    this.updateDelays(limitUntil, delayUntil);

    return this.nextJobFromJobData(jobData, id, token);
  }

  private async waitForJob(
    bclient: RedisClient,
    blockUntil: number,
  ): Promise<number> {
    if (this.paused) {
      return Infinity;
    }

    try {
      if (!this.closing) {
        let blockTimeout = this.getBlockTimeout(blockUntil);

        if (blockTimeout > 0) {
          blockTimeout = this.blockingConnection.capabilities.canDoubleTimeout
            ? blockTimeout
            : Math.ceil(blockTimeout);

<<<<<<< HEAD
        // We restrict the maximum block timeout to 10 second to avoid
        // blocking the connection for too long in the case of reconnections
        // reference: https://github.com/taskforcesh/bullmq/issues/1658
        blockTimeout = Math.min(blockTimeout, maximumBlockTimeout);

        // We cannot trust that the blocking connection stays blocking forever
        // due to issues in Redis and IORedis, so we will reconnect if we
        // don't get a response in the expected time.
        const timeout = setTimeout(async () => {
          await this.blockingConnection.disconnect();
          await this.blockingConnection.reconnect();
        }, blockTimeout * 1000 + 1000);

        this.updateDelays(); // reset delays to avoid reusing same values in next iteration
        
        // Markers should only be used for un-blocking, so we will handle them in this
        // function only.
        const result = await bclient.bzpopmin(this.keys.marker, blockTimeout);
        clearTimeout(timeout);
=======
          this.updateDelays(); // reset delays to avoid reusing same values in next iteration
          // Markers should only be used for un-blocking, so we will handle them in this
          // function only.
          const result = await bclient.bzpopmin(this.keys.marker, blockTimeout);
>>>>>>> a8c5831d

          if (result) {
            const [_key, member, score] = result;

            if (member) {
              return parseInt(score);
            }
          }
        }

        return 0;
      }
    } catch (error) {
      if (isNotConnectionError(<Error>error)) {
        this.emit('error', <Error>error);
      }
      if (!this.closing) {
        await this.delay();
      }
    }
    return Infinity;
  }

  protected getBlockTimeout(blockUntil: number): number {
    const opts: WorkerOptions = <WorkerOptions>this.opts;

    // when there are delayed jobs
    if (blockUntil) {
      const blockDelay = blockUntil - Date.now();
      // when we reach the time to get new jobs
      if (blockDelay <= 0) {
        return blockDelay;
      } else if (blockDelay < this.minimumBlockTimeout * 1000) {
        return this.minimumBlockTimeout;
      } else {
        // We restrict the maximum block timeout to 10 second to avoid
        // blocking the connection for too long in the case of reconnections
        // reference: https://github.com/taskforcesh/bullmq/issues/1658
        return Math.min(blockDelay / 1000, maximumBlockTimeout);
      }
    } else {
      return Math.max(opts.drainDelay, this.minimumBlockTimeout);
    }
  }

  /**
   *
   * This function is exposed only for testing purposes.
   */
  async delay(
    milliseconds?: number,
    abortController?: AbortController,
  ): Promise<void> {
    await delay(milliseconds || DELAY_TIME_1, abortController);
  }

  private updateDelays(limitUntil = 0, delayUntil = 0) {
    this.limitUntil = Math.max(limitUntil, 0) || 0;
    this.blockUntil = Math.max(delayUntil, 0) || 0;
  }

  protected async nextJobFromJobData(
    jobData?: JobJsonRaw,
    jobId?: string,
    token?: string,
  ): Promise<Job<DataType, ResultType, NameType>> {
    if (!jobData) {
      if (!this.drained) {
        this.emit('drained');
        this.drained = true;
      }
    } else {
      this.drained = false;
      const job = this.createJob(jobData, jobId);
      job.token = token;
      if (job.opts.repeat) {
        const repeat = await this.repeat;
        await repeat.addNextRepeatableJob(job.name, job.data, job.opts);
      }
      return job;
    }
  }

  async processJob(
    job: Job<DataType, ResultType, NameType>,
    token: string,
    fetchNextCallback = () => true,
    jobsInProgress: Set<{ job: Job; ts: number }>,
  ): Promise<void | Job<DataType, ResultType, NameType>> {
    if (!job || this.closing || this.paused) {
      return;
    }

    const handleCompleted = async (result: ResultType) => {
      if (!this.connection.closing) {
        const completed = await job.moveToCompleted(
          result,
          token,
          fetchNextCallback() && !(this.closing || this.paused),
        );
        this.emit('completed', job, result, 'active');
        const [jobData, jobId, limitUntil, delayUntil] = completed || [];
        this.updateDelays(limitUntil, delayUntil);

        return this.nextJobFromJobData(jobData, jobId, token);
      }
    };

    const handleFailed = async (err: Error) => {
      if (!this.connection.closing) {
        try {
          if (err.message == RATE_LIMIT_ERROR) {
            this.limitUntil = await this.moveLimitedBackToWait(job, token);
            return;
          }

          if (
            err instanceof DelayedError ||
            err.message == 'DelayedError' ||
            err instanceof WaitingChildrenError ||
            err.name == 'WaitingChildrenError'
          ) {
            return;
          }

          await job.moveToFailed(err, token);
          this.emit('failed', job, err, 'active');
        } catch (err) {
          this.emit('error', <Error>err);
          // It probably means that the job has lost the lock before completion
          // A worker will (or already has) moved the job back
          // to the waiting list (as stalled)
        }
      }
    };

    this.emit('active', job, 'waiting');

    const inProgressItem = { job, ts: Date.now() };

    try {
      jobsInProgress.add(inProgressItem);
      const result = await this.callProcessJob(job, token);
      return await handleCompleted(result);
    } catch (err) {
      return handleFailed(<Error>err);
    } finally {
      jobsInProgress.delete(inProgressItem);
    }
  }

  /**
   *
   * Pauses the processing of this queue only for this worker.
   */
  async pause(doNotWaitActive?: boolean): Promise<void> {
    if (!this.paused) {
      this.paused = new Promise(resolve => {
        this.resumeWorker = function () {
          resolve();
          this.paused = null; // Allow pause to be checked externally for paused state.
          this.resumeWorker = null;
        };
      });
      await (!doNotWaitActive && this.whenCurrentJobsFinished());
      this.emit('paused');
    }
  }

  /**
   *
   * Resumes processing of this worker (if paused).
   */
  resume(): void {
    if (this.resumeWorker) {
      this.resumeWorker();
      this.emit('resumed');
    }
  }

  /**
   *
   * Checks if worker is paused.
   *
   * @returns true if worker is paused, false otherwise.
   */
  isPaused(): boolean {
    return !!this.paused;
  }

  /**
   *
   * Checks if worker is currently running.
   *
   * @returns true if worker is running, false otherwise.
   */
  isRunning(): boolean {
    return this.running;
  }

  /**
   *
   * Closes the worker and related redis connections.
   *
   * This method waits for current jobs to finalize before returning.
   *
   * @param force - Use force boolean parameter if you do not want to wait for
   * current jobs to be processed.
   *
   * @returns Promise that resolves when the worker has been closed.
   */
  close(force = false): Promise<void> {
    if (this.closing) {
      return this.closing;
    }
    this.closing = (async () => {
      this.emit('closing', 'closing queue');

      this.abortDelayController?.abort();

      const client =
        this.blockingConnection.status == 'ready'
          ? await this.blockingConnection.client
          : null;

      this.resume();
      await Promise.resolve()
        .finally(() => {
          return force || this.whenCurrentJobsFinished(false);
        })
        .finally(() => {
          const closePoolPromise = this.childPool?.clean();

          if (force) {
            // since we're not waiting for the job to end attach
            // an error handler to avoid crashing the whole process
            closePoolPromise?.catch(err => {
              console.error(err); // TODO: emit error in next breaking change version
            });
            return;
          }
          return closePoolPromise;
        })
        .finally(() => clearTimeout(this.extendLocksTimer))
        .finally(() => clearTimeout(this.stalledCheckTimer))
        .finally(() => client && client.disconnect())
        .finally(() => this.connection.close())
        .finally(() => this.emit('closed'));
      this.closed = true;
    })();
    return this.closing;
  }

  /**
   *
   * Manually starts the stalled checker.
   * The check will run once as soon as this method is called, and
   * then every opts.stalledInterval milliseconds until the worker is closed.
   * Note: Normally you do not need to call this method, since the stalled checker
   * is automatically started when the worker starts processing jobs after
   * calling run. However if you want to process the jobs manually you need
   * to call this method to start the stalled checker.
   *
   * @see {@link https://docs.bullmq.io/patterns/manually-fetching-jobs}
   */
  async startStalledCheckTimer(): Promise<void> {
    if (!this.opts.skipStalledCheck) {
      clearTimeout(this.stalledCheckTimer);

      if (!this.closing) {
        try {
          await this.checkConnectionError(() => this.moveStalledJobsToWait());
          this.stalledCheckTimer = setTimeout(async () => {
            await this.startStalledCheckTimer();
          }, this.opts.stalledInterval);
        } catch (err) {
          this.emit('error', <Error>err);
        }
      }
    }
  }

  private startLockExtenderTimer(
    jobsInProgress: Set<{ job: Job; ts: number }>,
  ): void {
    if (!this.opts.skipLockRenewal) {
      clearTimeout(this.extendLocksTimer);

      if (!this.closed) {
        this.extendLocksTimer = setTimeout(async () => {
          // Get all the jobs whose locks expire in less than 1/2 of the lockRenewTime
          const now = Date.now();
          const jobsToExtend = [];

          for (const item of jobsInProgress) {
            const { job, ts } = item;
            if (!ts) {
              item.ts = now;
              continue;
            }

            if (ts + this.opts.lockRenewTime / 2 < now) {
              item.ts = now;
              jobsToExtend.push(job);
            }
          }

          try {
            if (jobsToExtend.length) {
              await this.extendLocks(jobsToExtend);
            }
          } catch (err) {
            this.emit('error', <Error>err);
          }

          this.startLockExtenderTimer(jobsInProgress);
        }, this.opts.lockRenewTime / 2);
      }
    }
  }

  /**
   * Returns a promise that resolves when active jobs are cleared
   *
   * @returns
   */
  private async whenCurrentJobsFinished(reconnect = true) {
    //
    // Force reconnection of blocking connection to abort blocking redis call immediately.
    //
    if (this.waiting) {
      // If we are not going to reconnect, we will not wait for the disconnection.
      await this.blockingConnection.disconnect(reconnect);
    } else {
      reconnect = false;
    }

    if (this.asyncFifoQueue) {
      await this.asyncFifoQueue.waitAll();
    }

    reconnect && (await this.blockingConnection.reconnect());
  }

  private async retryIfFailed<T>(fn: () => Promise<T>, delayInMs: number) {
    const retry = 1;
    do {
      try {
        return await fn();
      } catch (err) {
        this.emit('error', <Error>err);
        if (delayInMs) {
          await this.delay(delayInMs);
        } else {
          return;
        }
      }
    } while (retry);
  }

  protected async extendLocks(jobs: Job[]) {
    try {
      const multi = (await this.client).multi();
      for (const job of jobs) {
        await this.scripts.extendLock(
          job.id,
          job.token,
          this.opts.lockDuration,
          multi,
        );
      }
      const result = (await multi.exec()) as [Error, string][];

      for (const [err, jobId] of result) {
        if (err) {
          // TODO: signal process function that the job has been lost.
          this.emit(
            'error',
            new Error(`could not renew lock for job ${jobId}`),
          );
        }
      }
    } catch (err) {
      this.emit('error', <Error>err);
    }
  }

  private async moveStalledJobsToWait() {
    const chunkSize = 50;
    const [failed, stalled] = await this.scripts.moveStalledJobsToWait();

    stalled.forEach((jobId: string) => this.emit('stalled', jobId, 'active'));

    const jobPromises: Promise<Job<DataType, ResultType, NameType>>[] = [];
    for (let i = 0; i < failed.length; i++) {
      jobPromises.push(
        Job.fromId<DataType, ResultType, NameType>(
          this as MinimalQueue,
          failed[i],
        ),
      );

      if ((i + 1) % chunkSize === 0) {
        this.notifyFailedJobs(await Promise.all(jobPromises));
        jobPromises.length = 0;
      }
    }

    this.notifyFailedJobs(await Promise.all(jobPromises));
  }

  private notifyFailedJobs(failedJobs: Job<DataType, ResultType, NameType>[]) {
    failedJobs.forEach((job: Job<DataType, ResultType, NameType>) =>
      this.emit(
        'failed',
        job,
        new Error('job stalled more than allowable limit'),
        'active',
      ),
    );
  }

  private moveLimitedBackToWait(
    job: Job<DataType, ResultType, NameType>,
    token: string,
  ) {
    return this.scripts.moveJobFromActiveToWait(job.id, token);
  }
}<|MERGE_RESOLUTION|>--- conflicted
+++ resolved
@@ -626,32 +626,25 @@
             ? blockTimeout
             : Math.ceil(blockTimeout);
 
-<<<<<<< HEAD
-        // We restrict the maximum block timeout to 10 second to avoid
-        // blocking the connection for too long in the case of reconnections
-        // reference: https://github.com/taskforcesh/bullmq/issues/1658
-        blockTimeout = Math.min(blockTimeout, maximumBlockTimeout);
-
-        // We cannot trust that the blocking connection stays blocking forever
-        // due to issues in Redis and IORedis, so we will reconnect if we
-        // don't get a response in the expected time.
-        const timeout = setTimeout(async () => {
-          await this.blockingConnection.disconnect();
-          await this.blockingConnection.reconnect();
-        }, blockTimeout * 1000 + 1000);
-
-        this.updateDelays(); // reset delays to avoid reusing same values in next iteration
-        
-        // Markers should only be used for un-blocking, so we will handle them in this
-        // function only.
-        const result = await bclient.bzpopmin(this.keys.marker, blockTimeout);
-        clearTimeout(timeout);
-=======
+          // We restrict the maximum block timeout to 10 second to avoid
+          // blocking the connection for too long in the case of reconnections
+          // reference: https://github.com/taskforcesh/bullmq/issues/1658
+          blockTimeout = Math.min(blockTimeout, maximumBlockTimeout);
+
+          // We cannot trust that the blocking connection stays blocking forever
+          // due to issues in Redis and IORedis, so we will reconnect if we
+          // don't get a response in the expected time.
+          const timeout = setTimeout(async () => {
+            await this.blockingConnection.disconnect();
+            await this.blockingConnection.reconnect();
+          }, blockTimeout * 1000 + 1000);
+
           this.updateDelays(); // reset delays to avoid reusing same values in next iteration
+
           // Markers should only be used for un-blocking, so we will handle them in this
           // function only.
           const result = await bclient.bzpopmin(this.keys.marker, blockTimeout);
->>>>>>> a8c5831d
+          clearTimeout(timeout);
 
           if (result) {
             const [_key, member, score] = result;
