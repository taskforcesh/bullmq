--- conflicted
+++ resolved
@@ -171,33 +171,6 @@
             return;
           }
 
-<<<<<<< HEAD
-    const tokens: string[] = Array.from({ length: opts.concurrency }, () =>
-      v4(),
-    );
-    let lastWorkerInfoUpdate = Date.now();
-
-    await this.saveWorkerInfo(lastWorkerInfoUpdate);
-    while (!this.closing) {
-      this.running = true;
-
-      const currentTime = Date.now();
-      if (currentTime - lastWorkerInfoUpdate > 30000) {
-        lastWorkerInfoUpdate = currentTime;
-        await this.saveWorkerInfo(lastWorkerInfoUpdate);
-      }
-
-      if (processing.size < opts.concurrency) {
-        const token = tokens.pop();
-        processing.set(
-          this.retryIfFailed<Job<any, any, string>>(
-            () => this.getNextJob(token),
-            this.opts.runRetryDelay,
-          ),
-          token,
-        );
-      }
-=======
           // IDEA, How to store metadata associated to a worker.
           // create a key from the worker ID associated to the given name.
           // We keep a hash table bull:myqueue:workers where
@@ -221,7 +194,16 @@
             () => v4(),
           );
 
+          let lastWorkerInfoUpdate = Date.now();
+
+          await this.saveWorkerInfo(lastWorkerInfoUpdate);
           while (!this.closing) {
+            const currentTime = Date.now();
+            if (currentTime - lastWorkerInfoUpdate > 30000) {
+              lastWorkerInfoUpdate = currentTime;
+              await this.saveWorkerInfo(lastWorkerInfoUpdate);
+            }
+
             if (processing.size < opts.concurrency) {
               const token = tokens.pop();
               processing.set(
@@ -232,7 +214,6 @@
                 token,
               );
             }
->>>>>>> a8b944e8
 
             /*
              * Get the first promise that completes
