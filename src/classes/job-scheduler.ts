--- conflicted
+++ resolved
@@ -15,21 +15,7 @@
 import { QueueBase } from './queue-base';
 import { RedisConnection } from './redis-connection';
 import { SpanKind, TelemetryAttributes } from '../enums';
-<<<<<<< HEAD
-
-export interface JobSchedulerJson {
-  key: string; // key is actually the job scheduler id
-  name: string;
-  id?: string | null;
-  endDate: number | null;
-  tz: string | null;
-  pattern: string | null;
-  every?: string | null;
-  next?: number;
-}
-=======
 import { array2obj } from '../utils';
->>>>>>> e758d23d
 
 export class JobScheduler extends QueueBase {
   private repeatStrategy: RepeatStrategy;
@@ -102,16 +88,12 @@
       now = startMillis > now ? startMillis : now;
     }
 
-<<<<<<< HEAD
-    let nextMillis: number;
-=======
     const prevMillis = opts.prevMillis || 0;
     now = prevMillis < now ? now : prevMillis;
 
     let nextMillis: number;
     let newOffset = offset;
 
->>>>>>> e758d23d
     if (every) {
       const nextSlot = Math.floor(now / every) * every + every;
       if (prevMillis || offset) {
@@ -161,8 +143,6 @@
         'add',
         `${this.name}.${jobName}`,
         async (span, srcPropagationMedatada) => {
-<<<<<<< HEAD
-=======
           let telemetry = opts.telemetry;
 
           if (srcPropagationMedatada) {
@@ -179,7 +159,6 @@
             }
           }
 
->>>>>>> e758d23d
           const job = this.createNextJob<T, R, N>(
             (<unknown>multi) as RedisClient,
             jobName,
@@ -187,20 +166,12 @@
             jobSchedulerId,
             {
               ...opts,
-<<<<<<< HEAD
-              repeat: filteredRepeatOpts,
-              telemetryMetadata: srcPropagationMedatada,
-            },
-            jobData,
-            iterationCount,
-=======
               repeat: { ...filteredRepeatOpts, offset: newOffset },
               telemetry,
             },
             jobData,
             iterationCount,
             producerId,
->>>>>>> e758d23d
           );
 
           const results = await multi.exec(); // multi.exec returns an array of results [ err, result ][]
