--- conflicted
+++ resolved
@@ -326,18 +326,8 @@
     const jobsOpts = queueOpts?.defaultJobOptions ?? {};
     const jobId = node.opts?.jobId || v4();
 
-<<<<<<< HEAD
     return telemetry<Promise<JobNode>>(
-      async (span, dstPropagationMetadata) => {
-=======
-    return trace<Promise<JobNode>>(
-      this.telemetry,
-      SpanKind.PRODUCER,
-      node.name,
-      'addNode',
-      node.queueName,
       async (span, srcPropagationMedatada) => {
->>>>>>> acd8bd7f
         span?.setAttributes({
           [TelemetryAttributes.JobName]: node.name,
           [TelemetryAttributes.JobId]: jobId,
@@ -419,10 +409,10 @@
           return { job };
         }
       },
-      this.telemetry && {
+      {
         telemetry: this.telemetry,
         spanKind: SpanKind.PRODUCER,
-        queueName: node.name,
+        queueName: node.queueName,
         operation: 'addNode',
         destination: node.queueName,
       },
