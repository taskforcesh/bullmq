--- conflicted
+++ resolved
@@ -52,32 +52,6 @@
   }
 
   /**
-   * Updates the job ids in the jobs tree for the children.
-   *
-   * @param jobsTree The job node.
-   * @param result Redis multi exec.
-   * @param index Index of the job in the tree.
-   * @returns next index in job tree
-   */
-  static updateJobIds(
-    jobsTree: JobNode,
-    result: [Error, string][],
-    index: number,
-  ): number {
-    // TODO: Can we safely ignore result errors? how could they happen in the
-    // first place?
-    jobsTree.job.id = result[index][1];
-    index++;
-    const children = jobsTree.children;
-    if (children) {
-      for (let i = 0; i < children.length; i++) {
-        index = FlowProducer.updateJobIds(children[i], result, index);
-      }
-    }
-    return index;
-  }
-
-  /**
    * @method add
    * Adds a flow.
    *
@@ -96,13 +70,7 @@
 
     const jobsTree = this.addNode(multi, flow);
 
-<<<<<<< HEAD
-    const result = await multi.exec();
-
-    FlowProducer.updateJobIds(jobsTree, result, 0);
-=======
     await multi.exec();
->>>>>>> 1b44359c
 
     return jobsTree;
   }
@@ -158,12 +126,7 @@
 
     const jobsTrees = this.addNodes(multi, flows);
 
-    const result = await multi.exec();
-
-    let index = 0;
-    for (const jobTree of jobsTrees) {
-      index = FlowProducer.updateJobIds(jobTree, result, index);
-    }
+    await multi.exec();
 
     return jobsTrees;
   }
