--- conflicted
+++ resolved
@@ -119,13 +119,6 @@
     const client = await this.connection.client;
     const multi = client.multi();
 
-<<<<<<< HEAD
-    const jobsTree = this.addNode({
-      multi,
-      node: flow,
-      queuesOpts: opts?.queuesOptions,
-    });
-=======
     const parentOpts = flow?.opts?.parent;
     const parentKey = getParentKey(parentOpts);
     const parentDependenciesKey = parentKey
@@ -154,7 +147,6 @@
         }
       }
     };
->>>>>>> c7b3892d
 
     await multi.exec();
 
