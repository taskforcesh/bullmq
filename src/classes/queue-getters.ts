--- conflicted
+++ resolved
@@ -5,13 +5,9 @@
 import { Job } from './job';
 import { clientCommandMessageReg, delay, QUEUE_EVENT_SUFFIX } from '../utils';
 import { JobState, JobType } from '../types';
-<<<<<<< HEAD
 import { JobJsonRaw, Metrics, MinimalQueue } from '../interfaces';
 import { parseSearchQuery } from './search-query-parser';
 import { v4 } from 'uuid';
-=======
-import { JobJsonRaw, Metrics, QueueMeta } from '../interfaces';
->>>>>>> 86881c49
 
 /**
  * Provides different getters for different aspects of a queue.
