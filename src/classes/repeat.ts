--- conflicted
+++ resolved
@@ -1,12 +1,7 @@
 import { parseExpression } from 'cron-parser';
 import { createHash } from 'crypto';
-<<<<<<< HEAD
-import { RepeatOptions } from '../interfaces';
-import { JobsOptions } from '../types';
-=======
-import { JobsOptions, RepeatBaseOptions, RepeatOptions } from '../interfaces';
-import { RepeatStrategy } from '../types';
->>>>>>> 45a8e4da
+import { RepeatBaseOptions, RepeatOptions } from '../interfaces';
+import { JobsOptions, RepeatStrategy } from '../types';
 import { Job } from './job';
 import { QueueBase } from './queue-base';
 import { RedisConnection } from './redis-connection';
