--- conflicted
+++ resolved
@@ -166,21 +166,14 @@
       connection: { port: 1234, host: '127.0.0.1', retryStrategy: () => null },
     });
 
-<<<<<<< HEAD
-    const waitingErrorEvent = new Promise<void>(resolve => {
+    const waitingErrorEvent = new Promise<void>((resolve, reject) => {
       queueFail.on('error', (err: Error) => {
-        expect(err.message).to.equal('Connection is closed.');
-        resolve();
-=======
-    const waitingErrorEvent = new Promise<void>((resolve, reject) => {
-      queueFail.on('error', err => {
         try {
           expect(err.message).to.equal('connect ECONNREFUSED 127.0.0.1:1234');
           resolve();
         } catch (err) {
           reject(err);
         }
->>>>>>> ef9bcc3c
       });
     });
 
