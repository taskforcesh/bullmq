import { Queue, Worker, Job, FlowProducer, JobNode } from '../classes';
import { expect } from 'chai';
import * as IORedis from 'ioredis';
import { beforeEach, describe, it } from 'mocha';
import { v4 } from 'uuid';
import { removeAllQueueData, delay } from '../utils';

describe('flows', () => {
  let queue: Queue;
  let queueName: string;

  beforeEach(async function() {
    queueName = `test-${v4()}`;
    queue = new Queue(queueName);
  });

  afterEach(async function() {
    await queue.close();
    await removeAllQueueData(new IORedis(), queueName);
  });

  it('should process children before the parent', async () => {
    const name = 'child-job';
    const values = [
      { bar: 'something' },
      { baz: 'something' },
      { qux: 'something' },
    ];

    const parentQueueName = `parent-queue-${v4()}`;

    let childrenProcessor,
      parentProcessor,
      processedChildren = 0;
    const processingChildren = new Promise<void>(
      resolve =>
        (childrenProcessor = async (job: Job) => {
          processedChildren++;

          if (processedChildren == values.length) {
            resolve();
          }
          return values[job.data.idx];
        }),
    );

    const processingParent = new Promise<void>((resolve, reject) => [
      (parentProcessor = async (job: Job) => {
        try {
          const { processed, nextProcessedCursor } = await job.getDependencies({
            processed: {},
          });
          expect(nextProcessedCursor).to.be.equal(0);
          expect(Object.keys(processed)).to.have.length(3);

          const childrenValues = await job.getChildrenValues();

          for (let i = 0; i < values.length; i++) {
            const jobKey = queue.toKey(tree.children[i].job.id);
            expect(childrenValues[jobKey]).to.be.deep.equal(values[i]);
          }
          resolve();
        } catch (err) {
          console.error(err);
          reject(err);
        }
      }),
    ]);

    const parentWorker = new Worker(parentQueueName, parentProcessor);
    const childrenWorker = new Worker(queueName, childrenProcessor);
    await parentWorker.waitUntilReady();
    await childrenWorker.waitUntilReady();

    const flow = new FlowProducer();
    const tree = await flow.add({
      name: 'parent-job',
      queueName: parentQueueName,
      data: {},
      children: [
        { name, data: { idx: 0, foo: 'bar' }, queueName },
        { name, data: { idx: 1, foo: 'baz' }, queueName },
        { name, data: { idx: 2, foo: 'qux' }, queueName },
      ],
    });

    expect(tree).to.have.property('job');
    expect(tree).to.have.property('children');

    const { children, job } = tree;
    const parentState = await job.getState();

    expect(parentState).to.be.eql('waiting-children');
    expect(children).to.have.length(3);

    expect(children[0].job.id).to.be.ok;
    expect(children[0].job.data.foo).to.be.eql('bar');
    expect(children[1].job.id).to.be.ok;
    expect(children[1].job.data.foo).to.be.eql('baz');
    expect(children[2].job.id).to.be.ok;
    expect(children[2].job.data.foo).to.be.eql('qux');

    await processingChildren;
    await childrenWorker.close();

    await processingParent;
    await parentWorker.close();

    await flow.close();

    await removeAllQueueData(new IORedis(), parentQueueName);
  });

<<<<<<< HEAD
  it('should get a flow tree', async () => {
    const name = 'child-job';

    const topQueueName = `parent-queue-${v4()}`;

    const flow = new FlowProducer();
    const originalTree = await flow.add({
      name: 'root-job',
      queueName: topQueueName,
      data: {},
      children: [
        {
          name,
          data: { idx: 0, foo: 'bar' },
          queueName,
          children: [
            {
              name,
              data: { idx: 1, foo: 'baz' },
              queueName,
              children: [{ name, data: { idx: 2, foo: 'qux' }, queueName }],
            },
          ],
        },
      ],
    });

    const { job: topJob } = originalTree;

    const tree = await flow.getFlow({
      id: topJob.id,
      queueName: topQueueName,
    });

    expect(tree).to.have.property('job');
    expect(tree).to.have.property('children');

    const { children, job } = tree;
    const isWaitingChildren = await job.isWaitingChildren();

    expect(isWaitingChildren).to.be.true;
    expect(children).to.have.length(1);

    expect(children[0].job.id).to.be.ok;
    expect(children[0].job.data.foo).to.be.eql('bar');
    expect(children[0].children).to.have.length(1);

    expect(children[0].children[0].job.id).to.be.ok;
    expect(children[0].children[0].job.data.foo).to.be.eql('baz');

    expect(children[0].children[0].children[0].job.id).to.be.ok;
    expect(children[0].children[0].children[0].job.data.foo).to.be.eql('qux');

    await flow.close();

    await removeAllQueueData(new IORedis(), topQueueName);
  });

  it('should get part of flow tree', async () => {
    const name = 'child-job';

    const topQueueName = `parent-queue-${v4()}`;

    const flow = new FlowProducer();
    const originalTree = await flow.add({
      name: 'root-job',
      queueName: topQueueName,
      data: {},
      children: [
        {
          name,
          data: { idx: 0, foo: 'bar' },
          queueName,
          children: [
            {
              name,
              data: { idx: 1, foo: 'baz' },
              queueName,
              children: [{ name, data: { idx: 2, foo: 'qux' }, queueName }],
            },
          ],
        },
        {
          name,
          data: { idx: 3, foo: 'bax' },
          queueName,
        },
        {
          name,
          data: { idx: 4, foo: 'baz' },
          queueName,
        },
      ],
    });

    const { job: topJob } = originalTree;

    const tree = await flow.getFlow({
      id: topJob.id,
      queueName: topQueueName,
      depth: 2,
      maxChildren: 2,
    });

=======
  it('should remove processed data when passing removeOnComplete', async () => {
    const name = 'child-job';
    const values = [
      { bar: 'something' },
      { baz: 'something' },
      { qux: 'something' },
    ];

    const parentQueueName = `parent-queue-${v4()}`;

    const parentQueue = new Queue(parentQueueName);

    let childrenProcessor,
      parentProcessor,
      processedChildren = 0;
    const processingChildren = new Promise<void>(
      resolve =>
        (childrenProcessor = async (job: Job) => {
          processedChildren++;

          if (processedChildren == values.length) {
            resolve();
          }
          return values[job.data.idx];
        }),
    );

    const processingParent = new Promise<void>((resolve, reject) => [
      (parentProcessor = async (job: Job) => {
        try {
          const { processed, nextProcessedCursor } = await job.getDependencies({
            processed: {},
          });
          expect(nextProcessedCursor).to.be.equal(0);
          expect(Object.keys(processed)).to.have.length(3);

          const childrenValues = await job.getChildrenValues();

          for (let i = 0; i < values.length; i++) {
            const jobKey = queue.toKey(tree.children[i].job.id);
            expect(childrenValues[jobKey]).to.be.deep.equal(values[i]);
          }
          resolve();
        } catch (err) {
          console.error(err);
          reject(err);
        }
      }),
    ]);

    const parentWorker = new Worker(parentQueueName, parentProcessor);
    const childrenWorker = new Worker(queueName, childrenProcessor);
    await parentWorker.waitUntilReady();
    await childrenWorker.waitUntilReady();

    const waitOnComplete = new Promise((resolve, reject) => {
      parentWorker.on('completed', async job => {
        try {
          const gotJob = await parentQueue.getJob(job.id);
          const { processed } = await job.getDependencies();

          expect(gotJob).to.be.equal(undefined);
          expect(Object.keys(processed).length).to.be.equal(0);
          resolve();
        } catch (err) {
          reject(err);
        }
      });
    });

    const flow = new FlowProducer();
    const tree = await flow.add({
      name: 'parent-job',
      queueName: parentQueueName,
      data: {},
      opts: {
        removeOnComplete: true,
      },
      children: [
        { name, data: { idx: 0, foo: 'bar' }, queueName },
        { name, data: { idx: 1, foo: 'baz' }, queueName },
        { name, data: { idx: 2, foo: 'qux' }, queueName },
      ],
    });

>>>>>>> 7068d4c2
    expect(tree).to.have.property('job');
    expect(tree).to.have.property('children');

    const { children, job } = tree;
<<<<<<< HEAD
    const isWaitingChildren = await job.isWaitingChildren();

    expect(isWaitingChildren).to.be.true;
    expect(children.length).to.be.greaterThanOrEqual(2);

    expect(children[0].job.id).to.be.ok;
    expect(children[0].children).to.be.undefined;

    expect(children[1].job.id).to.be.ok;
    expect(children[1].children).to.be.undefined;

    await flow.close();

    await removeAllQueueData(new IORedis(), topQueueName);
=======
    const parentState = await job.getState();

    expect(parentState).to.be.eql('waiting-children');
    expect(children).to.have.length(3);

    await processingChildren;
    await childrenWorker.close();

    await processingParent;
    await waitOnComplete;
    await parentWorker.close();

    await flow.close();
    await parentQueue.close();

    await removeAllQueueData(new IORedis(), parentQueueName);
>>>>>>> 7068d4c2
  });

  it('should process parent when children is an empty array', async () => {
    const parentQueueName = `parent-queue-${v4()}`;

    let parentProcessor;

    const processingParent = new Promise<void>(
      resolve =>
        (parentProcessor = () => {
          resolve();
        }),
    );

    const parentWorker = new Worker(parentQueueName, parentProcessor);

    const flow = new FlowProducer();
    const tree = await flow.add({
      name: 'parent-job',
      queueName: parentQueueName,
      data: {},
      children: [],
    });

    expect(tree).to.have.property('job');
    expect(tree).to.not.have.property('children');

    await processingParent;
    await parentWorker.close();

    await flow.close();

    await removeAllQueueData(new IORedis(), parentQueueName);
  });

  it('should allow passing custom jobId in options', async () => {
    const name = 'child-job';
    const values = [
      { bar: 'something' },
      { baz: 'something' },
      { qux: 'something' },
    ];

    const parentQueueName = `parent-queue-${v4()}`;

    let childrenProcessor,
      parentProcessor,
      processedChildren = 0;
    const processingChildren = new Promise<void>(
      resolve =>
        (childrenProcessor = async (job: Job) => {
          processedChildren++;

          if (processedChildren == values.length) {
            resolve();
          }
          return values[job.data.idx];
        }),
    );

    const processingParent = new Promise<void>(
      (resolve, reject) =>
        (parentProcessor = async (job: Job) => {
          try {
            expect(processedChildren).to.be.equal(3);

            const childrenValues = await job.getChildrenValues();

            for (let i = 0; i < values.length; i++) {
              const jobKey = queue.toKey(tree.children[i].job.id);
              expect(childrenValues[jobKey]).to.be.deep.equal(values[i]);
            }
            resolve();
          } catch (err) {
            console.error(err);
            reject(err);
          }
        }),
    );

    const parentWorker = new Worker(parentQueueName, parentProcessor);
    const childrenWorker = new Worker(queueName, childrenProcessor);

    const flow = new FlowProducer();
    const tree = await flow.add({
      name: 'parent-job',
      queueName: parentQueueName,
      data: {},
      opts: { jobId: 'my-parent-job-id' },
      children: [
        { name, data: { idx: 0, foo: 'bar' }, queueName },
        { name, data: { idx: 1, foo: 'baz' }, queueName },
        { name, data: { idx: 2, foo: 'qux' }, queueName },
      ],
    });

    expect(tree).to.have.property('job');
    expect(tree).to.have.property('children');

    const { children, job } = tree;
    const parentState = await job.getState();

    expect(parentState).to.be.eql('waiting-children');
    expect(children).to.have.length(3);

    const { unprocessed } = await job.getDependencies();

    expect(unprocessed.length).to.be.greaterThan(0);
    expect(children[0].job.id).to.be.ok;
    expect(children[0].job.data.foo).to.be.eql('bar');
    expect(children[1].job.id).to.be.ok;
    expect(children[1].job.data.foo).to.be.eql('baz');
    expect(children[2].job.id).to.be.ok;
    expect(children[2].job.data.foo).to.be.eql('qux');

    await processingChildren;
    await childrenWorker.close();

    await processingParent;
    await parentWorker.close();

    await flow.close();

    await removeAllQueueData(new IORedis(), parentQueueName);
  });

  it('should process a chain of jobs', async () => {
    const name = 'child-job';
    const values = [
      { idx: 0, bar: 'something' },
      { idx: 1, baz: 'something' },
      { idx: 2, qux: 'something' },
    ];

    const topQueueName = 'top-queue';

    let childrenProcessor,
      parentProcessor,
      processedChildren = 0;
    const processingChildren = new Promise<void>((resolve, reject) => [
      (childrenProcessor = async (job: Job) => {
        try {
          const childrenValues = await job.getChildrenValues();

          expect(job.data.idx).to.be.eql(values.length - 1 - processedChildren);
          switch (job.data.idx) {
            case 0:
              {
                const jobKey = queue.toKey(tree.children[0].children[0].job.id);
                expect(childrenValues[jobKey]).to.be.deep.equal(values[1]);
              }
              break;
            case 1:
              {
                const jobKey = queue.toKey(
                  tree.children[0].children[0].children[0].job.id,
                );
                expect(childrenValues[jobKey]).to.be.deep.equal(values[2]);
              }
              break;
          }

          processedChildren++;
          if (processedChildren == values.length) {
            resolve();
          }
          return values[job.data.idx];
        } catch (err) {
          reject(err);
        }
      }),
    ]);

    const processingTop = new Promise<void>((resolve, reject) => [
      (parentProcessor = async (job: Job) => {
        try {
          const { processed } = await job.getDependencies();
          expect(Object.keys(processed)).to.have.length(1);

          const childrenValues = await job.getChildrenValues();

          const jobKey = queue.toKey(tree.children[0].job.id);
          expect(childrenValues[jobKey]).to.be.deep.equal(values[0]);
          expect(processed[jobKey]).to.be.deep.equal(values[0]);

          resolve();
        } catch (err) {
          console.error(err);
          reject(err);
        }
      }),
    ]);

    const parentWorker = new Worker(topQueueName, parentProcessor);
    const childrenWorker = new Worker(queueName, childrenProcessor);

    const flow = new FlowProducer();
    const tree = await flow.add({
      name: 'root-job',
      queueName: topQueueName,
      data: {},
      children: [
        {
          name,
          data: { idx: 0, foo: 'bar' },
          queueName,
          children: [
            {
              name,
              data: { idx: 1, foo: 'baz' },
              queueName,
              children: [{ name, data: { idx: 2, foo: 'qux' }, queueName }],
            },
          ],
        },
      ],
    });

    expect(tree).to.have.property('job');
    expect(tree).to.have.property('children');

    const { children, job } = tree;
    const isWaitingChildren = await job.isWaitingChildren();

    expect(isWaitingChildren).to.be.true;
    expect(children).to.have.length(1);

    expect(children[0].job.id).to.be.ok;
    expect(children[0].job.data.foo).to.be.eql('bar');
    expect(children[0].children).to.have.length(1);

    expect(children[0].children[0].job.id).to.be.ok;
    expect(children[0].children[0].job.data.foo).to.be.eql('baz');

    expect(children[0].children[0].children[0].job.id).to.be.ok;
    expect(children[0].children[0].children[0].job.data.foo).to.be.eql('qux');

    await processingChildren;
    await childrenWorker.close();

    await processingTop;
    await parentWorker.close();

    await flow.close();

    await removeAllQueueData(new IORedis(), topQueueName);
  });

  it('should not process parent if child fails', async () => {
    const name = 'child-job';

    const parentQueueName = `parent-queue-${v4()}`;

    let childrenProcessor;
    const processingChildren = new Promise<void>(
      resolve =>
        (childrenProcessor = async () => {
          resolve();
          throw new Error('failed job');
        }),
    );

    const childrenWorker = new Worker(queueName, childrenProcessor);

    const flow = new FlowProducer();
    const tree = await flow.add({
      name: 'parent-job',
      queueName: parentQueueName,
      data: {},
      children: [{ name, data: { idx: 0, foo: 'bar' }, queueName }],
    });

    expect(tree).to.have.property('job');
    expect(tree).to.have.property('children');

    const { children } = tree;

    expect(children).to.have.length(1);

    expect(children[0].job.id).to.be.ok;
    expect(children[0].job.data.foo).to.be.eql('bar');

    await processingChildren;
    await childrenWorker.close();

    const parentQueue = new Queue(parentQueueName);
    const numJobs = await parentQueue.getWaitingCount();
    expect(numJobs).to.be.equal(0);

    await flow.close();
    await parentQueue.close();
    await removeAllQueueData(new IORedis(), parentQueueName);
  });

  it('should not process parent until queue is unpaused', async () => {
    const name = 'child-job';
    const parentQueueName = `parent-queue-${v4()}`;

    let childrenProcessor, parentProcessor;
    const processingChildren = new Promise<void>(
      resolve =>
        (childrenProcessor = async () => {
          resolve();
        }),
    );

    const childrenWorker = new Worker(queueName, childrenProcessor);

    const processingParent = new Promise<void>(
      resolve =>
        (parentProcessor = async () => {
          resolve();
        }),
    );

    const parentWorker = new Worker(parentQueueName, parentProcessor);

    const parentQueue = new Queue(parentQueueName);
    await parentQueue.pause();

    const flow = new FlowProducer();
    const tree = await flow.add({
      name: 'parent-job',
      queueName: parentQueueName,
      data: {},
      children: [{ name, data: { idx: 0, foo: 'bar' }, queueName }],
    });

    expect(tree).to.have.property('job');
    expect(tree).to.have.property('children');

    const { children } = tree;

    expect(children).to.have.length(1);

    expect(children[0].job.id).to.be.ok;
    expect(children[0].job.data.foo).to.be.eql('bar');

    await processingChildren;
    await childrenWorker.close();

    await delay(500);

    let numJobs = await parentQueue.getWaitingCount();
    expect(numJobs).to.be.equal(1);

    await parentQueue.resume();

    await processingParent;
    await parentWorker.close();

    numJobs = await parentQueue.getWaitingCount();
    expect(numJobs).to.be.equal(0);

    await flow.close();
    await parentQueue.close();
    await removeAllQueueData(new IORedis(), parentQueueName);
  });

  describe('remove', () => {
    it('should remove all children when removing a parent', async () => {
      const parentQueueName = `parent-queue-${v4()}`;
      const name = 'child-job';

      const flow = new FlowProducer();
      const tree = await flow.add({
        name: 'parent-job',
        queueName: parentQueueName,
        data: {},
        children: [
          { name, data: { idx: 0, foo: 'bar' }, queueName },
          {
            name,
            data: { idx: 0, foo: 'baz' },
            queueName,
            children: [{ name, data: { idx: 0, foo: 'qux' }, queueName }],
          },
        ],
      });

      expect(await tree.job.getState()).to.be.equal('waiting-children');

      expect(await tree.children[0].job.getState()).to.be.equal('waiting');
      expect(await tree.children[1].job.getState()).to.be.equal(
        'waiting-children',
      );

      expect(await tree.children[1].children[0].job.getState()).to.be.equal(
        'waiting',
      );

      await tree.job.remove();

      const parentQueue = new Queue(parentQueueName);
      const parentJob = await Job.fromId(parentQueue, tree.job.id);
      expect(parentJob).to.be.undefined;

      for (let i = 0; i < tree.children.length; i++) {
        const child = tree.children[i];
        const childJob = await Job.fromId(queue, child.job.id);
        expect(childJob).to.be.undefined;
      }

      expect(await tree.children[0].job.getState()).to.be.equal('unknown');
      expect(await tree.children[1].job.getState()).to.be.equal('unknown');
      expect(await tree.job.getState()).to.be.equal('unknown');

      await flow.close();
      await parentQueue.close();
      await removeAllQueueData(new IORedis(), parentQueueName);
    });

    it('should not remove anything if there is a locked job in the tree', async () => {
      const parentQueueName = `parent-queue-${v4()}`;
      const name = 'child-job';

      const worker = new Worker(queueName);

      const flow = new FlowProducer();
      const tree = await flow.add({
        name: 'parent-job',
        queueName: parentQueueName,
        data: {},
        children: [
          { name, data: { idx: 0, foo: 'bar' }, queueName },
          { name, data: { idx: 0, foo: 'baz' }, queueName },
        ],
      });

      // Get job so that it gets locked.
      const nextJob = await worker.getNextJob('1234');

      expect(nextJob).to.not.be.undefined;
      expect(await (nextJob as Job).getState()).to.be.equal('active');

      try {
        await tree.job.remove();
      } catch (err) {
        return;
      }

      expect(await tree.job.getState()).to.be.equal('waiting-children');
      expect(await tree.children[0].job.getState()).to.be.equal('active');
      expect(await tree.children[1].job.getState()).to.be.equal('waiting');

      await flow.close();
      await worker.close();
      await removeAllQueueData(new IORedis(), parentQueueName);
    });

    it('should remove from parent dependencies and move parent to wait', async () => {
      const parentQueueName = `parent-queue-${v4()}`;
      const name = 'child-job';

      const flow = new FlowProducer();
      const tree = await flow.add({
        name: 'root-job',
        queueName: parentQueueName,
        data: {},
        children: [
          {
            name,
            data: { idx: 0, foo: 'bar' },
            queueName,
            children: [
              {
                name,
                data: { idx: 1, foo: 'baz' },
                queueName,
                children: [{ name, data: { idx: 2, foo: 'qux' }, queueName }],
              },
            ],
          },
        ],
      });

      // We remove from deepest child and upwards to check if jobs
      // are moved to the wait status correctly
      const parentQueue = new Queue(parentQueueName);

      await removeChildJob(tree.children[0].children[0]);
      await removeChildJob(tree.children[0]);
      await removeChildJob(tree);

      async function removeChildJob(node: JobNode) {
        expect(await node.job.getState()).to.be.equal('waiting-children');

        await node.children[0].job.remove();

        expect(await node.job.getState()).to.be.equal('waiting');
      }

      await flow.close();
      await parentQueue.close();
      await removeAllQueueData(new IORedis(), parentQueueName);
    });

    it(`should only move parent to wait when all children have been removed`, async () => {
      const parentQueueName = `parent-queue-${v4()}`;
      const name = 'child-job';

      const flow = new FlowProducer();
      const tree = await flow.add({
        name: 'parent-job',
        queueName: parentQueueName,
        data: {},
        children: [
          { name, data: { idx: 0, foo: 'bar' }, queueName },
          { name, data: { idx: 0, foo: 'baz' }, queueName },
        ],
      });

      expect(await tree.job.getState()).to.be.equal('waiting-children');
      expect(await tree.children[0].job.getState()).to.be.equal('waiting');

      await tree.children[0].job.remove();

      expect(await tree.children[0].job.getState()).to.be.equal('unknown');
      expect(await tree.job.getState()).to.be.equal('waiting-children');

      await tree.children[1].job.remove();
      expect(await tree.children[1].job.getState()).to.be.equal('unknown');
      expect(await tree.job.getState()).to.be.equal('waiting');

      await flow.close();
      await removeAllQueueData(new IORedis(), parentQueueName);
    });
  });
});<|MERGE_RESOLUTION|>--- conflicted
+++ resolved
@@ -5,7 +5,7 @@
 import { v4 } from 'uuid';
 import { removeAllQueueData, delay } from '../utils';
 
-describe('flows', () => {
+describe.only('flows', () => {
   let queue: Queue;
   let queueName: string;
 
@@ -111,7 +111,6 @@
     await removeAllQueueData(new IORedis(), parentQueueName);
   });
 
-<<<<<<< HEAD
   it('should get a flow tree', async () => {
     const name = 'child-job';
 
@@ -216,7 +215,26 @@
       maxChildren: 2,
     });
 
-=======
+    expect(tree).to.have.property('job');
+    expect(tree).to.have.property('children');
+
+    const { children, job } = tree;
+    const isWaitingChildren = await job.isWaitingChildren();
+
+    expect(isWaitingChildren).to.be.true;
+    expect(children.length).to.be.greaterThanOrEqual(2);
+
+    expect(children[0].job.id).to.be.ok;
+    expect(children[0].children).to.be.undefined;
+
+    expect(children[1].job.id).to.be.ok;
+    expect(children[1].children).to.be.undefined;
+
+    await flow.close();
+
+    await removeAllQueueData(new IORedis(), topQueueName);
+  });
+
   it('should remove processed data when passing removeOnComplete', async () => {
     const name = 'child-job';
     const values = [
@@ -302,27 +320,10 @@
       ],
     });
 
->>>>>>> 7068d4c2
     expect(tree).to.have.property('job');
     expect(tree).to.have.property('children');
 
     const { children, job } = tree;
-<<<<<<< HEAD
-    const isWaitingChildren = await job.isWaitingChildren();
-
-    expect(isWaitingChildren).to.be.true;
-    expect(children.length).to.be.greaterThanOrEqual(2);
-
-    expect(children[0].job.id).to.be.ok;
-    expect(children[0].children).to.be.undefined;
-
-    expect(children[1].job.id).to.be.ok;
-    expect(children[1].children).to.be.undefined;
-
-    await flow.close();
-
-    await removeAllQueueData(new IORedis(), topQueueName);
-=======
     const parentState = await job.getState();
 
     expect(parentState).to.be.eql('waiting-children');
@@ -339,7 +340,6 @@
     await parentQueue.close();
 
     await removeAllQueueData(new IORedis(), parentQueueName);
->>>>>>> 7068d4c2
   });
 
   it('should process parent when children is an empty array', async () => {
