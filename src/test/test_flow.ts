--- conflicted
+++ resolved
@@ -105,7 +105,39 @@
     await removeAllQueueData(new IORedis(), parentQueueName);
   });
 
-<<<<<<< HEAD
+  it('should process parent when children is an empty array', async () => {
+    const parentQueueName = `parent-queue-${v4()}`;
+
+    let parentProcessor;
+
+    const processingParent = new Promise<void>(
+      resolve =>
+        (parentProcessor = () => {
+          resolve();
+        }),
+    );
+
+    const parentWorker = new Worker(parentQueueName, parentProcessor);
+
+    const flow = new FlowProducer();
+    const tree = await flow.add({
+      name: 'parent-job',
+      queueName: parentQueueName,
+      data: {},
+      children: [],
+    });
+
+    expect(tree).to.have.property('job');
+    expect(tree).to.not.have.property('children');
+
+    await processingParent;
+    await parentWorker.close();
+
+    await flow.close();
+
+    await removeAllQueueData(new IORedis(), parentQueueName);
+  });
+
   it('should allow passing custom jobId in options', async () => {
     const name = 'child-job';
     const values = [
@@ -148,32 +180,17 @@
             console.error(err);
             reject(err);
           }
-=======
-  it('should process parent when children is an empty array', async () => {
-    const parentQueueName = `parent-queue-${v4()}`;
-
-    let parentProcessor;
-
-    const processingParent = new Promise<void>(
-      resolve =>
-        (parentProcessor = () => {
-          resolve();
->>>>>>> 26565660
         }),
     );
 
     const parentWorker = new Worker(parentQueueName, parentProcessor);
-<<<<<<< HEAD
     const childrenWorker = new Worker(queueName, childrenProcessor);
-=======
->>>>>>> 26565660
 
     const flow = new FlowProducer();
     const tree = await flow.add({
       name: 'parent-job',
       queueName: parentQueueName,
       data: {},
-<<<<<<< HEAD
       opts: { jobId: 'my-parent-job-id' },
       children: [
         { name, data: { idx: 0, foo: 'bar' }, queueName },
@@ -203,13 +220,6 @@
 
     await processingChildren;
     await childrenWorker.close();
-=======
-      children: [],
-    });
-
-    expect(tree).to.have.property('job');
-    expect(tree).to.not.have.property('children');
->>>>>>> 26565660
 
     await processingParent;
     await parentWorker.close();
