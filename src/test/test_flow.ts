--- conflicted
+++ resolved
@@ -331,11 +331,8 @@
     expect(numJobs).to.be.equal(0);
 
     await flow.close();
-<<<<<<< HEAD
     await parentQueue.close();
-=======
     await parentWorker.close();
->>>>>>> 582ae517
     await removeAllQueueData(new IORedis(), parentQueueName);
   });
 
@@ -424,10 +421,7 @@
       expect(await tree.children[1].job.getState()).to.be.equal('waiting');
 
       await flow.close();
-<<<<<<< HEAD
-=======
       await worker.close();
->>>>>>> 582ae517
       await removeAllQueueData(new IORedis(), parentQueueName);
     });
 
