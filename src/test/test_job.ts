--- conflicted
+++ resolved
@@ -233,11 +233,7 @@
       const parent = await Job.create(parentQueue, 'testParent', data);
       const parentKey = getParentKey({
         id: parent.id,
-<<<<<<< HEAD
         queue: '{bull}:' + parentQueueName,
-=======
-        queue: 'bull:' + parentQueueName,
->>>>>>> 5770aef2
       });
       const client = await queue.client;
       const child1 = new Job(queue, 'testJob1', values[0]);
