--- conflicted
+++ resolved
@@ -358,13 +358,15 @@
     it('emits global drained event when all jobs have been processed', async function() {
       queue.process(async job => {});
 
-      let _resolve;
+      let _resolveDrained;
       const drained = new Promise(resolve => {
-        _resolve = resolve;
+        _resolveDrained = resolve;
         queue.once('global:drained', resolve);
       });
 
+      let _resolveCompleted;
       const completing = new Promise<void>(resolve => {
+        _resolveCompleted = resolve;
         queue.on('completed', after(2, resolve));
       });
 
@@ -376,12 +378,8 @@
 
       const jobs = await queue.getJobCountByTypes('completed');
       expect(jobs).to.be.equal(2);
-<<<<<<< HEAD
-      queue.off('global:drained', _resolve);
-=======
-      queue.off('completed');
-      queue.off('global:drained');
->>>>>>> 5f526a0b
+      queue.off('global:drained', _resolveDrained);
+      queue.off('completed', _resolveCompleted);
     });
 
     it('should emit an event when a job becomes active', async () => {
