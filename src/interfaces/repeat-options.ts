--- conflicted
+++ resolved
@@ -32,14 +32,9 @@
 
   /**
    * Repeated job should start right now
-<<<<<<< HEAD
    * (work only with every settings)
-=======
-   * ( work only with every settings)
    *
    * @deprecated
-   *
->>>>>>> c8abdc73
    */
   immediately?: boolean;
 
