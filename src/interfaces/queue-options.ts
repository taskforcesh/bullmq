--- conflicted
+++ resolved
@@ -1,8 +1,4 @@
-<<<<<<< HEAD
-import { JobsOptions } from '../types';
-=======
-import { BaseJobOptions } from './jobs-options';
->>>>>>> 5b1a71a6
+import { DefaultJobOptions } from './base-job-options';
 import { ConnectionOptions } from './redis-options';
 
 export enum ClientType {
@@ -39,7 +35,7 @@
  * Options for the Queue class.
  */
 export interface QueueOptions extends QueueBaseOptions {
-  defaultJobOptions?: BaseJobOptions;
+  defaultJobOptions?: DefaultJobOptions;
 
   /**
    * Options for the rate limiter.
