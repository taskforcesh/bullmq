<<<<<<< HEAD
import { DefaultJobOptions } from './base-job-options';
=======
import { AdvancedRepeatOptions } from './advanced-options';
import { BaseJobOptions } from './jobs-options';
>>>>>>> 45a8e4da
import { ConnectionOptions } from './redis-options';

export enum ClientType {
  blocking = 'blocking',
  normal = 'normal',
}

/**
 * Base Queue options
 */
export interface QueueBaseOptions {
  /**
   * Options for connecting to a Redis instance.
   */
  connection?: ConnectionOptions;

  /**
   * Specify if the connection is shared.
   */
  sharedConnection?: boolean;

  /**
   * Denotes commands should retry indefinitely.
   */
  blockingConnection?: boolean;

  /**
   * Prefix for all queue keys.
   */
  prefix?: string;
}

/**
 * Options for the Queue class.
 */
export interface QueueOptions extends QueueBaseOptions {
  defaultJobOptions?: DefaultJobOptions;

  /**
   * Options for the rate limiter.
   */
  limiter?: {
    /**
     * Group key to be used by the limiter when
     * limiting by group keys.
     */
    groupKey: string;
  };

  /**
   * Options for the streams used internally in BullMQ.
   */
  streams?: {
    /**
     * Options for the events stream.
     */
    events: {
      /**
       * Max approximated length for streams. Default is 10 000 events.
       */
      maxLen: number;
    };
  };

  settings?: AdvancedRepeatOptions;
}

/**
 * Options for the Repeat class.
 */
export interface RepeatBaseOptions extends QueueBaseOptions {
  settings?: AdvancedRepeatOptions;
}

/**
 * Options for QueueEvents
 */
export interface QueueEventsOptions extends QueueBaseOptions {
  /**
   * Condition to start listening to events at instance creation.
   */
  autorun?: boolean;
  /**
   * Last event Id. If provided it is possible to continue
   * consuming events from a known Id instead of from the last
   * produced event.
   */
  lastEventId?: string;

  /**
   * Timeout for the blocking XREAD call to the events stream.
   */
  blockingTimeout?: number;
}<|MERGE_RESOLUTION|>--- conflicted
+++ resolved
@@ -1,9 +1,5 @@
-<<<<<<< HEAD
+import { AdvancedRepeatOptions } from './advanced-options';
 import { DefaultJobOptions } from './base-job-options';
-=======
-import { AdvancedRepeatOptions } from './advanced-options';
-import { BaseJobOptions } from './jobs-options';
->>>>>>> 45a8e4da
 import { ConnectionOptions } from './redis-options';
 
 export enum ClientType {
