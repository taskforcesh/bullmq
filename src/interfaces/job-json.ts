import { JobProgress, RedisJobOptions } from '../types';
import { ParentKeys } from './parent';

export interface JobJson {
  id: string;
  name: string;
  data: string;
  opts: RedisJobOptions;
  progress: JobProgress;
  attemptsMade: number;
  attemptsStarted: number;
  finishedOn?: number;
  processedOn?: number;
  timestamp: number;
  failedReason: string;
  stacktrace: string;
  returnvalue: string;
  parent?: ParentKeys;
  parentKey?: string;
  repeatJobKey?: string;
  nextRepeatableJobKey?: string;
  debounceId?: string;
  deduplicationId?: string;
  processedBy?: string;
  stalledCounter: number;
}

export interface JobJsonRaw {
  id: string;
  name: string;
  data: string;
  delay: string;
  opts: string;
  progress: string;
  attemptsMade?: string;
  finishedOn?: string;
  processedOn?: string;
  priority: string;
  timestamp: string;
  failedReason: string;
  stacktrace: string[];
  returnvalue: string;
  parentKey?: string;
  parent?: string;
  deid?: string;
  rjk?: string;
  nrjid?: string;
  atm?: string;
<<<<<<< HEAD
=======
  defa?: string;
>>>>>>> c8eaefa0
  stc?: string;
  ats?: string;
  pb?: string; // Worker name
}<|MERGE_RESOLUTION|>--- conflicted
+++ resolved
@@ -46,10 +46,7 @@
   rjk?: string;
   nrjid?: string;
   atm?: string;
-<<<<<<< HEAD
-=======
   defa?: string;
->>>>>>> c8eaefa0
   stc?: string;
   ats?: string;
   pb?: string; // Worker name
