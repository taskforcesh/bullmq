--[[
    Remove a job from all the queues it may be in as well as all its data.
    In order to be able to remove a job, it cannot be active.

    Input:
      KEYS[1] queue prefix
      KEYS[2] meta key

      ARGV[1] jobId
      ARGV[2] remove children

    Events:
      'removed'
]] local rcall = redis.call

-- Includes
--- @include "includes/destructureJobKey"
--- @include "includes/getOrSetMaxEvents"
--- @include "includes/isLocked"
--- @include "includes/removeDebounceKey"
--- @include "includes/removeJobFromAnyState"
--- @include "includes/removeJobKeys"
--- @include "includes/removeParentDependencyKey"

local function removeJob(prefix, jobId, parentKey, removeChildren)
    local jobKey = prefix .. jobId;

    removeParentDependencyKey(jobKey, false, parentKey, nil)

    if removeChildren == "1" then
        -- Check if this job has children
        -- If so, we are going to try to remove the children recursively in deep first way because
        -- if some job is locked we must exit with and error.
        -- local countProcessed = rcall("HLEN", jobKey .. ":processed")
        local processed = rcall("HGETALL", jobKey .. ":processed")

        if (#processed > 0) then
            for i = 1, #processed, 2 do
                local childJobId = getJobIdFromKey(processed[i])
                local childJobPrefix = getJobKeyPrefix(processed[i], childJobId)
                removeJob(childJobPrefix, childJobId, jobKey, removeChildren)
            end
        end

        local dependencies = rcall("SMEMBERS", jobKey .. ":dependencies")
        if (#dependencies > 0) then
            for i, childJobKey in ipairs(dependencies) do
                -- We need to get the jobId for this job.
                local childJobId = getJobIdFromKey(childJobKey)
                local childJobPrefix = getJobKeyPrefix(childJobKey, childJobId)
                removeJob(childJobPrefix, childJobId, jobKey, removeChildren)
            end
        end

        local failed = rcall("HGETALL", jobKey .. ":failed")

        if (#failed > 0) then
            for i = 1, #failed, 2 do
                local childJobId = getJobIdFromKey(failed[i])
                local childJobPrefix = getJobKeyPrefix(failed[i], childJobId)
                removeJob(childJobPrefix, childJobId, jobKey, removeChildren)
            end
        end
    end

    local prev = removeJobFromAnyState(prefix, jobId)

    removeDebounceKey(prefix, jobKey)
    if removeJobKeys(jobKey) > 0 then
        local maxEvents = getOrSetMaxEvents(KEYS[2])
        rcall("XADD", prefix .. "events", "MAXLEN", "~", maxEvents, "*", "event", "removed", "jobId", jobId, "prev",
            prev)
    end
end

local prefix = KEYS[1]
local jobId = ARGV[1]
local shouldRemoveChildren = ARGV[2]
local jobKey = prefix .. jobId

<<<<<<< HEAD
-- Check if the job belongs to a job scheduler and it is in delayed state.
if rcall("ZSCORE", prefix .. "delayed", jobId) and rcall("HGET", jobKey, "rjk") then
    return -8 -- Return error code as the job is part of a job scheduler and is in delayed state.
=======
-- Check if the job belongs to a job scheduler and is in delayed state.
-- Note that jobs that are children in a flow, will not be subject to this check.
-- This will require a recursive check before the removal processs could start.
-- We could expand isLocked for that.
if rcall("ZSCORE", prefix .. "delayed", jobId) and rcall("HGET", jobKey, "rjk") then
    return -1
>>>>>>> e1516ff4
end

if not isLocked(prefix, jobId, shouldRemoveChildren) then
    removeJob(prefix, jobId, nil, shouldRemoveChildren)
    return 1
end
return 0<|MERGE_RESOLUTION|>--- conflicted
+++ resolved
@@ -11,7 +11,9 @@
 
     Events:
       'removed'
-]] local rcall = redis.call
+]]
+
+local rcall = redis.call
 
 -- Includes
 --- @include "includes/destructureJobKey"
@@ -78,18 +80,9 @@
 local shouldRemoveChildren = ARGV[2]
 local jobKey = prefix .. jobId
 
-<<<<<<< HEAD
 -- Check if the job belongs to a job scheduler and it is in delayed state.
 if rcall("ZSCORE", prefix .. "delayed", jobId) and rcall("HGET", jobKey, "rjk") then
     return -8 -- Return error code as the job is part of a job scheduler and is in delayed state.
-=======
--- Check if the job belongs to a job scheduler and is in delayed state.
--- Note that jobs that are children in a flow, will not be subject to this check.
--- This will require a recursive check before the removal processs could start.
--- We could expand isLocked for that.
-if rcall("ZSCORE", prefix .. "delayed", jobId) and rcall("HGET", jobKey, "rjk") then
-    return -1
->>>>>>> e1516ff4
 end
 
 if not isLocked(prefix, jobId, shouldRemoveChildren) then
