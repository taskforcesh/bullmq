--- conflicted
+++ resolved
@@ -45,16 +45,12 @@
 local rcall = redis.call
 
 -- Includes
-<<<<<<< HEAD
 --- @include "includes/updateParentDepsIfNeeded"
 --- @include "includes/updateParentIfNeeded"
-=======
->>>>>>> dd1e63c6
 --- @include "includes/destructureJobKey"
 --- @include "includes/moveJobFromWaitToActive"
 --- @include "includes/removeJob"
 --- @include "includes/trimEvents"
---- @include "includes/updateParentDepsIfNeeded"
 
 local jobIdKey = KEYS[3]
 if rcall("EXISTS", jobIdKey) == 1 then -- // Make sure job exists
