--- conflicted
+++ resolved
@@ -28,12 +28,8 @@
       ARGV[12] parentId
       ARGV[13] parentQueue
       ARGV[14] parentKey
-<<<<<<< HEAD
       ARGV[15] max attempts
       ARGV[16] attemptsMade
-=======
-      ARGV[15] retriesExhausted
->>>>>>> afb205c2
 
     Output:
       0 OK
@@ -137,16 +133,10 @@
     rcall("XADD", KEYS[6], "*", "event", ARGV[5], "jobId", jobId, ARGV[3],
           ARGV[4])
 
-<<<<<<< HEAD
     if ARGV[5] == "failed" then
-      local maxAttempts = tonumber(ARGV[15])
       if tonumber(ARGV[16]) >= tonumber(ARGV[15]) then
         rcall("XADD", KEYS[6], "*", "event", "retries-exhausted", "jobId", jobId, "attemptsMade", ARGV[16])
       end
-=======
-    if ARGV[5] == "failed" and ARGV[15] then
-      rcall("XADD", KEYS[6], "*", "event", "retries-exhausted", "jobId", jobId, "attemptsMade", ARGV[15])
->>>>>>> afb205c2
     end
 
     -- Try to get next job to avoid an extra roundtrip if the queue is not closing,
