--- conflicted
+++ resolved
@@ -199,29 +199,8 @@
         jobId = rcall("RPOPLPUSH", KEYS[1], KEYS[2])
 
         if jobId then
-<<<<<<< HEAD
             return prepareJobForProcessing(prefix, KEYS[6], eventStreamKey, jobId,
-                                            timestamp, maxJobs, opts)
-=======
-            -- Markers in waitlist DEPRECATED in v5: Remove in v6.
-            if string.sub(jobId, 1, 2) == "0:" then
-                rcall("LREM", KEYS[2], 1, jobId)
-
-                -- If jobId is special ID 0:delay (delay greater than 0), then there is no job to process
-                -- but if ID is 0:0, then there is at least 1 prioritized job to process
-                if jobId == "0:0" then
-                    jobId = moveJobFromPriorityToActive(KEYS[3], KEYS[2],
-                                                        KEYS[10])
-                    return prepareJobForProcessing(prefix, KEYS[6], eventStreamKey, jobId,
-                                                   timestamp, maxJobs, markerKey,
-                                                   opts)
-                end
-            else
-                return prepareJobForProcessing(prefix, KEYS[6], eventStreamKey, jobId,
-                                               timestamp, maxJobs, markerKey,
-                                               opts)
-            end
->>>>>>> 21295692
+                                            timestamp, maxJobs, markerKey, opts)
         else
             jobId = moveJobFromPriorityToActive(KEYS[3], KEYS[2], KEYS[10])
             if jobId then
