--[[
  Move next job to be processed to active, lock it and fetch its data. The job
  may be delayed, in that case we need to move it to the delayed set instead.

  This operation guarantees that the worker owns the job during the lock
  expiration time. The worker is responsible of keeping the lock fresh
  so that no other worker picks this job again.

  Input:
    KEYS[1] wait key
    KEYS[2] active key
    KEYS[3] priority key
    KEYS[4] stream events key
    KEYS[5] stalled key

    -- Rate limiting
    KEYS[6] rate limiter key
    KEYS[7] delayed key

    -- Promote delayed jobs
    KEYS[8] paused key
    KEYS[9] meta key

    -- Arguments
    ARGV[1] key prefix
    ARGV[2] timestamp
    ARGV[3] optional job ID
    ARGV[4] opts

    opts - token - lock token
    opts - lockDuration
    opts - limiter
]]
local jobId
local rcall = redis.call

-- Includes
--- @include "includes/moveJobFromWaitToActive"
--- @include "includes/getNextDelayedTimestamp"
--- @include "includes/getRateLimitTTL"
--- @include "includes/getTargetQueueList"
--- @include "includes/promoteDelayedJobs"

local target = getTargetQueueList(KEYS[9], KEYS[1], KEYS[8])

-- Check if there are delayed jobs that we can move to wait.
promoteDelayedJobs(KEYS[7], target, KEYS[3], KEYS[4], ARGV[1], ARGV[2])

local opts = cmsgpack.unpack(ARGV[4])
local maxJobs = tonumber(opts['limiter'] and opts['limiter']['max'])
local expireTime = getRateLimitTTL(maxJobs, KEYS[6])
if (ARGV[3] ~= "") then
  jobId = ARGV[3]
  -- clean stalled key
  rcall("SREM", KEYS[5], jobId)
else
  -- Check if we are rate limited first.
<<<<<<< HEAD
  if expireTime > 0 then
    return { 0, 0, expireTime, 0 }
=======
  opts = cmsgpack.unpack(ARGV[4])
  local pttl = getRateLimitTTL(opts, KEYS[6])
  if pttl > 0 then
    return { 0, 0, pttl, 0 }
>>>>>>> f391f2a2
  end

  -- no job ID, try non-blocking move from wait to active
  jobId = rcall("RPOPLPUSH", KEYS[1], KEYS[2])
end

-- If jobId is special ID 0:delay, then there is no job to process
if jobId then
  if string.sub(jobId, 1, 2) == "0:" then
    rcall("LREM", KEYS[2], 1, jobId)

    if expireTime > 0 then
      return { 0, 0, expireTime, 0 }
    end

    -- Move again since we just got the marker job.
    jobId = rcall("RPOPLPUSH", KEYS[1], KEYS[2])

    -- Since it is possible that between a call to BRPOPLPUSH and moveToActive
    -- another script puts a new maker in wait, we need to check again.
    if jobId and string.sub(jobId, 1, 2) == "0:" then
      rcall("LREM", KEYS[2], 1, jobId)
      jobId = rcall("RPOPLPUSH", KEYS[1], KEYS[2])
    end
  end

  if jobId then
    -- this script is not really moving, it is preparing the job for processing
    return moveJobFromWaitToActive(KEYS, ARGV[1], target, jobId, ARGV[2], maxJobs, expireTime, opts)
  end
end

-- Return the timestamp for the next delayed job if any.
local nextTimestamp = getNextDelayedTimestamp(KEYS[7])
if (nextTimestamp ~= nil) then
  return { 0, 0, 0, nextTimestamp}
end

return { 0, 0, 0, 0}<|MERGE_RESOLUTION|>--- conflicted
+++ resolved
@@ -55,15 +55,8 @@
   rcall("SREM", KEYS[5], jobId)
 else
   -- Check if we are rate limited first.
-<<<<<<< HEAD
   if expireTime > 0 then
     return { 0, 0, expireTime, 0 }
-=======
-  opts = cmsgpack.unpack(ARGV[4])
-  local pttl = getRateLimitTTL(opts, KEYS[6])
-  if pttl > 0 then
-    return { 0, 0, pttl, 0 }
->>>>>>> f391f2a2
   end
 
   -- no job ID, try non-blocking move from wait to active
