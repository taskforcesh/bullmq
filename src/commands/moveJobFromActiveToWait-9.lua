--- conflicted
+++ resolved
@@ -15,6 +15,7 @@
     ARGV[1] job id
     ARGV[2] lock token
     ARGV[3] job id key
+    ARGV[4] timestamp
 ]]
 local rcall = redis.call
 
@@ -38,11 +39,7 @@
     local priority = tonumber(rcall("HGET", ARGV[3], "priority")) or 0
 
     if priority > 0 then
-<<<<<<< HEAD
-      addJobWithPriority(KEYS[2], KEYS[8], priority, paused, jobId)
-=======
-      pushBackJobWithPriority(KEYS[8], priority, target, jobId)
->>>>>>> 93005e6a
+      pushBackJobWithPriority(KEYS[8], priority, jobId, ARGV[4])
     else
       rcall("RPUSH", target, jobId)
     end
