--[[
  Adds a job to the queue by doing the following:
    - Increases the job counter if needed.
    - Creates a new job key with the job data.

    - if delayed:
      - computes timestamp.
      - adds to delayed zset.
      - Emits a global event 'delayed' if the job is delayed.
    - if not delayed
      - Adds the jobId to the wait/paused list in one of three ways:
         - LIFO
         - FIFO
         - prioritized.
      - Adds the job to the "added" list so that workers gets notified.

    Input:
      KEYS[1] 'wait',
      KEYS[2] 'paused'
      KEYS[3] 'meta'
      KEYS[4] 'id'
      KEYS[5] 'delayed'
      KEYS[6] 'priority'
      KEYS[7] 'completed'
      KEYS[8] events stream key
      KEYS[9] delay stream key

      ARGV[1] msgpacked arguments array
            [1]  key prefix,
            [2]  custom id (will not generate one automatically)
            [3]  name
            [4]  timestamp
            [5]  parentKey?
            [6] waitChildrenKey key.
            [7] parent dependencies key.

      ARGV[2] Json stringified job data
      ARGV[3] msgpacked options

      Output:
        jobId  - OK
        -5     - Missing parent key
]]
local jobId
local jobIdKey
local rcall = redis.call

local args = cmsgpack.unpack(ARGV[1])

local data = ARGV[2]
local opts = cmsgpack.unpack(ARGV[3])

local parentKey = args[5]
local parentId
local parentQueueKey
local parentData

-- Includes
<%= destructureJobKey %>

if parentKey ~= nil then
  if rcall("EXISTS", parentKey) ~= 1 then
    return -5
  end

  parentId = getJobIdFromKey(parentKey)
  parentQueueKey = getJobKeyPrefix(parentKey, ":" .. parentId)
  local parent = {}
  parent['id'] = parentId
  parent['queueKey'] = parentQueueKey
  parentData = cjson.encode(parent)
end

local jobCounter = rcall("INCR", KEYS[4])

-- Includes
<<<<<<< HEAD
<%= updateParentDepsIfNeeded %>
=======
--- @include "includes/updateParentDepsIfNeeded"
--- @include "includes/destructureJobKey"
>>>>>>> 7ea381b2

local parentDependenciesKey = args[7]
if args[2] == "" then
  jobId = jobCounter
  jobIdKey = args[1] .. jobId
else
  jobId = args[2]
  jobIdKey = args[1] .. jobId
  if rcall("EXISTS", jobIdKey) == 1 then
    if parentKey ~= nil then
      if rcall("ZSCORE", KEYS[7], jobId) ~= false then
        local returnvalue = rcall("HGET", jobIdKey, "returnvalue")
        updateParentDepsIfNeeded(parentKey, parentQueueKey, parentDependenciesKey, parentId, jobIdKey, returnvalue)
      else
        if parentDependenciesKey ~= nil then
          rcall("SADD", parentDependenciesKey, jobIdKey)
        end
      end
      rcall("HMSET", jobIdKey, "parentKey", parentKey, "parent", parentData)
    end
    return jobId .. "" -- convert to string
  end
end

-- Store the job.
local jsonOpts = cjson.encode(opts)
local delay = opts['delay'] or 0
local priority = opts['priority'] or 0
local timestamp = args[4]

if parentKey ~= nil then
  rcall("HMSET", jobIdKey, "name", args[3], "data", ARGV[2], "opts", jsonOpts,
    "timestamp", timestamp, "delay", delay, "priority", priority, "parentKey", parentKey, "parent", parentData)
else
  rcall("HMSET", jobIdKey, "name", args[3], "data", ARGV[2], "opts", jsonOpts,
    "timestamp", timestamp, "delay", delay, "priority", priority )
end

-- TODO: do not send data and opts to the event added (for performance reasons).
rcall("XADD", KEYS[8], "*", "event", "added", "jobId", jobId, "name", args[3], "data", ARGV[2], "opts", jsonOpts)

-- Check if job is delayed
local delayedTimestamp = (delay > 0 and (timestamp + delay)) or 0

-- Check if job is a parent, if so add to the parents set
local waitChildrenKey = args[6]
if waitChildrenKey ~= nil then
    rcall("ZADD", waitChildrenKey, timestamp, jobId)
    rcall("XADD", KEYS[8], "*", "event", "waiting-children", "jobId", jobId)
elseif (delayedTimestamp ~= 0) then
    local timestamp = delayedTimestamp * 0x1000 + bit.band(jobCounter, 0xfff)
    rcall("ZADD", KEYS[5], timestamp, jobId)
    rcall("XADD", KEYS[8], "*", "event", "delayed", "jobId", jobId, "delay",
          delayedTimestamp)
    rcall("XADD", KEYS[9], "*", "nextTimestamp", delayedTimestamp)
else
    local target

    -- We check for the meta.paused key to decide if we are paused or not
    -- (since an empty list and !EXISTS are not really the same)
    local paused
    if rcall("HEXISTS", KEYS[3], "paused") ~= 1 then
        target = KEYS[1]
        paused = false
    else
        target = KEYS[2]
        paused = true
    end

    -- Standard or priority add
    if priority == 0 then
        -- LIFO or FIFO
        local pushCmd = opts['lifo'] and 'RPUSH' or 'LPUSH';
        rcall(pushCmd, target, jobId)
    else
        -- Priority add
        rcall("ZADD", KEYS[6], priority, jobId)
        local count = rcall("ZCOUNT", KEYS[6], 0, priority)

        local len = rcall("LLEN", target)
        local id = rcall("LINDEX", target, len - (count - 1))
        if id then
            rcall("LINSERT", target, "BEFORE", id, jobId)
        else
            rcall("RPUSH", target, jobId)
        end
    end
    -- Emit waiting event
    rcall("XADD", KEYS[8], "*", "event", "waiting", "jobId", jobId)
end

-- Check if this job is a child of another job, if so add it to the parents dependencies
-- TODO: Should not be possible to add a child job to a parent that is not in the "waiting-children" status.
-- fail in this case.
if parentDependenciesKey ~= nil then
    rcall("SADD", parentDependenciesKey, jobIdKey)
end

local maxEvents = rcall("HGET", KEYS[3], "opts.maxLenEvents")
if (maxEvents) then rcall("XTRIM", KEYS[8], "MAXLEN", "~", maxEvents) end

return jobId .. "" -- convert to string<|MERGE_RESOLUTION|>--- conflicted
+++ resolved
@@ -56,7 +56,7 @@
 local parentData
 
 -- Includes
-<%= destructureJobKey %>
+--- @include "includes/destructureJobKey"
 
 if parentKey ~= nil then
   if rcall("EXISTS", parentKey) ~= 1 then
@@ -74,12 +74,7 @@
 local jobCounter = rcall("INCR", KEYS[4])
 
 -- Includes
-<<<<<<< HEAD
-<%= updateParentDepsIfNeeded %>
-=======
 --- @include "includes/updateParentDepsIfNeeded"
---- @include "includes/destructureJobKey"
->>>>>>> 7ea381b2
 
 local parentDependenciesKey = args[7]
 if args[2] == "" then
