--- conflicted
+++ resolved
@@ -67,19 +67,6 @@
     return -5
   end
 
-<<<<<<< HEAD
-  parentId = getJobIdFromKey(parentKey)
-  parentQueueKey = getJobKeyPrefix(parentKey, ":" .. parentId)
-  local parent = {}
-  parent['id'] = parentId
-  parent['queueKey'] = parentQueueKey
-
-  if opts['fpof'] ~= nil then
-    parent['fpof'] = opts['fpof']
-  end
-
-=======
->>>>>>> 632d9b6b
   parentData = cjson.encode(parent)
 end
 
