--- conflicted
+++ resolved
@@ -194,14 +194,9 @@
 
         local maxJobs = tonumber(opts['limiter'] and opts['limiter']['max'])
         -- Check if we are rate limited first.
-<<<<<<< HEAD
         local expireTime = getRateLimitTTL(maxJobs, KEYS[6])
 
-        if expireTime > 0 then return {0, 0, expireTime} end
-=======
-        local pttl = getRateLimitTTL(opts, KEYS[6])
-        if pttl > 0 then return {0, 0, pttl, 0} end
->>>>>>> f391f2a2
+        if expireTime > 0 then return {0, 0, expireTime, 0} end
 
         jobId = rcall("RPOPLPUSH", KEYS[1], KEYS[2])
 
@@ -209,10 +204,6 @@
         if jobId then
             if string.sub(jobId, 1, 2) == "0:" then
                 rcall("LREM", KEYS[2], 1, jobId)
-
-                if expireTime > 0 then
-                    return { 0, 0, expireTime, 0 }
-                end              
             else
                 -- this script is not really moving, it is preparing the job for processing
                 return moveJobFromWaitToActive(KEYS, ARGV[8], target, jobId, timestamp, maxJobs, expireTime, opts)
