--- conflicted
+++ resolved
@@ -1,13 +1,6 @@
 --[[
   Validate and move parent to a wait status (waiting, delayed or prioritized) if needed.
 ]]
-<<<<<<< HEAD
---- @include "moveParentToWait"
-local function moveParentToWaitIfNeeded(parentQueueKey, parentDependenciesKey, parentKey, parentId, timestamp)
-    local doNotHavePendingDependencies = rcall("SCARD", parentDependenciesKey) == 0
-    if doNotHavePendingDependencies then
-        moveParentToWait(parentQueueKey, parentKey, parentId, timestamp)
-=======
 -- Includes
 --- @include "moveParentToWait"
 local function moveParentToWaitIfNeeded(parentQueueKey, parentKey, parentId, timestamp)
@@ -16,7 +9,6 @@
     if rcall("ZSCORE", parentWaitingChildrenKey, parentId) then    
       rcall("ZREM", parentWaitingChildrenKey, parentId)
       moveParentToWait(parentQueueKey, parentKey, parentId, timestamp)
->>>>>>> c8eaefa0
     end
   end
 end