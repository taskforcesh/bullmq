--- conflicted
+++ resolved
@@ -24,13 +24,8 @@
     if (isWaiting or rcall("EXISTS", jobKey .. ":lock") == 0) then
       -- Find the right timestamp of the job to compare to maxTimestamp:
       -- * finishedOn says when the job was completed, but it isn't set unless the job has actually completed
-<<<<<<< HEAD
-      -- * processedOn represents when the job was last attempted, but it doesn't get populated
-      --   until the job is first tried
-=======
       -- * processedOn represents when the job was last attempted, but it doesn't get populated until
       --   the job is first tried
->>>>>>> c4b9ee49
       -- * timestamp is the original job submission time
       -- Fetch all three of these (in that order) and use the first one that is set so that we'll leave jobs
       -- that have been active within the grace period:
