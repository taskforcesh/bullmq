--- conflicted
+++ resolved
@@ -9,16 +9,8 @@
   return rcall('LRANGE', keyName, 0, max - 1)
 end
 
-<<<<<<< HEAD
-local function getZSetItems(keyName, max)
-  return rcall('ZRANGE', keyName, 0, max - 1)
-end
-
+--- @include "getZSetItems"
 --- @include "removeJob"
-=======
---- @include "removeParentDependencyKey"
---- @include "getZSetItems"
->>>>>>> 5ab85256
 
 local function removeJobs(keys, hard, baseKey, max)
   for i, key in ipairs(keys) do
