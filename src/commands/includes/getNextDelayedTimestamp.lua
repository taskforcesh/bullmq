--[[
  Function to return the next delayed job timestamp.
]]
local function getNextDelayedTimestamp(delayedKey)
  local result = rcall("ZRANGE", delayedKey, 0, 0, "WITHSCORES")
  if #result then
    local nextTimestamp = tonumber(result[2])
<<<<<<< HEAD
    if nextTimestamp ~= nil then
      nextTimestamp = nextTimestamp / 0x1000
=======
    if nextTimestamp ~= nil then 
      return nextTimestamp / 0x1000
>>>>>>> 7fdd8924
    end
  end
end<|MERGE_RESOLUTION|>--- conflicted
+++ resolved
@@ -5,13 +5,8 @@
   local result = rcall("ZRANGE", delayedKey, 0, 0, "WITHSCORES")
   if #result then
     local nextTimestamp = tonumber(result[2])
-<<<<<<< HEAD
-    if nextTimestamp ~= nil then
-      nextTimestamp = nextTimestamp / 0x1000
-=======
     if nextTimestamp ~= nil then 
       return nextTimestamp / 0x1000
->>>>>>> 7fdd8924
     end
   end
 end