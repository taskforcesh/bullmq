--[[
  Function to recursively move from waitingChildren to failed.
]]

-- Includes
--- @include "moveParentToWaitIfNeeded"
--- @include "removeDebounceKeyIfNeeded"

local function moveParentFromWaitingChildrenToFailed( parentQueueKey, parentKey, parentId, jobIdKey, timestamp)
  if rcall("ZREM", parentQueueKey .. ":waiting-children", parentId) == 1 then
    rcall("ZADD", parentQueueKey .. ":failed", timestamp, parentId)
    local failedReason = "child " .. jobIdKey .. " failed"
    rcall("HMSET", parentKey, "failedReason", failedReason, "finishedOn", timestamp)
    rcall("XADD", parentQueueKey .. ":events", "*", "event", "failed", "jobId", parentId, "failedReason",
      failedReason, "prev", "waiting-children")

    local jobAttributes = rcall("HMGET", parentKey, "parent", "deid")

    removeDebounceKeyIfNeeded(parentQueueKey, jobAttributes[2])

    if jobAttributes[1] then
      local parentData = cjson.decode(jobAttributes[1])
<<<<<<< HEAD
      if parentData['fpof'] or parentData['fpof'] == nil then
=======
      if parentData['idof'] or parentData['rdof'] then
        local grandParentKey = parentData['queueKey'] .. ':' .. parentData['id']
        local grandParentDependenciesSet = grandParentKey .. ":dependencies"
        if rcall("SREM", grandParentDependenciesSet, parentKey) == 1 then
          moveParentToWaitIfNeeded(parentData['queueKey'], grandParentDependenciesSet,
            grandParentKey, parentData['id'], timestamp)
          if parentData['idof'] then
            local grandParentFailedSet = grandParentKey .. ":failed"
            rcall("HSET", grandParentFailedSet, parentKey, failedReason)
          end
        end
      else
>>>>>>> bdd2387d
        moveParentFromWaitingChildrenToFailed(
          parentData['queueKey'],
          parentData['queueKey'] .. ':' .. parentData['id'],
          parentData['id'],
          parentKey,
          timestamp
        )
      elseif parentData['rdof'] then
        local grandParentKey = parentData['queueKey'] .. ':' .. parentData['id']
        local grandParentDependenciesSet = grandParentKey .. ":dependencies"
        if rcall("SREM", grandParentDependenciesSet, parentKey) == 1 then
          moveParentToWaitIfNeeded(parentData['queueKey'], grandParentDependenciesSet,
            grandParentKey, parentData['id'], timestamp)
        end
      end
    end
  end
end<|MERGE_RESOLUTION|>--- conflicted
+++ resolved
@@ -20,9 +20,6 @@
 
     if jobAttributes[1] then
       local parentData = cjson.decode(jobAttributes[1])
-<<<<<<< HEAD
-      if parentData['fpof'] or parentData['fpof'] == nil then
-=======
       if parentData['idof'] or parentData['rdof'] then
         local grandParentKey = parentData['queueKey'] .. ':' .. parentData['id']
         local grandParentDependenciesSet = grandParentKey .. ":dependencies"
@@ -34,8 +31,7 @@
             rcall("HSET", grandParentFailedSet, parentKey, failedReason)
           end
         end
-      else
->>>>>>> bdd2387d
+      elseif parentData['fpof'] then
         moveParentFromWaitingChildrenToFailed(
           parentData['queueKey'],
           parentData['queueKey'] .. ':' .. parentData['id'],
@@ -43,13 +39,6 @@
           parentKey,
           timestamp
         )
-      elseif parentData['rdof'] then
-        local grandParentKey = parentData['queueKey'] .. ':' .. parentData['id']
-        local grandParentDependenciesSet = grandParentKey .. ":dependencies"
-        if rcall("SREM", grandParentDependenciesSet, parentKey) == 1 then
-          moveParentToWaitIfNeeded(parentData['queueKey'], grandParentDependenciesSet,
-            grandParentKey, parentData['id'], timestamp)
-        end
       end
     end
   end
