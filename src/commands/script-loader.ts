import { createHash } from 'crypto';
<<<<<<< HEAD
=======
import { Minimatch } from 'minimatch';
import * as fg from 'fast-glob';
>>>>>>> 82dfc48e
import * as path from 'path';
import * as fs from 'fs';
import { RedisClient } from '../interfaces';
import { promisify } from 'util';

const readFile = promisify(fs.readFile);
const readdir = promisify(fs.readdir);

const GlobOptions = { dot: true, silent: false };
const IncludeRegex = /^[-]{2,3}[ \t]*@include[ \t]+(["'])(.+?)\1[; \t\n]*$/m;
const EmptyLineRegex = /^\s*[\r\n]/gm;

export interface Command {
  name: string;
  options: {
    numberOfKeys: number;
    lua: string;
  };
}

/**
 * Script metadata
 */
export interface ScriptMetadata {
  /**
   * Name of the script
   */
  name: string;

  numberOfKeys?: number;
  /**
   * The path to the script. For includes, this is the normalized path,
   * whereas it may not be normalized for the top-level parent
   */
  path: string;
  /**
   * The raw script content
   */
  content: string;
  /**
   * A hash of the normalized path for easy replacement in the parent
   */
  token: string;
  /**
   * Metadata on the scripts that this script includes
   */
  includes: ScriptMetadata[];
}

export class ScriptLoaderError extends Error {
  /**
   * The include stack
   */
  public readonly includes: string[];
  public readonly line: number;
  public readonly position: number;

  constructor(
    message: string,
    path: string,
    stack: string[] = [],
    line?: number,
    position = 0,
  ) {
    super(message);
    // Ensure the name of this error is the same as the class name
    this.name = this.constructor.name;
    Error.captureStackTrace(this, this.constructor);
    this.includes = stack;
    this.line = line ?? 0;
    this.position = position;
  }
}

const hasMagic = (pattern: string | string[]): boolean => {
  if (!Array.isArray(pattern)) {
    pattern = [pattern];
  }
  for (const p of pattern) {
    if (new Minimatch(p, GlobOptions).hasMagic()) {return true;}
  }
  return false;
};

const isPossiblyMappedPath = (path: string) =>
  path && ['~', '<'].includes(path[0]);
<<<<<<< HEAD
=======
const hasFilenamePattern = (path: string) => hasMagic(path);
>>>>>>> 82dfc48e

/**
 * Lua script loader with include support
 */
export class ScriptLoader {
  /**
   * Map an alias to a path
   */
  private pathMapper = new Map<string, string>();
  private clientScripts = new WeakMap<RedisClient, Set<string>>();
  /**
   * Cache commands by dir
   */
  private commandCache = new Map<string, Command[]>();
  private rootPath: string;

  constructor() {
    this.rootPath = getPkgJsonDir();
    this.pathMapper.set('~', this.rootPath);
    this.pathMapper.set('rootDir', this.rootPath);
    this.pathMapper.set('base', __dirname);
  }

  /**
   * Add a script path mapping. Allows includes of the form "<includes>/utils.lua" where `includes` is a user
   * defined path
   * @param name - the name of the mapping. Note: do not include angle brackets
   * @param mappedPath - if a relative path is passed, it's relative to the *caller* of this function.
   * Mapped paths are also accepted, e.g. "~/server/scripts/lua" or "<base>/includes"
   */
  addPathMapping(name: string, mappedPath: string): void {
    let resolved: string;

    if (isPossiblyMappedPath(mappedPath)) {
      resolved = this.resolvePath(mappedPath);
    } else {
      const caller = getCallerFile();
      const callerPath = path.dirname(caller);
      resolved = path.normalize(path.resolve(callerPath, mappedPath));
    }

    const last = resolved.length - 1;
    if (resolved[last] === path.sep) {
      resolved = resolved.substr(0, last);
    }

    this.pathMapper.set(name, resolved);
  }

  /**
   * Resolve the script path considering path mappings
   * @param scriptName - the name of the script
   * @param stack - the include stack, for nicer errors
   */
  resolvePath(scriptName: string, stack: string[] = []): string {
    const first = scriptName[0];
    if (first === '~') {
      scriptName = path.join(this.rootPath, scriptName.substr(2));
    } else if (first === '<') {
      const p = scriptName.indexOf('>');
      if (p > 0) {
        const name = scriptName.substring(1, p);
        const mappedPath = this.pathMapper.get(name);
        if (!mappedPath) {
          throw new ScriptLoaderError(
            `No path mapping found for "${name}"`,
            scriptName,
            stack,
          );
        }
        scriptName = path.join(mappedPath, scriptName.substring(p + 1));
      }
    }

    return path.normalize(scriptName);
  }

  /**
   * Recursively collect all scripts included in a file
   * @param file - the parent file
   * @param cache - a cache for file metadata to increase efficiency. Since a file can be included
   * multiple times, we make sure to load it only once.
   * @param stack - internal stack to prevent circular references
   */
  private async resolveDependencies(
    file: ScriptMetadata,
    cache?: Map<string, ScriptMetadata>,
    isInclude = false,
    stack: string[] = [],
  ): Promise<void> {
    cache = cache ?? new Map<string, ScriptMetadata>();

    if (stack.includes(file.path)) {
      throw new ScriptLoaderError(
        `circular reference: "${file.path}"`,
        file.path,
        stack,
      );
    }
    stack.push(file.path);

    function findPos(content: string, match: string) {
      const pos = content.indexOf(match);
      const arr = content.slice(0, pos).split('\n');
      return {
        line: arr.length,
        column: arr[arr.length - 1].length + match.indexOf('@include') + 1,
      };
    }

    function raiseError(msg: string, match: string): void {
      const pos = findPos(file.content, match);
      throw new ScriptLoaderError(msg, file.path, stack, pos.line, pos.column);
    }

    const nonOp = () => {};
    const globPackage = await import('glob');
    const glob = globPackage.glob || nonOp;
    const hasMagic = globPackage.hasMagic || nonOp;

    const hasFilenamePattern = (path: string) => hasMagic(path, GlobOptions);

    async function getFilenamesByPattern(pattern: string): Promise<string[]> {
      // `a` is imported and can be used here
      return new Promise<string[]>((resolve, reject) => {
        glob(pattern, GlobOptions, (err, files) => {
          return err ? reject(err) : resolve(files);
        });
      });
    }

    let res;
    let content = file.content;

    while ((res = IncludeRegex.exec(content)) !== null) {
      const [match, , reference] = res;

      const includeFilename = isPossiblyMappedPath(reference)
        ? // mapped paths imply absolute reference
          this.resolvePath(ensureExt(reference), stack)
        : // include path is relative to the file being processed
          path.resolve(path.dirname(file.path), ensureExt(reference));

      let includePaths: string[];

      if (hasFilenamePattern(includeFilename)) {
        const filesMatched = await getFilenamesByPattern(includeFilename);
        includePaths = filesMatched.map((x: string) => path.resolve(x));
      } else {
        includePaths = [includeFilename];
      }

      includePaths = includePaths.filter(
        (file: string) => path.extname(file) === '.lua',
      );

      if (includePaths.length === 0) {
        raiseError(`include not found: "${reference}"`, match);
      }

      const tokens: string[] = [];

      for (let i = 0; i < includePaths.length; i++) {
        const includePath = includePaths[i];

        const hasInclude = file.includes.find(
          (x: ScriptMetadata) => x.path === includePath,
        );

        if (hasInclude) {
          /**
           * We have something like
           * --- \@include "a"
           * ...
           * --- \@include "a"
           */
          raiseError(
            `file "${reference}" already included in "${file.path}"`,
            match,
          );
        }

        let includeMetadata = cache.get(includePath);
        let token: string;

        if (!includeMetadata) {
          const { name, numberOfKeys } = splitFilename(includePath);
          let childContent = '';
          try {
            const buf = await readFile(includePath, { flag: 'r' });
            childContent = buf.toString();
          } catch (err) {
            if ((err as any).code === 'ENOENT') {
              raiseError(`include not found: "${reference}"`, match);
            } else {
              throw err;
            }
          }
          // this represents a normalized version of the path to make replacement easy
          token = getPathHash(includePath);
          includeMetadata = {
            name,
            numberOfKeys,
            path: includePath,
            content: childContent,
            token,
            includes: [],
          };
          cache.set(includePath, includeMetadata);
        } else {
          token = includeMetadata.token;
        }

        tokens.push(token);

        file.includes.push(includeMetadata);
        await this.resolveDependencies(includeMetadata, cache, true, stack);
      }

      // Replace @includes with normalized path hashes
      const substitution = tokens.join('\n');
      content = content.replace(match, substitution);
    }

    file.content = content;

    if (isInclude) {
      cache.set(file.path, file);
    } else {
      cache.set(file.name, file);
    }

    stack.pop();
  }

  /**
   * Parse a (top-level) lua script
   * @param filename - the full path to the script
   * @param content - the content of the script
   * @param cache - cache
   */
  async parseScript(
    filename: string,
    content: string,
    cache?: Map<string, ScriptMetadata>,
  ): Promise<ScriptMetadata> {
    const { name, numberOfKeys } = splitFilename(filename);
    const meta = cache?.get(name);
    if (meta?.content === content) {
      return meta;
    }
    const fileInfo: ScriptMetadata = {
      path: filename,
      token: getPathHash(filename),
      content,
      name,
      numberOfKeys,
      includes: [],
    };

    await this.resolveDependencies(fileInfo, cache);
    return fileInfo;
  }

  /**
   * Construct the final version of a file by interpolating its includes in dependency order.
   * @param file - the file whose content we want to construct
   * @param processed - a cache to keep track of which includes have already been processed
   */
  interpolate(file: ScriptMetadata, processed?: Set<string>): string {
    processed = processed || new Set<string>();
    let content = file.content;
    file.includes.forEach((child: ScriptMetadata) => {
      const emitted = processed!.has(child.path);
      const fragment = this.interpolate(child, processed);
      const replacement = emitted ? '' : fragment;

      if (!replacement) {
        content = replaceAll(content, child.token, '');
      } else {
        // replace the first instance with the dependency
        content = content.replace(child.token, replacement);
        // remove the rest
        content = replaceAll(content, child.token, '');
      }

      processed!.add(child.path);
    });

    return content;
  }

  async loadCommand(
    filename: string,
    cache?: Map<string, ScriptMetadata>,
  ): Promise<Command> {
    filename = path.resolve(filename);

    const { name: scriptName } = splitFilename(filename);
    let script = cache?.get(scriptName);
    if (!script) {
      const content = (await readFile(filename)).toString();
      script = await this.parseScript(filename, content, cache);
    }

    const lua = removeEmptyLines(this.interpolate(script));
    const { name, numberOfKeys } = script;

    return {
      name,
      options: { numberOfKeys: numberOfKeys!, lua },
    };
  }

  /**
   * Load redis lua scripts.
   * The name of the script must have the following format:
   *
   * cmdName-numKeys.lua
   *
   * cmdName must be in camel case format.
   *
   * For example:
   * moveToFinish-3.lua
   *
   */
  async loadScripts(
    dir?: string,
    cache?: Map<string, ScriptMetadata>,
  ): Promise<Command[]> {
    dir = path.normalize(dir || __dirname);

    let commands = this.commandCache.get(dir);
    if (commands) {
      return commands;
    }

    const files = await readdir(dir);

    const luaFiles = files.filter(
      (file: string) => path.extname(file) === '.lua',
    );

    if (luaFiles.length === 0) {
      /**
       * To prevent unclarified runtime error "updateDelayset is not a function
       * @see https://github.com/OptimalBits/bull/issues/920
       */
      throw new ScriptLoaderError('No .lua files found!', dir, []);
    }

    commands = [];
    cache = cache ?? new Map<string, ScriptMetadata>();

    for (let i = 0; i < luaFiles.length; i++) {
      const file = path.join(dir, luaFiles[i]);

      const command = await this.loadCommand(file, cache);
      commands.push(command);
    }

    this.commandCache.set(dir, commands);

    return commands;
  }

  /**
   * Attach all lua scripts in a given directory to a client instance
   * @param client - redis client to attach script to
   * @param pathname - the path to the directory containing the scripts
   */
  async load(
    client: RedisClient,
    pathname: string,
    cache?: Map<string, ScriptMetadata>,
  ): Promise<void> {
    let paths = this.clientScripts.get(client);
    if (!paths) {
      paths = new Set<string>();
      this.clientScripts.set(client, paths);
    }
    if (!paths.has(pathname)) {
      paths.add(pathname);
      const scripts = await this.loadScripts(
        pathname,
        cache ?? new Map<string, ScriptMetadata>(),
      );
      scripts.forEach((command: Command) => {
        // Only define the command if not already defined
        if (!(client as any)[command.name]) {
          client.defineCommand(command.name, command.options);
        }
      });
    }
  }

  /**
   * Clears the command cache
   */
  clearCache(): void {
    this.commandCache.clear();
  }
}

function ensureExt(filename: string, ext = 'lua'): string {
  const foundExt = path.extname(filename);
  if (foundExt && foundExt !== '.') {
    return filename;
  }
  if (ext && ext[0] !== '.') {
    ext = `.${ext}`;
  }
  return `${filename}${ext}`;
}

function splitFilename(filePath: string): {
  name: string;
  numberOfKeys?: number;
} {
  const longName = path.basename(filePath, '.lua');
  const [name, num] = longName.split('-');
  const numberOfKeys = num ? parseInt(num, 10) : undefined;
  return { name, numberOfKeys };
}

<<<<<<< HEAD
=======
async function getFilenamesByPattern(pattern: string): Promise<string[]> {
  return fg.glob(pattern, { dot: true });
}

>>>>>>> 82dfc48e
// Determine the project root
// https://stackoverflow.com/a/18721515
function getPkgJsonDir(): string {
  for (const modPath of module.paths || []) {
    try {
      const prospectivePkgJsonDir = path.dirname(modPath);
      fs.accessSync(modPath, fs.constants.F_OK);
      return prospectivePkgJsonDir;
      // eslint-disable-next-line no-empty
    } catch (e) {}
  }
  return '';
}

// https://stackoverflow.com/a/66842927
// some dark magic here :-)
// this version is preferred to the simpler version because of
// https://github.com/facebook/jest/issues/5303 -
// tldr: dont assume you're the only one with the doing something like this
function getCallerFile(): string {
  const originalFunc = Error.prepareStackTrace;

  let callerFile = '';
  try {
    Error.prepareStackTrace = (_, stack) => stack;

    const sites = <NodeJS.CallSite[]>(<unknown>new Error().stack);
    const currentFile = sites.shift()?.getFileName();

    while (sites.length) {
      callerFile = sites.shift()?.getFileName() ?? '';

      if (currentFile !== callerFile) {
        break;
      }
    }
    // eslint-disable-next-line no-empty
  } catch (e) {
  } finally {
    Error.prepareStackTrace = originalFunc;
  }

  return callerFile;
}

function sha1(data: string): string {
  return createHash('sha1').update(data).digest('hex');
}

function getPathHash(normalizedPath: string): string {
  return `@@${sha1(normalizedPath)}`;
}

function replaceAll(str: string, find: string, replace: string): string {
  return str.replace(new RegExp(find, 'g'), replace);
}

function removeEmptyLines(str: string): string {
  return str.replace(EmptyLineRegex, '');
}<|MERGE_RESOLUTION|>--- conflicted
+++ resolved
@@ -1,9 +1,4 @@
 import { createHash } from 'crypto';
-<<<<<<< HEAD
-=======
-import { Minimatch } from 'minimatch';
-import * as fg from 'fast-glob';
->>>>>>> 82dfc48e
 import * as path from 'path';
 import * as fs from 'fs';
 import { RedisClient } from '../interfaces';
@@ -78,22 +73,8 @@
   }
 }
 
-const hasMagic = (pattern: string | string[]): boolean => {
-  if (!Array.isArray(pattern)) {
-    pattern = [pattern];
-  }
-  for (const p of pattern) {
-    if (new Minimatch(p, GlobOptions).hasMagic()) {return true;}
-  }
-  return false;
-};
-
 const isPossiblyMappedPath = (path: string) =>
   path && ['~', '<'].includes(path[0]);
-<<<<<<< HEAD
-=======
-const hasFilenamePattern = (path: string) => hasMagic(path);
->>>>>>> 82dfc48e
 
 /**
  * Lua script loader with include support
@@ -209,20 +190,25 @@
       throw new ScriptLoaderError(msg, file.path, stack, pos.line, pos.column);
     }
 
-    const nonOp = () => {};
-    const globPackage = await import('glob');
-    const glob = globPackage.glob || nonOp;
-    const hasMagic = globPackage.hasMagic || nonOp;
+    const { Minimatch = class Empty {} } = await import('minimatch');
+    const fg = await import('fast-glob');
+    const nonOp = () => {return ['']};
+    const glob = fg.glob || nonOp;
+
+    const hasMagic = (pattern: string | string[]): boolean => {
+      if (!Array.isArray(pattern)) {
+        pattern = [pattern];
+      }
+      for (const p of pattern) {
+        if ((new Minimatch(p, GlobOptions) as any).hasMagic()) {return true;}
+      }
+      return false;
+    };
 
     const hasFilenamePattern = (path: string) => hasMagic(path, GlobOptions);
 
     async function getFilenamesByPattern(pattern: string): Promise<string[]> {
-      // `a` is imported and can be used here
-      return new Promise<string[]>((resolve, reject) => {
-        glob(pattern, GlobOptions, (err, files) => {
-          return err ? reject(err) : resolve(files);
-        });
-      });
+      return glob(pattern, { dot: true });
     }
 
     let res;
@@ -519,13 +505,6 @@
   return { name, numberOfKeys };
 }
 
-<<<<<<< HEAD
-=======
-async function getFilenamesByPattern(pattern: string): Promise<string[]> {
-  return fg.glob(pattern, { dot: true });
-}
-
->>>>>>> 82dfc48e
 // Determine the project root
 // https://stackoverflow.com/a/18721515
 function getPkgJsonDir(): string {
