--- conflicted
+++ resolved
@@ -27,14 +27,8 @@
 --- @include "includes/addJobInTargetList"
 --- @include "includes/batches"
 --- @include "includes/getTargetQueueList"
-<<<<<<< HEAD
 --- @include "includes/moveParentIfNeeded"
---- @include "includes/removeDebounceKeyIfNeeded"
-=======
---- @include "includes/moveParentFromWaitingChildrenToFailed"
---- @include "includes/moveParentToWaitIfNeeded"
 --- @include "includes/removeDeduplicationKeyIfNeeded"
->>>>>>> fa517116
 --- @include "includes/removeJob"
 --- @include "includes/removeJobsByMaxAge"
 --- @include "includes/removeJobsByMaxCount"
@@ -70,7 +64,6 @@
 
     -- Remove from active list
     for i, jobId in ipairs(stalling) do
-<<<<<<< HEAD
         local jobKey = queueKeyPrefix .. jobId
 
         -- Check that the lock is also missing, then we can handle this job as really stalled.
@@ -89,7 +82,7 @@
                     local opts = cjson.decode(rawOpts)
                     local removeOnFailType = type(opts["removeOnFail"])
                     rcall("ZADD", failedKey, timestamp, jobId)
-                    removeDebounceKeyIfNeeded(queueKeyPrefix, jobAttributes[3])
+                    removeDeduplicationKeyIfNeeded(queueKeyPrefix, jobAttributes[3])
 
                     local failedReason =
                         "job stalled more than allowable limit"
@@ -121,64 +114,6 @@
                         if maxAge ~= nil then
                             removeJobsByMaxAge(timestamp, maxAge,
                                                 failedKey, queueKeyPrefix)
-=======
-        -- Markers in waitlist DEPRECATED in v5: Remove in v6.
-        if string.sub(jobId, 1, 2) == "0:" then
-            -- If the jobId is a delay marker ID we just remove it.
-            rcall("LREM", activeKey, 1, jobId)
-        else
-            local jobKey = queueKeyPrefix .. jobId
-
-            -- Check that the lock is also missing, then we can handle this job as really stalled.
-            if (rcall("EXISTS", jobKey .. ":lock") == 0) then
-                --  Remove from the active queue.
-                local removed = rcall("LREM", activeKey, 1, jobId)
-
-                if (removed > 0) then
-                    -- If this job has been stalled too many times, such as if it crashes the worker, then fail it.
-                    local stalledCount =
-                        rcall("HINCRBY", jobKey, "stalledCounter", 1)
-                    if (stalledCount > maxStalledJobCount) then
-                        local jobAttributes = rcall("HMGET", jobKey, "opts", "parent", "deid")
-                        local rawOpts = jobAttributes[1]
-                        local rawParentData = jobAttributes[2]
-                        local opts = cjson.decode(rawOpts)
-                        local removeOnFailType = type(opts["removeOnFail"])
-                        rcall("ZADD", failedKey, timestamp, jobId)
-                        removeDeduplicationKeyIfNeeded(queueKeyPrefix, jobAttributes[3])
-
-                        local failedReason =
-                            "job stalled more than allowable limit"
-                        rcall("HMSET", jobKey, "failedReason", failedReason,
-                              "finishedOn", timestamp)
-                        rcall("XADD", eventStreamKey, "*", "event",
-                              "failed", "jobId", jobId, 'prev', 'active',
-                              'failedReason', failedReason)
-
-                        if rawParentData ~= false then
-                            if opts['fpof'] then
-                                local parentData = cjson.decode(rawParentData)
-                                moveParentFromWaitingChildrenToFailed(
-                                    parentData['queueKey'],
-                                    parentData['queueKey'] .. ':' .. parentData['id'],
-                                    parentData['id'],
-                                    jobKey,
-                                    timestamp
-                                )
-                            elseif opts['idof'] or opts['rdof'] then
-                                local parentData = cjson.decode(rawParentData)
-                                local parentKey = parentData['queueKey'] .. ':' .. parentData['id']
-                                local dependenciesSet = parentKey .. ":dependencies"
-                                if rcall("SREM", dependenciesSet, jobKey) == 1 then
-                                    moveParentToWaitIfNeeded(parentData['queueKey'], dependenciesSet,
-                                                             parentKey, parentData['id'], timestamp)
-                                    if opts['idof'] then
-                                       local failedSet = parentKey .. ":failed"
-                                       rcall("HSET", failedSet, jobKey, failedReason)
-                                    end
-                                end
-                            end
->>>>>>> fa517116
                         end
 
                         if maxCount ~= nil and maxCount > 0 then
@@ -187,17 +122,10 @@
                         end
                     end
 
-<<<<<<< HEAD
                     table.insert(failed, jobId)
                 else
                     local target, isPausedOrMaxed=
                         getTargetQueueList(metaKey, activeKey, waitKey, pausedKey)
-=======
-                        table.insert(failed, jobId)
-                    else
-                        local target, isPausedOrMaxed =
-                            getTargetQueueList(metaKey, activeKey, waitKey, pausedKey)
->>>>>>> fa517116
 
                     -- Move the job back to the wait queue, to immediately be picked up by a waiting worker.
                     addJobInTargetList(target, markerKey, "RPUSH", isPausedOrMaxed, jobId)
