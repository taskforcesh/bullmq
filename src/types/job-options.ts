--- conflicted
+++ resolved
@@ -14,15 +14,7 @@
    * Modes when a child fails: fail, ignore, remove, wait.
    * @defaultValue fail
    */
-<<<<<<< HEAD
   onChildFailure?: 'fail' | 'ignore' | 'remove' | 'wait';
-=======
-  ignoreDependencyOnFailure?: boolean;
-
-  /**
-   * If true, removes the job from its parent dependencies when it fails after all attempts.
-   */
-  removeDependencyOnFailure?: boolean;
 
   /**
    * Telemetry options
@@ -39,7 +31,6 @@
      */
     omitContext?: boolean;
   };
->>>>>>> e758d23d
 };
 
 export type JobsOptions = BaseJobOptions & CompressableJobOptions;
