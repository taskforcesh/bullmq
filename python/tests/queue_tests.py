"""
Tests for the queue class.

https://bbc.github.io/cloudfit-public-docs/asyncio/testing.html
"""

import asyncio
import unittest
import time
from asyncio import Future

<<<<<<< HEAD
from bullmq import Queue, Worker, Job;
=======
from bullmq import Queue
>>>>>>> 2dbb1ab7

queueName = "__bullmq_test_queue__"

class TestQueue(unittest.IsolatedAsyncioTestCase):

    async def asyncSetUp(self):
        print("Setting up test queue")
        # Delete test queue
        queue = Queue(queueName)
        await queue.pause()
        await queue.obliterate()
        await queue.close()

    async def test_add_job(self):
        queue = Queue(queueName)
        job = await queue.add("test-job", {"foo": "bar"}, {})
            
        self.assertEqual(job.id, "1")
        await queue.close()
        
    async def test_add_job_with_options(self):
        queue = Queue(queueName)
        data = {"foo": "bar"}
        attempts = 3,
        delay = 1000
        job = await queue.add("test-job", data=data , opts={"attempts": attempts, "delay": delay})

        self.assertEqual(job.id, "1")
        self.assertEqual(job.attempts, attempts)
        self.assertEqual(job.delay, delay)
        self.assertEqual(job.data, data)

        await queue.close()

    async def test_retry_failed_jobs(self):
        queue = Queue(queueName)
        job_count = 8

        fail = True

        async def process(job: Job, token: str):
            await asyncio.sleep(1)
            if fail:
                raise Exception("failed")
            return
        order = 0

        worker = Worker(queueName, process)

        failed_events = Future()
        def failing(job: Job, result):
            nonlocal order
            if order == (job_count - 1):
                failed_events.set_result(None)
            order+=1

        worker.on("failed", failing)

        for index in range(job_count):
            data = {"idx": index}
            await queue.add("test", data=data )
        
        await failed_events

        worker.off('failed', failing)

        failed_count = await queue.getJobCounts('failed')

        self.assertEqual(failed_count['failed'], 8)

        order = 0

        completed_events = Future()
        def completing(job: Job, result):
            nonlocal order
            if order == (job_count - 1):
                completed_events.set_result(None)
            order+=1

        worker.on("completed", completing)

        fail=False

        await queue.retryJobs({ 'count': 2 })

        await completed_events

        worker.off('completed', completing)

        completed_count = await queue.getJobCounts('completed')
        self.assertEqual(completed_count['completed'], 8)

        await queue.close()
        await worker.close()

    async def test_retry_completed_jobs(self):
        queue = Queue(queueName)
        job_count = 8

        async def process(job: Job, token: str):
            await asyncio.sleep(1)
            return
        order = 0

        worker = Worker(queueName, process)

        completed_events1 = Future()
        def completing1(job: Job, result):
            nonlocal order
            if order == (job_count - 1):
                completed_events1.set_result(None)
            order+=1

        worker.on("completed", completing1)

        for index in range(job_count):
            data = {"idx": index}
            await queue.add("test", data=data )
        
        await completed_events1

        worker.off('completed', completing1)

        completed_count1 = await queue.getJobCounts('completed')
        self.assertEqual(completed_count1['completed'], job_count)

        order = 0

        completed_events2 = Future()
        def completing2(job: Job, result):
            nonlocal order
            if order == (job_count - 1):
                completed_events2.set_result(None)
            order+=1

        worker.on("completed", completing2)

        await queue.retryJobs({ 'count': 2, 'state': 'completed' })

        await completed_events2

        worker.off('completed', completing2)

        completed_count2 = await queue.getJobCounts('completed')
        self.assertEqual(completed_count2['completed'], job_count)

        await queue.close()
        await worker.close()

    async def test_retry_failed_jobs_before_timestamp(self):
        queue = Queue(queueName)
        job_count = 8

        fail = True

        async def process(job: Job, token: str):
            await asyncio.sleep(1)
            if fail:
                raise Exception("failed")
            return
        order = 0

        worker = Worker(queueName, process)

        failed_events = Future()
        timestamp = 0
        def failing(job: Job, result):
            nonlocal order
            nonlocal timestamp
            if order == (job_count - 1):
                failed_events.set_result(None)
            if job.data['idx'] == (job_count/2 - 1):
                timestamp = round(time.time() * 1000)
            order+=1

        worker.on("failed", failing)

        for index in range(job_count):
            data = {"idx": index}
            await queue.add("test", data=data )
        
        await failed_events

        worker.off('failed', failing)

        failed_count = await queue.getJobCounts('failed')

        self.assertEqual(failed_count['failed'], 8)

        order = 0

        completed_events = Future()
        def completing(job: Job, result):
            nonlocal order
            if order == (job_count/2 - 1):
                completed_events.set_result(None)
            order+=1

        worker.on("completed", completing)

        fail=False

        await queue.retryJobs({ 'count': 2, 'timestamp': timestamp})

        await completed_events

        worker.off('completed', completing)

        completed_count = await queue.getJobCounts('completed')
        self.assertEqual(completed_count['completed'], 4)

        await queue.close()
        await worker.close()

    async def test_retry_jobs_when_queue_is_paused(self):
        queue = Queue(queueName)
        job_count = 8

        fail = True

        async def process(job: Job, token: str):
            await asyncio.sleep(1)
            if fail:
                raise Exception("failed")
            return
        order = 0

        worker = Worker(queueName, process)

        failed_events = Future()
        def failing(job: Job, result):
            nonlocal order
            if order == (job_count - 1):
                failed_events.set_result(None)
            order+=1

        worker.on("failed", failing)

        for index in range(job_count):
            data = {"idx": index}
            await queue.add("test", data=data )
        
        await failed_events

        worker.off('failed', failing)

        failed_count = await queue.getJobCounts('failed')

        self.assertEqual(failed_count['failed'], 8)

        order = 0

        fail=False

        await queue.pause()
        await queue.retryJobs({ 'count': 2 })

        paused_count = await queue.getJobCounts('paused')
        self.assertEqual(paused_count['paused'], job_count)

        await queue.close()
        await worker.close()

if __name__ == '__main__':
    unittest.main()<|MERGE_RESOLUTION|>--- conflicted
+++ resolved
@@ -9,11 +9,7 @@
 import time
 from asyncio import Future
 
-<<<<<<< HEAD
-from bullmq import Queue, Worker, Job;
-=======
-from bullmq import Queue
->>>>>>> 2dbb1ab7
+from bullmq import Queue, Worker, Job
 
 queueName = "__bullmq_test_queue__"
 
