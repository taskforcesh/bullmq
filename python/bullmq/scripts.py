"""
    This class is used to load and execute Lua scripts.
    It is a wrapper around the Redis client.
"""

from __future__ import annotations
from redis import Redis
from bullmq.queue_keys import QueueKeys
from bullmq.error_code import ErrorCode
from bullmq.utils import isRedisVersionLowerThan, get_parent_key
from typing import Any, TYPE_CHECKING
if TYPE_CHECKING:
    from bullmq.job import Job
    from bullmq.redis_connection import RedisConnection

import time
import json
import msgpack
import os


basePath = os.path.dirname(os.path.realpath(__file__))


class Scripts:

    def __init__(self, prefix: str, queueName: str, redisConnection: RedisConnection):
        self.prefix = prefix
        self.queueName = queueName
        self.keys = {}
        self.redisConnection = redisConnection
        self.redisClient = redisConnection.conn
        self.commands = {
            "addStandardJob": self.redisClient.register_script(self.getScript("addStandardJob-7.lua")), 
            "addDelayedJob": self.redisClient.register_script(self.getScript("addDelayedJob-6.lua")), 
            "addParentJob": self.redisClient.register_script(self.getScript("addParentJob-4.lua")),
            "addPrioritizedJob": self.redisClient.register_script(self.getScript("addPrioritizedJob-7.lua")),
            "changePriority": self.redisClient.register_script(self.getScript("changePriority-6.lua")),
            "cleanJobsInSet": self.redisClient.register_script(self.getScript("cleanJobsInSet-2.lua")),
            "extendLock": self.redisClient.register_script(self.getScript("extendLock-2.lua")),
            "getCounts": self.redisClient.register_script(self.getScript("getCounts-1.lua")), #
            "getRanges": self.redisClient.register_script(self.getScript("getRanges-1.lua")), #
            "getState": self.redisClient.register_script(self.getScript("getState-8.lua")),
            "getStateV2": self.redisClient.register_script(self.getScript("getStateV2-8.lua")),
            "moveStalledJobsToWait": self.redisClient.register_script(self.getScript("moveStalledJobsToWait-8.lua")),
            "moveToActive": self.redisClient.register_script(self.getScript("moveToActive-11.lua")),
            "moveToDelayed": self.redisClient.register_script(self.getScript("moveToDelayed-7.lua")),
            "moveToFinished": self.redisClient.register_script(self.getScript("moveToFinished-14.lua")),
            "moveToWaitingChildren": self.redisClient.register_script(self.getScript("moveToWaitingChildren-4.lua")),
            "obliterate": self.redisClient.register_script(self.getScript("obliterate-2.lua")),
            "pause": self.redisClient.register_script(self.getScript("pause-7.lua")),
            "removeJob": self.redisClient.register_script(self.getScript("removeJob-1.lua")),
            "reprocessJob": self.redisClient.register_script(self.getScript("reprocessJob-6.lua")),
            "retryJob": self.redisClient.register_script(self.getScript("retryJob-10.lua")),
            "moveJobsToWait": self.redisClient.register_script(self.getScript("moveJobsToWait-6.lua")),
            "saveStacktrace": self.redisClient.register_script(self.getScript("saveStacktrace-1.lua")),
            "updateData": self.redisClient.register_script(self.getScript("updateData-1.lua")),
            "updateProgress": self.redisClient.register_script(self.getScript("updateProgress-3.lua")),
        }

        self.queue_keys = QueueKeys(prefix)
        self.keys = self.queue_keys.getKeys(queueName)

    def resetQueueKeys(self, queue_name: str):
        self.queueName = queue_name
        self.keys = self.queue_keys.getKeys(queue_name)

    def toKey(self, name: str):
        return self.queue_keys.toKey(self.queueName, name)

    def getScript(self, name: str):
        """
        Get a script by name
        """
        file = open(f"{basePath}/commands/{name}", "r")
        data = file.read()
        file.close()
        return data

    def getKeys(self, keys: list[str]):
        def mapKey(key):
            return self.keys[key]
        return list(map(mapKey, keys))

    def addJobArgs(self, job: Job, waiting_children_key: str|None):
        #  We are still lacking some arguments here:
        #  ARGV[1] msgpacked arguments array
        #         [9]  repeat job key

        jsonData = json.dumps(job.data, separators=(',', ':'))
        packedOpts = msgpack.packb(job.opts)

        parent = job.parent
        parentKey = job.parentKey

        packedArgs = msgpack.packb(
            [self.keys[""], job.id or "", job.name, job.timestamp, job.parentKey,
                waiting_children_key,
                f"{parentKey}:dependencies" if parentKey else None, parent],use_bin_type=True)
        
        return [packedArgs, jsonData, packedOpts]

    def addJob(self, job: Job, pipe = None):
        """
        Add an item to the queue
        """
        if job.opts.get("delay"):
            return self.addDelayedJob(job, job.opts.get("delay"), pipe)
        elif job.opts.get("priority"):
            return self.addPrioritizedJob(job, job.opts.get("priority"), pipe)
        else:
            return self.addStandardJob(job, job.timestamp, pipe)

    def addStandardJob(self, job: Job, timestamp: int, pipe = None):
        """
        Add a standard job to the queue
        """
        keys = self.getKeys(['wait', 'paused', 'meta', 'id',
                             'completed', 'events', 'marker'])
        args = self.addJobArgs(job, None)
        args.append(timestamp)

        return self.commands["addStandardJob"](keys=keys, args=args, client=pipe)
    
    def addDelayedJob(self, job: Job, timestamp: int, pipe = None):
        """
        Add a delayed job to the queue
        """
        keys = self.getKeys(['marker', 'meta', 'id',
                            'delayed', 'completed', 'events'])
        args = self.addJobArgs(job, None)
        args.append(timestamp)

        return self.commands["addDelayedJob"](keys=keys, args=args, client=pipe)
    
    def addPrioritizedJob(self, job: Job, timestamp: int, pipe = None):
        """
        Add a prioritized job to the queue
        """
        keys = self.getKeys(['marker', 'meta', 'id',
                            'prioritized', 'completed', 'events', 'pc'])
        args = self.addJobArgs(job, None)
        args.append(timestamp)

        return self.commands["addPrioritizedJob"](keys=keys, args=args, client=pipe)

    def addParentJob(self, job: Job, waiting_children_key: str, pipe = None):
        """
        Add a job to the queue that is a parent
        """
        keys = self.getKeys(['meta', 'id', 'completed', 'events'])
        
        args = self.addJobArgs(job, waiting_children_key)

        return self.commands["addParentJob"](keys=keys, args=args, client=pipe)

    def cleanJobsInSetArgs(self, set: str, grace: int, limit:int = 0):
        keys = [self.toKey(set),
                self.keys['events']]
        args = [self.keys[''], round(time.time() * 1000) - grace, limit, set]

        return (keys, args)

    def cleanJobsInSet(self, set: str, grace: int = 0, limit:int = 0):
        keys, args = self.cleanJobsInSetArgs(set, grace, limit)
        return self.commands["cleanJobsInSet"](keys=keys, args=args)

    def moveToWaitingChildrenArgs(self, job_id, token, opts: dict = {}):
        keys = [self.toKey(job_id) + ":lock",
                self.keys['active'],
                self.keys['waiting-children'],
                self.toKey(job_id)]
        child_key = opts.get("child") if opts else None
        args = [token, get_parent_key(child_key) or "", round(time.time() * 1000), job_id,
                "1" if opts.get("skipAttempt") else "0"]

        return (keys, args)

    async def moveToWaitingChildren(self, job_id, token, opts):
        keys, args = self.moveToWaitingChildrenArgs(job_id, token, opts)
        result = await self.commands["moveToWaitingChildren"](keys=keys, args=args)

        if result is not None:
            if result == 1:
                return False
            elif result == 0:
                return True
            elif result < 0:
                raise self.finishedErrors(result, job_id, 'moveToWaitingChildren', 'active')
        return None

    def getRangesArgs(self, types, start: int = 0, end: int = 1, asc: bool = False):
        transformed_types = []
        for type in types:
            transformed_types.append("wait" if type == "waiting" else type)

        keys = self.getKeys([''])
        args = [start, end, "1" if asc else "0"] + transformed_types

        return (keys, args)

    async def getRanges(self, types, start: int = 0, end: int = 1, asc: bool = False):
        commands = []

        switcher = {
            "completed": "zrange",
            "delayed": "zrange",
            "failed": "zrange",
            "priority": "zrange",
            "repeat": "zrange",
            "waiting-children": "zrange",
            "active": "lrange",
            "paused": "lrange",
            "wait": "lrange"
        }
        transformed_types = []
        for type in types:
            transformed_type = "wait" if type == "waiting" else type
            transformed_types.append(transformed_type)
            commands.append(switcher.get(transformed_type))

        keys, args = self.getRangesArgs(transformed_types, start, end, asc)

        responses = await self.commands["getRanges"](keys=keys, args=args)

        results = []
        for i, response in enumerate(responses):
            result = response or []

            if asc and commands[i] == "lrange":
                results+=result.reverse()
            else:
                results+=result

        return results

    def saveStacktraceArgs(self, job_id: str, stacktrace: str, failedReason: str):
        keys = [self.toKey(job_id)]
        args = [stacktrace, failedReason]

        return (keys, args)

    def retryJobArgs(self, job_id: str, lifo: bool, token: str, opts: dict = {}):
        keys = self.getKeys(['active', 'wait', 'paused'])
        keys.append(self.toKey(job_id))
        keys.append(self.keys['meta'])
        keys.append(self.keys['events'])
        keys.append(self.keys['delayed'])
        keys.append(self.keys['prioritized'])
        keys.append(self.keys['pc'])
        keys.append(self.keys['marker'])

        push_cmd = "RPUSH" if lifo else "LPUSH"

        args = [self.keys[''], round(time.time() * 1000), push_cmd,
            job_id, token, "1" if opts.get("skipAttempt") else "0"]

        return (keys, args)

    def moveToDelayedArgs(self, job_id: str, timestamp: int, token: str, delay: int = 0, opts: dict = {}):
        max_timestamp = max(0, timestamp or 0)

        if timestamp > 0:
            max_timestamp = max_timestamp * 0x1000 + (convert_to_int(job_id) & 0xfff)

        keys = self.getKeys(['marker', 'active', 'prioritized', 'delayed'])
        keys.append(self.toKey(job_id))
        keys.append(self.keys['events'])
        keys.append(self.keys['meta'])

        args = [self.keys[''], round(time.time() * 1000), str(max_timestamp),
            job_id, token, delay, "1" if opts.get("skipAttempt") else "0" ]

        return (keys, args)

    async def moveToDelayed(self, job_id: str, timestamp: int, delay: int, token: str = "0"):
        keys, args = self.moveToDelayedArgs(job_id, timestamp, token, delay)

        result = await self.commands["moveToDelayed"](keys=keys, args=args)

        if result is not None:
            if result < 0:
                raise self.finishedErrors(result, job_id, 'moveToDelayed', 'active')
        return None

    def remove(self, job_id: str, remove_children: bool):
        keys = self.getKeys([''])
        args = [job_id, 1 if remove_children else 0]

        return self.commands["removeJob"](keys=keys, args=args)

    def getCounts(self, types):
        keys = self.getKeys([''])
        transformed_types = list(
            map(lambda type: 'wait' if type == 'waiting' else type, types))

        return self.commands["getCounts"](keys=keys, args=transformed_types)

    async def getState(self, job_id):
        keys = self.getKeys(['completed', 'failed', 'delayed', 'active', 'wait',
                'paused', 'waiting-children', 'prioritized'])

        args = [job_id, self.toKey(job_id)]

        redis_version = await self.redisConnection.getRedisVersion()

        if isRedisVersionLowerThan(redis_version, '6.0.6'):
            result = await self.commands["getState"](keys=keys, args=args)
            return result

        result = await self.commands["getStateV2"](keys=keys, args=args)
        return result

    async def changePriority(self, job_id: str, priority:int = 0, lifo:bool = False):
        keys = [self.keys['wait'],
            self.keys['paused'],
            self.keys['meta'],
            self.keys['prioritized'],
<<<<<<< HEAD
            self.keys['pc']]

=======
            self.keys['pc'],
            self.keys['marker']]
        
>>>>>>> a16b8fdf
        args = [priority, self.toKey(job_id), job_id, 1 if lifo else 0]

        result = await self.commands["changePriority"](keys=keys, args=args)

        if result is not None:
            if result < 0:
                raise self.finishedErrors(result, job_id, 'changePriority', None)
        return None

    async def updateData(self, job_id: str, data):
        keys = [self.toKey(job_id)]
        data_json = json.dumps(data, separators=(',', ':'))
        args = [data_json]

        result = await self.commands["updateData"](keys=keys, args=args)

        if result is not None:
            if result < 0:
                raise self.finishedErrors(result, job_id, 'updateData', None)
        return None

    async def reprocessJob(self, job: Job, state: str):
        keys = [self.toKey(job.id)]
        keys.append(self.keys['events'])
        keys.append(self.keys[state])
        keys.append(self.keys['wait'])
        keys.append(self.keys['meta'])
        keys.append(self.keys['paused'])

        args = [
            job.id,
            ("R" if job.opts.get("lifo") else "L") + "PUSH",
            "failedReason" if state == "failed" else "returnvalue",
            state
            ]

        result = await self.commands["reprocessJob"](keys=keys, args=args)

        if result is not None:
            if result < 0:
                raise self.finishedErrors(result, job.id, 'reprocessJob', state)
        return None

    def pause(self, pause: bool = True):
        """
        Pause or resume a queue
        """
        src = "wait" if pause else "paused"
        dst = "paused" if pause else "wait"
        keys = self.getKeys([src, dst, 'meta', 'prioritized', 'events', 'delayed', 'marker'])
        return self.commands["pause"](keys, args=["paused" if pause else "resumed"])

    async def obliterate(self, count: int, force: bool = False):
        """
        Remove a queue completely
        """
        keys = self.getKeys(['meta', ''])
        result = await self.commands["obliterate"](keys, args=[count, force or ""])
        if (result < 0):
            if (result == -1):
                raise Exception("Cannot obliterate non-paused queue")
            if (result == -2):
                raise Exception("Cannot obliterate queue with active jobs")
        return result

    async def retryJobs(self, state: str, count: int, timestamp: int):
        """
        Remove a queue completely
        """
        current_state = state or 'failed'
        keys = self.getKeys(
            ['', 'events', current_state, 'wait', 'paused', 'meta'])
        result = await self.commands["moveJobsToWait"](keys=keys, args=[count or 1000, timestamp or round(time.time()*1000), current_state])
        return result

    async def moveToActive(self, token: str, opts: dict) -> list[Any]:
        """
        Add an item to the queue
        """
        timestamp = round(time.time() * 1000)
        lockDuration = opts.get("lockDuration", 0)
        limiter = opts.get("limiter", None)

        keys = self.getKeys(['wait', 'active', 'prioritized', 'events',
                            'stalled', 'limiter', 'delayed', 'paused', 'meta', 'pc', 'marker'])
        packedOpts = msgpack.packb(
            {"token": token, "lockDuration": lockDuration, "limiter": limiter}, use_bin_type=True)
        args = [self.keys[''], timestamp, packedOpts]

        result = await self.commands["moveToActive"](keys=keys, args=args)

        return raw2NextJobData(result)

    def moveToCompleted(self, job: Job, val: Any, removeOnComplete, token: str, opts: dict, fetchNext=True):
        return self.moveToFinished(job, val, "returnvalue", removeOnComplete, "completed", token, opts, fetchNext)

    def moveToFailed(self, job: Job, failedReason: str, removeOnFailed, token: str, opts: dict, fetchNext=True):
        return self.moveToFinished(job, failedReason, "failedReason", removeOnFailed, "failed", token, opts, fetchNext)

    async def updateProgress(self, job_id: str, progress):
        keys = [self.toKey(job_id), self.keys['events'], self.keys['meta']]
        progress_json = json.dumps(progress, separators=(',', ':'))
        args = [job_id, progress_json]
        result = await self.commands["updateProgress"](keys=keys, args=args)

        if result is not None:
            if result < 0:
                raise self.finishedErrors(result, job_id, 'updateProgress', None)
        return None

    def moveToFinishedArgs(self, job: Job, val: Any, propVal: str, shouldRemove, target, token: str, opts: dict, fetchNext=True) -> list[Any] | None:
        transformed_value = json.dumps(val, separators=(',', ':'))
        timestamp = round(time.time() * 1000)
        metricsKey = self.toKey('metrics:' + target)

        keys = self.getKeys(['wait', 'active', 'prioritized', 'events',
                            'stalled', 'limiter', 'delayed', 'paused', 'meta', 'pc', target])
        keys.append(self.toKey(job.id))
        keys.append(metricsKey)
        keys.append(self.keys['marker'])

        def getKeepJobs(shouldRemove: bool | dict | int | None):
            if type(shouldRemove) == int:
                return {"count": shouldRemove}

            if type(shouldRemove) == dict:
                return shouldRemove

            if shouldRemove:
                return {"count": 0}

            if not shouldRemove or shouldRemove is None:
                return {"count": -1}

        def getMetricsSize(opts: dict):
            metrics = opts.get("metrics")
            if metrics is not None:
                return metrics.get("maxDataPoints", "")
            return ""

        def getFailParentOnFailure(job: Job):
            opts = job.opts
            if opts is not None:
                return opts.get("failParentOnFailure", False)

        keepJobs = getKeepJobs(shouldRemove)

        packedOpts = msgpack.packb({
            "token": token,
            "keepJobs": keepJobs,
            "limiter": opts.get("limiter"),
            "lockDuration": opts.get("lockDuration"),
            "attempts": job.attempts,
            "attemptsMade": job.attemptsMade,
            "maxMetricsSize": getMetricsSize(opts),
            "fpof": getFailParentOnFailure(job),
        }, use_bin_type=True)

        args = [job.id, timestamp, propVal, transformed_value or "", target,
                fetchNext and "1" or "", self.keys[''], packedOpts]
        return (keys, args)

    def moveToFailedArgs(self, job: Job, failed_reason: str, shouldRemove, token: str, opts: dict, fetchNext=True):
        return self.moveToFinishedArgs(
            job, failed_reason, 'failedReason', shouldRemove, 'failed',
            token, opts, fetchNext
        )

    async def moveToFinished(self, job: Job, val: Any, propVal: str, shouldRemove, target, token: str, opts: dict, fetchNext=True) -> list[Any] | None:
        keys, args = self.moveToFinishedArgs(job, val, propVal, shouldRemove, target, token, opts, fetchNext)

        result = await self.commands["moveToFinished"](keys=keys, args=args)

        if result is not None:
            if type(result) == int and result < 0:
                raise self.finishedErrors(result, job.id, 'finished', 'active')
            return raw2NextJobData(result)
        return None

    def extendLock(self, jobId: str, token: str, duration: int, client: Redis = None):
        keys = [self.toKey(jobId) + ":lock", self.keys['stalled']]
        args = [token, duration, jobId]
        return self.commands["extendLock"](keys, args, client)

    def moveStalledJobsToWait(self, maxStalledCount: int, stalledInterval: int):
        keys = self.getKeys(['stalled', 'wait', 'active', 'failed',
                            'stalled-check', 'meta', 'paused', 'events'])
        args = [maxStalledCount, self.keys[''], round(
            time.time() * 1000), stalledInterval]
        return self.commands["moveStalledJobsToWait"](keys, args)

    def finishedErrors(self, code: int, jobId: str, command: str, state: str) -> TypeError:
        if code == ErrorCode.JobNotExist.value:
            return TypeError(f"Missing key for job {jobId}.{command}")
        elif code == ErrorCode.JobLockNotExist.value:
            return TypeError(f"Missing lock for job {jobId}.{command}")
        elif code == ErrorCode.JobNotInState.value:
            return TypeError(f"Job {jobId} is not in the state {state}.{command}")
        elif code == ErrorCode.JobPendingDependencies.value:
            return TypeError(f"Job {jobId} has pending dependencies.{command}")
        elif code == ErrorCode.ParentJobNotExist.value:
            return TypeError(f"Missing key for parent job {jobId}.{command}")
        elif code == ErrorCode.JobLockMismatch.value:
            return TypeError(f"Lock mismatch for job {jobId}. Cmd {command} from {state}")
        else:
            return TypeError(f"Unknown code {str(code)} error for {jobId}.{command}")


def raw2NextJobData(raw: list[Any]) -> list[Any] | None:
    if raw:
        result = [None, raw[1], None, None] if len(raw) == 2 else [None, raw[1], raw[2], raw[3]]
        if raw[0]:
            result[0]= array2obj(raw[0])
        return result
    return [None, None, None, None]


def array2obj(arr: list[str]) -> dict[str, str]:
    obj = {}
    for i in range(0, len(arr), 2):
        obj[arr[i]] = arr[i + 1]
    return obj


def convert_to_int(text: str):
    try:
        result = int(text)
        return result
    except ValueError:
        return 0<|MERGE_RESOLUTION|>--- conflicted
+++ resolved
@@ -316,14 +316,9 @@
             self.keys['paused'],
             self.keys['meta'],
             self.keys['prioritized'],
-<<<<<<< HEAD
-            self.keys['pc']]
-
-=======
             self.keys['pc'],
             self.keys['marker']]
         
->>>>>>> a16b8fdf
         args = [priority, self.toKey(job_id), job_id, 1 if lifo else 0]
 
         result = await self.commands["changePriority"](keys=keys, args=args)
