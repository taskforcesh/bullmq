"""
    This class is used to load and execute Lua scripts.
    It is a wrapper around the Redis client.
"""

from __future__ import annotations
from redis import Redis
from bullmq.queue_keys import QueueKeys
from bullmq.error_code import ErrorCode
from bullmq.utils import isRedisVersionLowerThan, get_parent_key, object_to_flat_array
from typing import Any, TYPE_CHECKING
if TYPE_CHECKING:
    from bullmq.job import Job
    from bullmq.redis_connection import RedisConnection

import time
import json
import msgpack
import os


basePath = os.path.dirname(os.path.realpath(__file__))


class Scripts:

    def __init__(self, prefix: str, queueName: str, redisConnection: RedisConnection):
        self.prefix = prefix
        self.queueName = queueName
        self.keys = {}
        self.redisConnection = redisConnection
        self.redisClient = redisConnection.conn
        self.commands = {
            "addStandardJob": self.redisClient.register_script(self.getScript("addStandardJob-9.lua")),
            "addDelayedJob": self.redisClient.register_script(self.getScript("addDelayedJob-6.lua")),
            "addParentJob": self.redisClient.register_script(self.getScript("addParentJob-5.lua")),
            "addPrioritizedJob": self.redisClient.register_script(self.getScript("addPrioritizedJob-9.lua")),
            "changePriority": self.redisClient.register_script(self.getScript("changePriority-7.lua")),
            "cleanJobsInSet": self.redisClient.register_script(self.getScript("cleanJobsInSet-3.lua")),
            "extendLock": self.redisClient.register_script(self.getScript("extendLock-2.lua")),
            "getCounts": self.redisClient.register_script(self.getScript("getCounts-1.lua")),
            "getCountsPerPriority": self.redisClient.register_script(self.getScript("getCountsPerPriority-4.lua")),
            "getRanges": self.redisClient.register_script(self.getScript("getRanges-1.lua")),
            "getState": self.redisClient.register_script(self.getScript("getState-8.lua")),
            "getStateV2": self.redisClient.register_script(self.getScript("getStateV2-8.lua")),
            "isJobInList": self.redisClient.register_script(self.getScript("isJobInList-1.lua")),
            "moveStalledJobsToWait": self.redisClient.register_script(self.getScript("moveStalledJobsToWait-8.lua")),
            "moveToActive": self.redisClient.register_script(self.getScript("moveToActive-11.lua")),
            "moveToDelayed": self.redisClient.register_script(self.getScript("moveToDelayed-8.lua")),
            "moveToFinished": self.redisClient.register_script(self.getScript("moveToFinished-14.lua")),
            "moveToWaitingChildren": self.redisClient.register_script(self.getScript("moveToWaitingChildren-8.lua")),
            "obliterate": self.redisClient.register_script(self.getScript("obliterate-2.lua")),
            "pause": self.redisClient.register_script(self.getScript("pause-7.lua")),
            "promote": self.redisClient.register_script(self.getScript("promote-9.lua")),
            "removeJob": self.redisClient.register_script(self.getScript("removeJob-2.lua")),
            "reprocessJob": self.redisClient.register_script(self.getScript("reprocessJob-8.lua")),
            "retryJob": self.redisClient.register_script(self.getScript("retryJob-11.lua")),
            "moveJobsToWait": self.redisClient.register_script(self.getScript("moveJobsToWait-8.lua")),
            "saveStacktrace": self.redisClient.register_script(self.getScript("saveStacktrace-1.lua")),
            "updateData": self.redisClient.register_script(self.getScript("updateData-1.lua")),
            "updateProgress": self.redisClient.register_script(self.getScript("updateProgress-3.lua")),
        }

        self.queue_keys = QueueKeys(prefix)
        self.keys = self.queue_keys.getKeys(queueName)

    def resetQueueKeys(self, queue_name: str):
        self.queueName = queue_name
        self.keys = self.queue_keys.getKeys(queue_name)

    def toKey(self, name: str):
        return self.queue_keys.toKey(self.queueName, name)

    def getScript(self, name: str):
        """
        Get a script by name
        """
        file = open(f"{basePath}/commands/{name}", "r")
        data = file.read()
        file.close()
        return data

    def getKeys(self, keys: list[str]):
        def mapKey(key):
            return self.keys[key]
        return list(map(mapKey, keys))

    def addJobArgs(self, job: Job, waiting_children_key: str|None):
        #  We are still lacking some arguments here:
        #  ARGV[1] msgpacked arguments array
        #         [9]  repeat job key

        jsonData = json.dumps(job.data, separators=(',', ':'), allow_nan=False)
        packedOpts = msgpack.packb(job.opts)

        parent = job.parent
        parentKey = job.parentKey

        packedArgs = msgpack.packb(
            [self.keys[""], job.id or "", job.name, job.timestamp, job.parentKey,
                waiting_children_key,
                f"{parentKey}:dependencies" if parentKey else None, parent],use_bin_type=True)
        
        return [packedArgs, jsonData, packedOpts]

    async def addJob(self, job: Job, pipe = None):
        """
        Add an item to the queue
        """
        result = None
        if job.opts.get("delay"):
            result = await self.addDelayedJob(job, job.opts.get("delay"), pipe)
        elif job.opts.get("priority"):
            result = await self.addPrioritizedJob(job, job.opts.get("priority"), pipe)
        else:
            result = await self.addStandardJob(job, job.timestamp, pipe)

        if type(result) == int :
            if result < 0:
                raise self.finishedErrors({
                    "code": result, 
                    "parentKey": job.parentKey,
                    "command": 'addJob'
                    })
        return result

    def addStandardJob(self, job: Job, timestamp: int, pipe = None):
        """
        Add a standard job to the queue
        """
        keys = self.getKeys(['wait', 'paused', 'meta', 'id', 'completed',
                             'delayed', 'active', 'events', 'marker'])
        args = self.addJobArgs(job, None)
        args.append(timestamp)

        return self.commands["addStandardJob"](keys=keys, args=args, client=pipe)
    
    def addDelayedJob(self, job: Job, timestamp: int, pipe = None):
        """
        Add a delayed job to the queue
        """
        keys = self.getKeys(['marker', 'meta', 'id',
                            'delayed', 'completed', 'events'])
        args = self.addJobArgs(job, None)
        args.append(timestamp)

        return self.commands["addDelayedJob"](keys=keys, args=args, client=pipe)
    
    def addPrioritizedJob(self, job: Job, timestamp: int, pipe = None):
        """
        Add a prioritized job to the queue
        """
        keys = self.getKeys(['marker', 'meta', 'id', 'prioritized',
                             'delayed', 'completed', 'active', 'events', 'pc'])
        args = self.addJobArgs(job, None)
        args.append(timestamp)

        return self.commands["addPrioritizedJob"](keys=keys, args=args, client=pipe)

    def addParentJob(self, job: Job, waiting_children_key: str, pipe = None):
        """
        Add a job to the queue that is a parent
        """
        keys = self.getKeys(['meta', 'id', 'delayed', 'completed', 'events'])
        
        args = self.addJobArgs(job, waiting_children_key)

        return self.commands["addParentJob"](keys=keys, args=args, client=pipe)

    def cleanJobsInSetArgs(self, set: str, grace: int, limit:int = 0):
        keys = [self.toKey(set),
                self.keys['events'],
                self.keys['repeat']]
        args = [self.keys[''], round(time.time() * 1000) - grace, limit, set]

        return (keys, args)

    def cleanJobsInSet(self, set: str, grace: int = 0, limit:int = 0):
        keys, args = self.cleanJobsInSetArgs(set, grace, limit)
        return self.commands["cleanJobsInSet"](keys=keys, args=args)

    def moveToWaitingChildrenArgs(self, job_id, token, opts: dict = {}):
        keys = [self.keys['active'],
                self.keys['waiting-children'],
                self.toKey(job_id),
                self.toKey(job_id) + ":dependencies",
                self.toKey(job_id) + ":unsuccessful",
                self.keys['stalled'],
                self.keys['failed'],
                self.keys['events']]
        child_key = opts.get("child") if opts else None
        args = [token, get_parent_key(child_key) or "", round(time.time() * 1000), job_id,
                self.keys['']]

        return (keys, args)

    async def moveToWaitingChildren(self, job_id, token, opts):
        keys, args = self.moveToWaitingChildrenArgs(job_id, token, opts)
        result = await self.commands["moveToWaitingChildren"](keys=keys, args=args)

        if type(result) == int:
            if result == 1:
                return False
            elif result == 0:
                return True
            elif result < 0:
                raise self.finishedErrors({
                    "code": result,
                    "jobId": job_id,
                    "command": 'moveToWaitingChildren',
                    "state": 'active'
                    })
        return None

    def getRangesArgs(self, types, start: int = 0, end: int = 1, asc: bool = False):
        transformed_types = []
        for type in types:
            transformed_types.append("wait" if type == "waiting" else type)

        keys = self.getKeys([''])
        args = [start, end, "1" if asc else "0"] + transformed_types

        return (keys, args)

    async def getRanges(self, types, start: int = 0, end: int = 1, asc: bool = False):
        commands = []

        switcher = {
            "completed": "zrange",
            "delayed": "zrange",
            "failed": "zrange",
            "priority": "zrange",
            "repeat": "zrange",
            "waiting-children": "zrange",
            "active": "lrange",
            "paused": "lrange",
            "wait": "lrange"
        }
        transformed_types = []
        for type in types:
            transformed_type = "wait" if type == "waiting" else type
            transformed_types.append(transformed_type)
            commands.append(switcher.get(transformed_type))

        keys, args = self.getRangesArgs(transformed_types, start, end, asc)

        responses = await self.commands["getRanges"](keys=keys, args=args)

        results = []
        for i, response in enumerate(responses):
            result = response or []

            if asc and commands[i] == "lrange":
                results+=result.reverse()
            else:
                results+=result

        return results

    def saveStacktraceArgs(self, job_id: str, stacktrace: str, failedReason: str):
        keys = [self.toKey(job_id)]
        args = [stacktrace, failedReason]

        return (keys, args)

    def retryJobArgs(self, job_id: str, lifo: bool, token: str, opts: dict = {}):
        keys = self.getKeys(['active', 'wait', 'paused'])
        keys.append(self.toKey(job_id))
        keys.append(self.keys['meta'])
        keys.append(self.keys['events'])
        keys.append(self.keys['delayed'])
        keys.append(self.keys['prioritized'])
        keys.append(self.keys['pc'])
        keys.append(self.keys['marker'])
        keys.append(self.keys['stalled'])

        push_cmd = "RPUSH" if lifo else "LPUSH"

        args = [self.keys[''], round(time.time() * 1000), push_cmd,
                job_id, token]
        if opts.get("fieldsToUpdate"):
            args.append(msgpack.packb(object_to_flat_array(opts.get("fieldsToUpdate")), use_bin_type=True))

        return (keys, args)

    async def retryJob(self, job_id: str, lifo: bool, token: str = "0", opts = {}):
        keys, args = self.retryJobArgs(job_id, lifo, token, opts)

        result = await self.commands["retryJob"](keys=keys, args=args)

        if type(result) == int:
            if result < 0:
                raise self.finishedErrors({
                    "code": result,
                    "jobId": job_id,
                    "command": 'retryJob',
                    "state": 'active'
                    })
        return None

    def moveToDelayedArgs(self, job_id: str, timestamp: int, token: str, delay: int = 0, opts: dict = {}):
        keys = self.getKeys(['marker', 'active', 'prioritized', 'delayed'])
        keys.append(self.toKey(job_id))
        keys.append(self.keys['events'])
        keys.append(self.keys['meta'])
        keys.append(self.keys['stalled'])

        args = [self.keys[''], str(timestamp),
                job_id, token, delay, "1" if opts.get("skipAttempt") else "0"]
        if opts.get("fieldsToUpdate"):
            args.append(msgpack.packb(object_to_flat_array(opts.get("fieldsToUpdate")), use_bin_type=True))

        return (keys, args)

    async def moveToDelayed(self, job_id: str, timestamp: int, delay: int, token: str = "0", opts: dict = {}):
        keys, args = self.moveToDelayedArgs(job_id, timestamp, token, delay, opts)

        result = await self.commands["moveToDelayed"](keys=keys, args=args)

        if type(result) == int:
            if result < 0:
                raise self.finishedErrors({
                    "code": result,
                    "jobId": job_id,
                    "command": 'moveToDelayed',
                    "state": 'active'
                    })
        return None

    def promoteArgs(self, job_id: str):
        keys = self.getKeys(['delayed', 'wait', 'paused', 'meta', 'prioritized', 'active', 'pc', 'events', 'marker'])
        keys.append(self.toKey(job_id))
        keys.append(self.keys['events'])
        keys.append(self.keys['paused'])
        keys.append(self.keys['meta'])

        args = [self.keys[''], job_id]

        return (keys, args)

    async def promote(self, job_id: str):
        keys, args = self.promoteArgs(job_id)

        result = await self.commands["promote"](keys=keys, args=args)

        if type(result) == int:
            if result < 0:
                raise self.finishedErrors({
                    "code": result,
                    "jobId": job_id,
                    "command": 'promote',
                    "state": 'delayed'
                    })
        return None

    def remove(self, job_id: str, remove_children: bool):
        keys = [self.toKey(job_id),
                self.keys['repeat']]
        args = [job_id, 1 if remove_children else 0, self.keys['']]

        return self.commands["removeJob"](keys=keys, args=args)

    def getCounts(self, types):
        keys = self.getKeys([''])
        transformed_types = list(
            map(lambda type: 'wait' if type == 'waiting' else type, types))

        return self.commands["getCounts"](keys=keys, args=transformed_types)

    def getCountsPerPriorityArgs(self, priorities):
        keys = [self.keys['wait'],
                self.keys['paused'],
                self.keys['meta'],
                self.keys['prioritized']]

        args = priorities

        return (keys, args)

    def getCountsPerPriority(self, priorities):
        keys, args = self.getCountsPerPriorityArgs(priorities)

        return self.commands["getCountsPerPriority"](keys=keys, args=args)

    async def getState(self, job_id: str):
        keys = self.getKeys(['completed', 'failed', 'delayed', 'active', 'wait',
                'paused', 'waiting-children', 'prioritized'])

        args = [job_id, self.toKey(job_id)]

        redis_version = await self.redisConnection.getRedisVersion()

        if isRedisVersionLowerThan(redis_version, '6.0.6'):
            result = await self.commands["getState"](keys=keys, args=args)
            return result

        result = await self.commands["getStateV2"](keys=keys, args=args)
        return result

    async def isJobInList(self, list_key: str, job_id: str):
        redis_version = await self.redisConnection.getRedisVersion()

        result = None
        if isRedisVersionLowerThan(redis_version, '6.0.6'):
            result = await self.commands["getState"](keys=[list_key], args=[job_id])
        else:
            result = await self.redisClient.lpos(list_key, job_id)
        return isinstance(result, int)

    async def changePriority(self, job_id: str, priority:int = 0, lifo:bool = False):
        keys = [self.keys['wait'],
            self.keys['paused'],
            self.keys['meta'],
            self.keys['prioritized'],
            self.keys['active'],
            self.keys['pc'],
            self.keys['marker']]

        args = [priority, self.toKey(job_id), job_id, 1 if lifo else 0]

        result = await self.commands["changePriority"](keys=keys, args=args)

        if type(result) == int:
            if result < 0:
                raise self.finishedErrors({
                    "code": result,
                    "jobId": job_id,
                    "command": 'changePriority'
                    })
        return None

    async def updateData(self, job_id: str, data):
        keys = [self.toKey(job_id)]
        data_json = json.dumps(data, separators=(',', ':'), allow_nan=False)
        args = [data_json]

        result = await self.commands["updateData"](keys=keys, args=args)

        if type(result) == int:
            if result < 0:
                raise self.finishedErrors({
                    "code": result,
                    "jobId": job_id,
                    "command": 'updateData'
                    })
        return None

    async def reprocessJob(self, job: Job, state: str):
        keys = [self.toKey(job.id)]
        keys.append(self.keys['events'])
        keys.append(self.keys[state])
        keys.append(self.keys['wait'])
        keys.append(self.keys['meta'])
        keys.append(self.keys['paused'])
        keys.append(self.keys['active'])
        keys.append(self.keys['marker'])

        args = [
            job.id,
            ("R" if job.opts.get("lifo") else "L") + "PUSH",
            "failedReason" if state == "failed" else "returnvalue",
            state
            ]

        result = await self.commands["reprocessJob"](keys=keys, args=args)

        if type(result) == int:
            if result < 0:
                raise self.finishedErrors({
                    "code": result,
                    "jobId": job.id,
                    "command": 'reprocessJob',
                    "state": state
                    })
        return None

    def pause(self, pause: bool = True):
        """
        Pause or resume a queue
        """
        src = "wait" if pause else "paused"
        dst = "paused" if pause else "wait"
        keys = self.getKeys([src, dst, 'meta', 'prioritized', 'events', 'delayed', 'marker'])
        return self.commands["pause"](keys, args=["paused" if pause else "resumed"])

    async def obliterate(self, count: int, force: bool = False):
        """
        Remove a queue completely
        """
        keys = self.getKeys(['meta', ''])
        result = await self.commands["obliterate"](keys, args=[count, force or ""])
        if (result < 0):
            if (result == -1):
                raise Exception("Cannot obliterate non-paused queue")
            if (result == -2):
                raise Exception("Cannot obliterate queue with active jobs")
        return result

    def moveJobsToWaitArgs(self, state: str, count: int, timestamp: int) -> int:
        keys = self.getKeys(
            ['', 'events', state, 'wait', 'paused', 'meta', 'active', 'marker'])

        args = [count or 1000, timestamp or round(time.time()*1000), state]
        return (keys, args)

    async def retryJobs(self, state: str, count: int, timestamp: int):
        """
        Retry jobs that are in failed or completed state
        """
        current_state = state or 'failed'
        keys, args = self.moveJobsToWaitArgs(current_state, count, timestamp)

        result = await self.commands["moveJobsToWait"](keys=keys, args=args)
        return result

    async def promoteJobs(self, count: int):
        """
        Promote jobs in delayed state
        """
        keys, args = self.moveJobsToWaitArgs('delayed', count, 1.7976931348623157e+308)

        result = await self.commands["moveJobsToWait"](keys=keys, args=args)
        return result

    async def moveToActive(self, token: str, opts: dict) -> list[Any]:
        """
        Add an item to the queue
        """
        timestamp = round(time.time() * 1000)
        lockDuration = opts.get("lockDuration", 0)
        limiter = opts.get("limiter", None)

        keys = self.getKeys(['wait', 'active', 'prioritized', 'events',
                            'stalled', 'limiter', 'delayed', 'paused', 'meta', 'pc', 'marker'])
        packedOpts = msgpack.packb(
            {"token": token, "lockDuration": lockDuration, "limiter": limiter}, use_bin_type=True)
        args = [self.keys[''], timestamp, packedOpts]

        result = await self.commands["moveToActive"](keys=keys, args=args)

        return raw2NextJobData(result)

    async def updateProgress(self, job_id: str, progress):
        keys = [self.toKey(job_id), self.keys['events'], self.keys['meta']]
        progress_json = json.dumps(progress, separators=(',', ':'), allow_nan=False)
        args = [job_id, progress_json]
        result = await self.commands["updateProgress"](keys=keys, args=args)

        if type(result) == int:
            if result < 0:
                raise self.finishedErrors({
                    "code": result,
                    "jobId": job_id,
                    "command": 'updateProgress'
                    })
        return None

    def moveToFinishedArgs(self, job: Job, val: Any, propVal: str, shouldRemove, target, token: str,
        fetchNext=True, fields_to_update = None) -> list[Any] | None:
        transformed_value = json.dumps(val, separators=(',', ':'), allow_nan=False)
        timestamp = round(time.time() * 1000)
        metricsKey = self.toKey('metrics:' + target)

        keys = self.getKeys(['wait', 'active', 'prioritized', 'events',
                            'stalled', 'limiter', 'delayed', 'paused', 'meta', 'pc', target])
        keys.append(self.toKey(job.id))
        keys.append(metricsKey)
        keys.append(self.keys['marker'])

        def getKeepJobs(shouldRemove: bool | dict | int | None):
            # Exclude bool from the int check because bool is a subclass of int in Python.
            if isinstance(shouldRemove, int) and not isinstance(shouldRemove, bool):
                return {"count": shouldRemove}

            if isinstance(shouldRemove, dict):
                return shouldRemove

            if shouldRemove:
                return {"count": 0}

            if not shouldRemove or shouldRemove is None:
                return {"count": -1}

        def getMetricsSize(opts: dict):
            metrics = opts.get("metrics")
            if metrics is not None:
                return metrics.get("maxDataPoints", "")
            return ""

        keepJobs = getKeepJobs(shouldRemove)

        opts = job.queue.opts
        packedOpts = msgpack.packb({
            "token": token,
            "keepJobs": keepJobs,
            "limiter": opts.get("limiter"),
            "lockDuration": opts.get("lockDuration"),
            "attempts": job.attempts,
            "attemptsMade": job.attemptsMade,
            "maxMetricsSize": getMetricsSize(opts),
            "fpof": opts.get("failParentOnFailure", False),
            "cpof": opts.get("continueParentOnFailure", False),
            "idof": opts.get("ignoreDependencyOnFailure", False)
        }, use_bin_type=True)

        args = [job.id, timestamp, propVal, transformed_value or "", target,
                fetchNext and "1" or "", self.keys[''], packedOpts]
        if fields_to_update:
            args.append(msgpack.packb(object_to_flat_array(fields_to_update), use_bin_type=True))

        return (keys, args)

    def moveToCompletedArgs(self, job: Job, return_value: str, shouldRemove, token: str, fetchNext=True):
        return self.moveToFinishedArgs(job, return_value, 'returnvalue', shouldRemove, 'completed',
            token, fetchNext)

    def moveToFailedArgs(self, job: Job, failed_reason: str, shouldRemove, token: str, fetchNext=True, fields_to_update = None):
        return self.moveToFinishedArgs(job, failed_reason, 'failedReason', shouldRemove, 'failed',
            token, fetchNext, fields_to_update)

    def moveToCompleted(self, job: Job, val: Any, removeOnComplete, token: str, fetchNext=True):
        keys, args = self.moveToCompletedArgs(job, val, removeOnComplete, token, fetchNext)

        return self.moveToFinished(job.id, keys, args)

    def moveToFailed(self, job: Job, failedReason: str, removeOnFailed, token: str, fetchNext=True):
        keys, args = self.moveToFailedArgs(job, failedReason, removeOnFailed, token, fetchNext)

        return self.moveToFinished(job.id, keys, args)

    async def moveToFinished(self, job_id: str, keys, args) -> list[Any] | None:
        result = await self.commands["moveToFinished"](keys=keys, args=args)

        if result is not None:
<<<<<<< HEAD
            if isinstance(result, int) and result < 0:
                raise self.finishedErrors(result, id, 'moveToFinished', 'active')
=======
            if type(result) == int and result < 0:
                raise self.finishedErrors({
                    "code": result,
                    "jobId": job_id,
                    "command": 'moveToFinished',
                    "state": 'active'
                    })
>>>>>>> 5f0ce035
            return raw2NextJobData(result)
        return None

    def extendLock(self, jobId: str, token: str, duration: int, client: Redis = None):
        keys = [self.toKey(jobId) + ":lock", self.keys['stalled']]
        args = [token, duration, jobId]
        return self.commands["extendLock"](keys, args, client)

    def moveStalledJobsToWait(self, maxStalledCount: int, stalledInterval: int):
        keys = self.getKeys(['stalled', 'wait', 'active',
                            'stalled-check', 'meta', 'paused', 'marker', 'events'])
        args = [maxStalledCount, self.keys[''], round(
            time.time() * 1000), stalledInterval]
        return self.commands["moveStalledJobsToWait"](keys, args)

    def finishedErrors(self, opts: dict) -> TypeError:
        code = opts.get("code")
        if code == ErrorCode.JobNotExist.value:
            return TypeError(f"Missing key for job {opts.get('jobId')}. {opts.get('command')}")
        elif code == ErrorCode.JobLockNotExist.value:
            return TypeError(f"Missing lock for job {opts.get('jobId')}. {opts.get('command')}")
        elif code == ErrorCode.JobNotInState.value:
            return TypeError(f"Job {opts.get('jobId')} is not in the {opts.get('state')} state. {opts.get('command')}")
        elif code == ErrorCode.JobPendingDependencies.value:
            return TypeError(f"Job {opts.get('jobId')} has pending dependencies. {opts.get('command')}")
        elif code == ErrorCode.ParentJobNotExist.value:
            return TypeError(f"Missing key for parent job {opts.get('parentKey')}. {opts.get('command')}")
        elif code == ErrorCode.JobLockMismatch.value:
            return TypeError(f"Lock mismatch for job {opts.get('jobId')}. Cmd {opts.get('command')} from {opts.get('state')}")
        elif code == ErrorCode.ParentJobCannotBeReplaced.value:
            return TypeError(f"The parent job {opts.get('jobId')} cannot be replaced. {opts.get('command')}")
        elif code == ErrorCode.JobFailedChildren.value:
            return TypeError(f"Job {opts.get('jobId')} has failed children. {opts.get('command')}")
        else:
            return TypeError(f"Unknown code {str(code)} error for {opts.get('jobId')}. {opts.get('command')}")


def raw2NextJobData(raw: list[Any]) -> list[Any] | None:
    if raw:
        result = [None, raw[1], None, None] if len(raw) == 2 else [None, raw[1], raw[2], raw[3]]
        if raw[0]:
            result[0]= array2obj(raw[0])
        return result
    return [None, None, None, None]


def array2obj(arr: list[str]) -> dict[str, str]:
    obj = {}
    for i in range(0, len(arr), 2):
        obj[arr[i]] = arr[i + 1]
    return obj


def convert_to_int(text: str):
    try:
        result = int(text)
        return result
    except ValueError:
        return 0<|MERGE_RESOLUTION|>--- conflicted
+++ resolved
@@ -632,18 +632,14 @@
         result = await self.commands["moveToFinished"](keys=keys, args=args)
 
         if result is not None:
-<<<<<<< HEAD
             if isinstance(result, int) and result < 0:
-                raise self.finishedErrors(result, id, 'moveToFinished', 'active')
-=======
-            if type(result) == int and result < 0:
+                # result < 0 ensures that the value of result is not a Boolean.
                 raise self.finishedErrors({
                     "code": result,
                     "jobId": job_id,
                     "command": 'moveToFinished',
                     "state": 'active'
                     })
->>>>>>> 5f0ce035
             return raw2NextJobData(result)
         return None
 
