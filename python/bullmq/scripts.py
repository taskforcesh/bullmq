"""
    This class is used to load and execute Lua scripts.
    It is a wrapper around the Redis client.
"""

from __future__ import annotations
from redis import Redis
from bullmq.queue_keys import QueueKeys
from bullmq.error_code import ErrorCode
from bullmq.custom_errors import UnrecoverableError
from bullmq.utils import isRedisVersionLowerThan, get_parent_key, object_to_flat_array
from typing import Any, TYPE_CHECKING
if TYPE_CHECKING:
    from bullmq.job import Job
    from bullmq.redis_connection import RedisConnection

import time
import json
import msgpack
import os


basePath = os.path.dirname(os.path.realpath(__file__))


class Scripts:

    def __init__(self, prefix: str, queueName: str, redisConnection: RedisConnection):
        self.prefix = prefix
        self.queueName = queueName
        self.keys = {}
        self.redisConnection = redisConnection
        self.redisClient = redisConnection.conn
        self.commands = {
            "addStandardJob": self.redisClient.register_script(self.getScript("addStandardJob-9.lua")),
            "addDelayedJob": self.redisClient.register_script(self.getScript("addDelayedJob-6.lua")),
            "addParentJob": self.redisClient.register_script(self.getScript("addParentJob-5.lua")),
            "addPrioritizedJob": self.redisClient.register_script(self.getScript("addPrioritizedJob-9.lua")),
            "changePriority": self.redisClient.register_script(self.getScript("changePriority-7.lua")),
            "cleanJobsInSet": self.redisClient.register_script(self.getScript("cleanJobsInSet-3.lua")),
            "extendLock": self.redisClient.register_script(self.getScript("extendLock-2.lua")),
            "getCounts": self.redisClient.register_script(self.getScript("getCounts-1.lua")),
            "getCountsPerPriority": self.redisClient.register_script(self.getScript("getCountsPerPriority-4.lua")),
            "getRanges": self.redisClient.register_script(self.getScript("getRanges-1.lua")),
            "getState": self.redisClient.register_script(self.getScript("getState-8.lua")),
            "getStateV2": self.redisClient.register_script(self.getScript("getStateV2-8.lua")),
            "isJobInList": self.redisClient.register_script(self.getScript("isJobInList-1.lua")),
            "moveStalledJobsToWait": self.redisClient.register_script(self.getScript("moveStalledJobsToWait-8.lua")),
            "moveToActive": self.redisClient.register_script(self.getScript("moveToActive-11.lua")),
            "moveToDelayed": self.redisClient.register_script(self.getScript("moveToDelayed-8.lua")),
            "moveToFinished": self.redisClient.register_script(self.getScript("moveToFinished-14.lua")),
<<<<<<< HEAD
            "moveToWaitingChildren": self.redisClient.register_script(self.getScript("moveToWaitingChildren-5.lua")),
            "obliterate": self.redisClient.register_script(self.getScript("obliterate-3.lua")),
=======
            "moveToWaitingChildren": self.redisClient.register_script(self.getScript("moveToWaitingChildren-7.lua")),
            "obliterate": self.redisClient.register_script(self.getScript("obliterate-2.lua")),
>>>>>>> 87245af7
            "pause": self.redisClient.register_script(self.getScript("pause-7.lua")),
            "promote": self.redisClient.register_script(self.getScript("promote-9.lua")),
            "removeJob": self.redisClient.register_script(self.getScript("removeJob-2.lua")),
            "reprocessJob": self.redisClient.register_script(self.getScript("reprocessJob-8.lua")),
            "retryJob": self.redisClient.register_script(self.getScript("retryJob-11.lua")),
            "moveJobsToWait": self.redisClient.register_script(self.getScript("moveJobsToWait-8.lua")),
            "saveStacktrace": self.redisClient.register_script(self.getScript("saveStacktrace-1.lua")),
            "updateData": self.redisClient.register_script(self.getScript("updateData-1.lua")),
            "updateProgress": self.redisClient.register_script(self.getScript("updateProgress-3.lua")),
        }

        self.queue_keys = QueueKeys(prefix)
        self.keys = self.queue_keys.getKeys(queueName)

    def resetQueueKeys(self, queue_name: str):
        self.queueName = queue_name
        self.keys = self.queue_keys.getKeys(queue_name)

    def toKey(self, name: str):
        return self.queue_keys.toKey(self.queueName, name)

    def getScript(self, name: str):
        """
        Get a script by name
        """
        file = open(f"{basePath}/commands/{name}", "r")
        data = file.read()
        file.close()
        return data

    def getKeys(self, keys: list[str]):
        def mapKey(key):
            return self.keys[key]
        return list(map(mapKey, keys))

    def addJobArgs(self, job: Job, waiting_children_key: str|None):
        #  We are still lacking some arguments here:
        #  ARGV[1] msgpacked arguments array
        #         [9]  repeat job key

        jsonData = json.dumps(job.data, separators=(',', ':'), allow_nan=False)
        packedOpts = msgpack.packb(job.opts)

        parent = job.parent
        parentKey = job.parentKey

        packedArgs = msgpack.packb(
            [self.keys[""], job.id or "", job.name, job.timestamp, job.parentKey,
                waiting_children_key,
                f"{parentKey}:dependencies" if parentKey else None, parent],use_bin_type=True)
        
        return [packedArgs, jsonData, packedOpts]

    async def addJob(self, job: Job, pipe = None):
        """
        Add an item to the queue
        """
        result = None
        if job.opts.get("delay"):
            result = await self.addDelayedJob(job, job.opts.get("delay"), pipe)
        elif job.opts.get("priority"):
            result = await self.addPrioritizedJob(job, job.opts.get("priority"), pipe)
        else:
            result = await self.addStandardJob(job, job.timestamp, pipe)

        if type(result) == int :
            if result < 0:
                raise self.finishedErrors({
                    "code": result, 
                    "parentKey": job.parentKey,
                    "command": 'addJob'
                    })
        return result

    def addStandardJob(self, job: Job, timestamp: int, pipe = None):
        """
        Add a standard job to the queue
        """
        keys = self.getKeys(['wait', 'paused', 'meta', 'id', 'completed',
                             'delayed', 'active', 'events', 'marker'])
        args = self.addJobArgs(job, None)
        args.append(timestamp)

        return self.commands["addStandardJob"](keys=keys, args=args, client=pipe)
    
    def addDelayedJob(self, job: Job, timestamp: int, pipe = None):
        """
        Add a delayed job to the queue
        """
        keys = self.getKeys(['marker', 'meta', 'id',
                            'delayed', 'completed', 'events'])
        args = self.addJobArgs(job, None)
        args.append(timestamp)

        return self.commands["addDelayedJob"](keys=keys, args=args, client=pipe)
    
    def addPrioritizedJob(self, job: Job, timestamp: int, pipe = None):
        """
        Add a prioritized job to the queue
        """
        keys = self.getKeys(['marker', 'meta', 'id', 'prioritized',
                             'delayed', 'completed', 'active', 'events', 'pc'])
        args = self.addJobArgs(job, None)
        args.append(timestamp)

        return self.commands["addPrioritizedJob"](keys=keys, args=args, client=pipe)

    def addParentJob(self, job: Job, waiting_children_key: str, pipe = None):
        """
        Add a job to the queue that is a parent
        """
        keys = self.getKeys(['meta', 'id', 'delayed', 'completed', 'events'])
        
        args = self.addJobArgs(job, waiting_children_key)

        return self.commands["addParentJob"](keys=keys, args=args, client=pipe)

    def cleanJobsInSetArgs(self, set: str, grace: int, limit:int = 0):
        keys = [self.toKey(set),
                self.keys['events'],
                self.keys['repeat']]
        args = [self.keys[''], round(time.time() * 1000) - grace, limit, set]

        return (keys, args)

    def cleanJobsInSet(self, set: str, grace: int = 0, limit:int = 0):
        keys, args = self.cleanJobsInSetArgs(set, grace, limit)
        return self.commands["cleanJobsInSet"](keys=keys, args=args)

    def moveToWaitingChildrenArgs(self, job_id, token, opts: dict = {}):
        keys = [self.keys['active'],
                self.keys['waiting-children'],
                self.toKey(job_id),
                self.toKey(job_id) + ":dependencies",
                self.toKey(job_id) + ":unsuccessful",
                self.keys['stalled'],
                self.keys['events']]
        child_key = opts.get("child") if opts else None
        args = [token, get_parent_key(child_key) or "", round(time.time() * 1000), job_id,
                self.keys['']]

        return (keys, args)

    async def moveToWaitingChildren(self, job_id, token, opts):
        keys, args = self.moveToWaitingChildrenArgs(job_id, token, opts)
        result = await self.commands["moveToWaitingChildren"](keys=keys, args=args)

        if type(result) == int:
            if result == 1:
                return False
            elif result == 0:
                return True
            elif result < 0:
                raise self.finishedErrors({
                    "code": result,
                    "jobId": job_id,
                    "command": 'moveToWaitingChildren',
                    "state": 'active'
                    })
        return None

    def getRangesArgs(self, types, start: int = 0, end: int = 1, asc: bool = False):
        transformed_types = []
        for type in types:
            transformed_types.append("wait" if type == "waiting" else type)

        keys = self.getKeys([''])
        args = [start, end, "1" if asc else "0"] + transformed_types

        return (keys, args)

    async def getRanges(self, types, start: int = 0, end: int = 1, asc: bool = False):
        commands = []

        switcher = {
            "completed": "zrange",
            "delayed": "zrange",
            "failed": "zrange",
            "priority": "zrange",
            "repeat": "zrange",
            "waiting-children": "zrange",
            "active": "lrange",
            "paused": "lrange",
            "wait": "lrange"
        }
        transformed_types = []
        for type in types:
            transformed_type = "wait" if type == "waiting" else type
            transformed_types.append(transformed_type)
            commands.append(switcher.get(transformed_type))

        keys, args = self.getRangesArgs(transformed_types, start, end, asc)

        responses = await self.commands["getRanges"](keys=keys, args=args)

        results = []
        for i, response in enumerate(responses):
            result = response or []

            if asc and commands[i] == "lrange":
                results+=result.reverse()
            else:
                results+=result

        return results

    def saveStacktraceArgs(self, job_id: str, stacktrace: str, failedReason: str):
        keys = [self.toKey(job_id)]
        args = [stacktrace, failedReason]

        return (keys, args)

    def retryJobArgs(self, job_id: str, lifo: bool, token: str, opts: dict = {}):
        keys = self.getKeys(['active', 'wait', 'paused'])
        keys.append(self.toKey(job_id))
        keys.append(self.keys['meta'])
        keys.append(self.keys['events'])
        keys.append(self.keys['delayed'])
        keys.append(self.keys['prioritized'])
        keys.append(self.keys['pc'])
        keys.append(self.keys['marker'])
        keys.append(self.keys['stalled'])

        push_cmd = "RPUSH" if lifo else "LPUSH"

        args = [self.keys[''], round(time.time() * 1000), push_cmd,
                job_id, token]
        if opts.get("fieldsToUpdate"):
            args.append(msgpack.packb(object_to_flat_array(opts.get("fieldsToUpdate")), use_bin_type=True))

        return (keys, args)

    async def retryJob(self, job_id: str, lifo: bool, token: str = "0", opts = {}):
        keys, args = self.retryJobArgs(job_id, lifo, token, opts)

        result = await self.commands["retryJob"](keys=keys, args=args)

        if type(result) == int:
            if result < 0:
                raise self.finishedErrors({
                    "code": result,
                    "jobId": job_id,
                    "command": 'retryJob',
                    "state": 'active'
                    })
        return None

    def moveToDelayedArgs(self, job_id: str, timestamp: int, token: str, delay: int = 0, opts: dict = {}):
        keys = self.getKeys(['marker', 'active', 'prioritized', 'delayed'])
        keys.append(self.toKey(job_id))
        keys.append(self.keys['events'])
        keys.append(self.keys['meta'])
        keys.append(self.keys['stalled'])

        args = [self.keys[''], str(timestamp),
                job_id, token, delay, "1" if opts.get("skipAttempt") else "0"]
        if opts.get("fieldsToUpdate"):
            args.append(msgpack.packb(object_to_flat_array(opts.get("fieldsToUpdate")), use_bin_type=True))

        return (keys, args)

    async def moveToDelayed(self, job_id: str, timestamp: int, delay: int, token: str = "0", opts: dict = {}):
        keys, args = self.moveToDelayedArgs(job_id, timestamp, token, delay, opts)

        result = await self.commands["moveToDelayed"](keys=keys, args=args)

        if type(result) == int:
            if result < 0:
                raise self.finishedErrors({
                    "code": result,
                    "jobId": job_id,
                    "command": 'moveToDelayed',
                    "state": 'active'
                    })
        return None

    def promoteArgs(self, job_id: str):
        keys = self.getKeys(['delayed', 'wait', 'paused', 'meta', 'prioritized', 'active', 'pc', 'events', 'marker'])
        keys.append(self.toKey(job_id))
        keys.append(self.keys['events'])
        keys.append(self.keys['paused'])
        keys.append(self.keys['meta'])

        args = [self.keys[''], job_id]

        return (keys, args)

    async def promote(self, job_id: str):
        keys, args = self.promoteArgs(job_id)

        result = await self.commands["promote"](keys=keys, args=args)

        if type(result) == int:
            if result < 0:
                raise self.finishedErrors({
                    "code": result,
                    "jobId": job_id,
                    "command": 'promote',
                    "state": 'delayed'
                    })
        return None

    def remove(self, job_id: str, remove_children: bool):
        keys = [self.toKey(job_id),
                self.keys['repeat']]
        args = [job_id, 1 if remove_children else 0, self.keys['']]

        return self.commands["removeJob"](keys=keys, args=args)

    def getCounts(self, types):
        keys = self.getKeys([''])
        transformed_types = list(
            map(lambda type: 'wait' if type == 'waiting' else type, types))

        return self.commands["getCounts"](keys=keys, args=transformed_types)

    def getCountsPerPriorityArgs(self, priorities):
        keys = [self.keys['wait'],
                self.keys['paused'],
                self.keys['meta'],
                self.keys['prioritized']]

        args = priorities

        return (keys, args)

    def getCountsPerPriority(self, priorities):
        keys, args = self.getCountsPerPriorityArgs(priorities)

        return self.commands["getCountsPerPriority"](keys=keys, args=args)

    async def getState(self, job_id: str):
        keys = self.getKeys(['completed', 'failed', 'delayed', 'active', 'wait',
                'paused', 'waiting-children', 'prioritized'])

        args = [job_id, self.toKey(job_id)]

        redis_version = await self.redisConnection.getRedisVersion()

        if isRedisVersionLowerThan(redis_version, '6.0.6'):
            result = await self.commands["getState"](keys=keys, args=args)
            return result

        result = await self.commands["getStateV2"](keys=keys, args=args)
        return result

    async def isJobInList(self, list_key: str, job_id: str):
        redis_version = await self.redisConnection.getRedisVersion()

        result = None
        if isRedisVersionLowerThan(redis_version, '6.0.6'):
            result = await self.commands["getState"](keys=[list_key], args=[job_id])
        else:
            result = await self.redisClient.lpos(list_key, job_id)
        return isinstance(result, int)

    async def changePriority(self, job_id: str, priority:int = 0, lifo:bool = False):
        keys = [self.keys['wait'],
            self.keys['paused'],
            self.keys['meta'],
            self.keys['prioritized'],
            self.keys['active'],
            self.keys['pc'],
            self.keys['marker']]

        args = [priority, self.toKey(job_id), job_id, 1 if lifo else 0]

        result = await self.commands["changePriority"](keys=keys, args=args)

        if type(result) == int:
            if result < 0:
                raise self.finishedErrors({
                    "code": result,
                    "jobId": job_id,
                    "command": 'changePriority'
                    })
        return None

    async def updateData(self, job_id: str, data):
        keys = [self.toKey(job_id)]
        data_json = json.dumps(data, separators=(',', ':'), allow_nan=False)
        args = [data_json]

        result = await self.commands["updateData"](keys=keys, args=args)

        if type(result) == int:
            if result < 0:
                raise self.finishedErrors({
                    "code": result,
                    "jobId": job_id,
                    "command": 'updateData'
                    })
        return None

    async def reprocessJob(self, job: Job, state: str):
        keys = [self.toKey(job.id)]
        keys.append(self.keys['events'])
        keys.append(self.keys[state])
        keys.append(self.keys['wait'])
        keys.append(self.keys['meta'])
        keys.append(self.keys['paused'])
        keys.append(self.keys['active'])
        keys.append(self.keys['marker'])

        args = [
            job.id,
            ("R" if job.opts.get("lifo") else "L") + "PUSH",
            "failedReason" if state == "failed" else "returnvalue",
            state
            ]

        result = await self.commands["reprocessJob"](keys=keys, args=args)

        if type(result) == int:
            if result < 0:
                raise self.finishedErrors({
                    "code": result,
                    "jobId": job.id,
                    "command": 'reprocessJob',
                    "state": state
                    })
        return None

    def pause(self, pause: bool = True):
        """
        Pause or resume a queue
        """
        src = "wait" if pause else "paused"
        dst = "paused" if pause else "wait"
        keys = self.getKeys([src, dst, 'meta', 'prioritized', 'events', 'delayed', 'marker'])
        return self.commands["pause"](keys, args=["paused" if pause else "resumed"])

    async def obliterate(self, count: int, force: bool = False):
        """
        Remove a queue completely.
        This command calls a Lua script that obliterates the queue
        and removes all associated keys, including from bullmq:registry.
        """
        keys = ['bullmq:registry', *self.getKeys(['meta', ''])]

        # Convert force=True to "1", force=False to "", matching the Lua script logic
        force_arg = '1' if force else ''

        # Pass "args" as expected by your commands["obliterate"] method
        result = await self.commands["obliterate"](keys, args=[count, force_arg])

        # If the script returns a negative code, raise an exception
        if result < 0:
            if result == -1:
                raise Exception("Cannot obliterate a non-paused queue")
            elif result == -2:
                raise Exception("Cannot obliterate a queue with active jobs")

        return result

    def moveJobsToWaitArgs(self, state: str, count: int, timestamp: int) -> int:
        keys = self.getKeys(
            ['', 'events', state, 'wait', 'paused', 'meta', 'active', 'marker'])

        args = [count or 1000, timestamp or round(time.time()*1000), state]
        return (keys, args)

    async def retryJobs(self, state: str, count: int, timestamp: int):
        """
        Retry jobs that are in failed or completed state
        """
        current_state = state or 'failed'
        keys, args = self.moveJobsToWaitArgs(current_state, count, timestamp)

        result = await self.commands["moveJobsToWait"](keys=keys, args=args)
        return result

    async def promoteJobs(self, count: int):
        """
        Promote jobs in delayed state
        """
        keys, args = self.moveJobsToWaitArgs('delayed', count, 1.7976931348623157e+308)

        result = await self.commands["moveJobsToWait"](keys=keys, args=args)
        return result

    async def moveToActive(self, token: str, opts: dict) -> list[Any]:
        """
        Add an item to the queue
        """
        timestamp = round(time.time() * 1000)
        lockDuration = opts.get("lockDuration", 0)
        limiter = opts.get("limiter", None)

        keys = self.getKeys(['wait', 'active', 'prioritized', 'events',
                            'stalled', 'limiter', 'delayed', 'paused', 'meta', 'pc', 'marker'])
        packedOpts = msgpack.packb(
            {"token": token, "lockDuration": lockDuration, "limiter": limiter}, use_bin_type=True)
        args = [self.keys[''], timestamp, packedOpts]

        result = await self.commands["moveToActive"](keys=keys, args=args)

        return raw2NextJobData(result)

    async def updateProgress(self, job_id: str, progress):
        keys = [self.toKey(job_id), self.keys['events'], self.keys['meta']]
        progress_json = json.dumps(progress, separators=(',', ':'), allow_nan=False)
        args = [job_id, progress_json]
        result = await self.commands["updateProgress"](keys=keys, args=args)

        if type(result) == int:
            if result < 0:
                raise self.finishedErrors({
                    "code": result,
                    "jobId": job_id,
                    "command": 'updateProgress'
                    })
        return None

    def moveToFinishedArgs(self, job: Job, val: Any, propVal: str, shouldRemove, target, token: str,
        fetchNext=True, fields_to_update = None) -> list[Any] | None:
        transformed_value = json.dumps(val, separators=(',', ':'), allow_nan=False)
        timestamp = round(time.time() * 1000)
        metricsKey = self.toKey('metrics:' + target)

        keys = self.getKeys(['wait', 'active', 'prioritized', 'events',
                            'stalled', 'limiter', 'delayed', 'paused', 'meta', 'pc', target])
        keys.append(self.toKey(job.id))
        keys.append(metricsKey)
        keys.append(self.keys['marker'])

        def getKeepJobs(shouldRemove: bool | dict | int | None):
            if type(shouldRemove) == int:
                return {"count": shouldRemove}

            if type(shouldRemove) == dict:
                return shouldRemove

            if shouldRemove:
                return {"count": 0}

            if not shouldRemove or shouldRemove is None:
                return {"count": -1}

        def getMetricsSize(opts: dict):
            metrics = opts.get("metrics")
            if metrics is not None:
                return metrics.get("maxDataPoints", "")
            return ""

        keepJobs = getKeepJobs(shouldRemove)

        opts = job.queue.opts
        packedOpts = msgpack.packb({
            "token": token,
            "keepJobs": keepJobs,
            "limiter": opts.get("limiter"),
            "lockDuration": opts.get("lockDuration"),
            "attempts": job.attempts,
            "attemptsMade": job.attemptsMade,
            "maxMetricsSize": getMetricsSize(opts),
            "fpof": opts.get("failParentOnFailure", False),
            "cpof": opts.get("continueParentOnFailure", False),
            "idof": opts.get("ignoreDependencyOnFailure", False)
        }, use_bin_type=True)

        args = [job.id, timestamp, propVal, transformed_value or "", target,
                fetchNext and "1" or "", self.keys[''], packedOpts]
        if fields_to_update:
            args.append(msgpack.packb(object_to_flat_array(fields_to_update), use_bin_type=True))

        return (keys, args)

    def moveToCompletedArgs(self, job: Job, return_value: str, shouldRemove, token: str, fetchNext=True):
        return self.moveToFinishedArgs(job, return_value, 'returnvalue', shouldRemove, 'completed',
            token, fetchNext)

    def moveToFailedArgs(self, job: Job, failed_reason: str, shouldRemove, token: str, fetchNext=True, fields_to_update = None):
        return self.moveToFinishedArgs(job, failed_reason, 'failedReason', shouldRemove, 'failed',
            token, fetchNext, fields_to_update)

    def moveToCompleted(self, job: Job, val: Any, removeOnComplete, token: str, fetchNext=True):
        keys, args = self.moveToCompletedArgs(job, val, removeOnComplete, token, fetchNext)

        return self.moveToFinished(job.id, keys, args)

    def moveToFailed(self, job: Job, failedReason: str, removeOnFailed, token: str, fetchNext=True):
        keys, args = self.moveToFailedArgs(job, failedReason, removeOnFailed, token, fetchNext)

        return self.moveToFinished(job.id, keys, args)

    async def moveToFinished(self, job_id: str, keys, args) -> list[Any] | None:
        result = await self.commands["moveToFinished"](keys=keys, args=args)

        if result is not None:
            if type(result) == int and result < 0:
                raise self.finishedErrors({
                    "code": result,
                    "jobId": job_id,
                    "command": 'moveToFinished',
                    "state": 'active'
                    })
            return raw2NextJobData(result)
        return None

    def extendLock(self, jobId: str, token: str, duration: int, client: Redis = None):
        keys = [self.toKey(jobId) + ":lock", self.keys['stalled']]
        args = [token, duration, jobId]
        return self.commands["extendLock"](keys, args, client)

    def moveStalledJobsToWait(self, maxStalledCount: int, stalledInterval: int):
        keys = self.getKeys(['stalled', 'wait', 'active',
                            'stalled-check', 'meta', 'paused', 'marker', 'events'])
        args = [maxStalledCount, self.keys[''], round(
            time.time() * 1000), stalledInterval]
        return self.commands["moveStalledJobsToWait"](keys, args)

    def finishedErrors(self, opts: dict) -> TypeError:
        code = opts.get("code")
        if code == ErrorCode.JobNotExist.value:
            return TypeError(f"Missing key for job {opts.get('jobId')}. {opts.get('command')}")
        elif code == ErrorCode.JobLockNotExist.value:
            return TypeError(f"Missing lock for job {opts.get('jobId')}. {opts.get('command')}")
        elif code == ErrorCode.JobNotInState.value:
            return TypeError(f"Job {opts.get('jobId')} is not in the {opts.get('state')} state. {opts.get('command')}")
        elif code == ErrorCode.JobPendingDependencies.value:
            return TypeError(f"Job {opts.get('jobId')} has pending dependencies. {opts.get('command')}")
        elif code == ErrorCode.ParentJobNotExist.value:
            return TypeError(f"Missing key for parent job {opts.get('parentKey')}. {opts.get('command')}")
        elif code == ErrorCode.JobLockMismatch.value:
            return TypeError(f"Lock mismatch for job {opts.get('jobId')}. Cmd {opts.get('command')} from {opts.get('state')}")
        elif code == ErrorCode.ParentJobCannotBeReplaced.value:
            return TypeError(f"The parent job {opts.get('jobId')} cannot be replaced. {opts.get('command')}")
        elif code == ErrorCode.JobHasFailedChildren.value:
            return UnrecoverableError(f"Cannot complete job {opts.get('jobId')} because it has at least one failed child. {opts.get('command')}")
        else:
            return TypeError(f"Unknown code {str(code)} error for {opts.get('jobId')}. {opts.get('command')}")


def raw2NextJobData(raw: list[Any]) -> list[Any] | None:
    if raw:
        result = [None, raw[1], None, None] if len(raw) == 2 else [None, raw[1], raw[2], raw[3]]
        if raw[0]:
            result[0]= array2obj(raw[0])
        return result
    return [None, None, None, None]


def array2obj(arr: list[str]) -> dict[str, str]:
    obj = {}
    for i in range(0, len(arr), 2):
        obj[arr[i]] = arr[i + 1]
    return obj


def convert_to_int(text: str):
    try:
        result = int(text)
        return result
    except ValueError:
        return 0<|MERGE_RESOLUTION|>--- conflicted
+++ resolved
@@ -49,13 +49,8 @@
             "moveToActive": self.redisClient.register_script(self.getScript("moveToActive-11.lua")),
             "moveToDelayed": self.redisClient.register_script(self.getScript("moveToDelayed-8.lua")),
             "moveToFinished": self.redisClient.register_script(self.getScript("moveToFinished-14.lua")),
-<<<<<<< HEAD
-            "moveToWaitingChildren": self.redisClient.register_script(self.getScript("moveToWaitingChildren-5.lua")),
+            "moveToWaitingChildren": self.redisClient.register_script(self.getScript("moveToWaitingChildren-7.lua")),
             "obliterate": self.redisClient.register_script(self.getScript("obliterate-3.lua")),
-=======
-            "moveToWaitingChildren": self.redisClient.register_script(self.getScript("moveToWaitingChildren-7.lua")),
-            "obliterate": self.redisClient.register_script(self.getScript("obliterate-2.lua")),
->>>>>>> 87245af7
             "pause": self.redisClient.register_script(self.getScript("pause-7.lua")),
             "promote": self.redisClient.register_script(self.getScript("promote-9.lua")),
             "removeJob": self.redisClient.register_script(self.getScript("removeJob-2.lua")),
