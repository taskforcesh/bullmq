"""
    This class is used to load and execute Lua scripts.
    It is a wrapper around the Redis client.
"""

from __future__ import annotations
from redis import Redis
from bullmq.error_code import ErrorCode
from typing import Any, TYPE_CHECKING
if TYPE_CHECKING:
    from bullmq.job import Job

import time
import json
import msgpack
import os
import bullmq


basePath = os.path.dirname(os.path.realpath(__file__))


class Scripts:

    def __init__(self, prefix: str, queueName: str, redisClient: Redis):
        self.prefix = prefix
        self.queueName = queueName
        self.keys = {}
        self.redisClient = redisClient
        self.commands = {
            "addJob": redisClient.register_script(self.getScript("addJob-8.lua")),
            "extendLock": redisClient.register_script(self.getScript("extendLock-2.lua")),
            "getCounts": redisClient.register_script(self.getScript("getCounts-1.lua")),
            "obliterate": redisClient.register_script(self.getScript("obliterate-2.lua")),
            "pause": redisClient.register_script(self.getScript("pause-4.lua")),
            "moveToActive": redisClient.register_script(self.getScript("moveToActive-9.lua")),
            "moveToFinished": redisClient.register_script(self.getScript("moveToFinished-12.lua")),
            "moveStalledJobsToWait": redisClient.register_script(self.getScript("moveStalledJobsToWait-8.lua")),
            "retryJobs": redisClient.register_script(self.getScript("retryJobs-6.lua")),
            "updateProgress": redisClient.register_script(self.getScript("updateProgress-2.lua")),
        }

        # loop all the names and add them to the keys object
        names = ["", "active", "wait", "paused", "completed", "failed", "delayed",
                 "stalled", "limiter", "priority", "id", "stalled-check", "meta", "events"]
        for name in names:
            self.keys[name] = self.toKey(name)

    def toKey(self, name: str):
        return f"{self.prefix}:{self.queueName}:{name}"

    def getScript(self, name: str):
        """
        Get a script by name
        """
        file = open(f"{basePath}/commands/{name}", "r")
        data = file.read()
        file.close()
        return data

    def getKeys(self, keys: list[str]):
        def mapKey(key):
            return self.keys[key]
        return list(map(mapKey, keys))

    def addJob(self, job: bullmq.Job):
        """
        Add an item to the queue
        """
        packedArgs = msgpack.packb(
            [self.keys[""], job.id or "", job.name, job.timestamp], use_bin_type=True)
        #  We are still lacking some arguments here:
        #  ARGV[1] msgpacked arguments array
        #         [1]  key prefix,
        #         [2]  custom id (will not generate one automatically)
        #         [3]  name
        #         [4]  timestamp
        #         [5]  parentKey?
        #         [6]  waitChildrenKey key.
        #         [7]  parent dependencies key.
        #         [8]  parent? {id, queueKey}
        #         [9]  repeat job key

        jsonData = json.dumps(job.data, separators=(',', ':'))
        packedOpts = msgpack.packb(job.opts)

        keys = self.getKeys(['wait', 'paused', 'meta', 'id',
                            'delayed', 'priority', 'completed', 'events'])

        return self.commands["addJob"](keys=keys, args=[packedArgs, jsonData, packedOpts])

    def getCounts(self, types):
        keys = self.getKeys([''])
        transformed_types = list(
            map(lambda type: 'wait' if type == 'waiting' else type, types))

        return self.commands["getCounts"](keys=keys, args=transformed_types)

    def pause(self, pause: bool = True):
        """
        Pause or resume a queue
        """
        src = "wait" if pause else "paused"
        dst = "paused" if pause else "wait"
        keys = self.getKeys([src, dst, 'meta', 'events'])
        return self.commands["pause"](keys, args=["paused" if pause else "resumed"])

    async def obliterate(self, count: int, force: bool = False):
        """
        Remove a queue completely
        """
        keys = self.getKeys(['meta', ''])
        result = await self.commands["obliterate"](keys, args=[count, force or ""])
        if (result < 0):
            if (result == -1):
                raise Exception("Cannot obliterate non-paused queue")
            if (result == -2):
                raise Exception("Cannot obliterate queue with active jobs")
        return result

    async def retryJobs(self, state: str, count: int, timestamp: int):
        """
        Remove a queue completely
        """
        current_state = state or 'failed'
        keys = self.getKeys(
            ['', 'events', current_state, 'wait', 'paused', 'meta'])
        result = await self.commands["retryJobs"](keys=keys, args=[count or 1000, timestamp or round(time.time()*1000), current_state])
        return result

    async def moveToActive(self, token: str, opts: dict, jobId: str = "") -> list[Any]:
        """
        Add an item to the queue
        """
        timestamp = round(time.time() * 1000)
        lockDuration = opts.get("lockDuration", 0)
        limiter = opts.get("limiter", None)

        keys = self.getKeys(['wait', 'active', 'priority', 'events',
                            'stalled', 'limiter', 'delayed', 'paused', 'meta'])
        packedOpts = msgpack.packb(
            {"token": token, "lockDuration": lockDuration, "limiter": limiter}, use_bin_type=True)
        args = [self.keys[''], timestamp, jobId or "", packedOpts]

        result = await self.commands["moveToActive"](keys=keys, args=args)

        # Todo: up to 4 results in tuple (only 2 now)
        return raw2NextJobData(result)

    def moveToCompleted(self, job: bullmq.Job, val: Any, removeOnComplete, token: str, opts: dict, fetchNext=True):
        return self.moveToFinished(job, val, "returnvalue", removeOnComplete, "completed", token, opts, fetchNext)

    def moveToFailed(self, job: bullmq.Job, failedReason: str, removeOnFailed, token: str, opts: dict, fetchNext=True):
        return self.moveToFinished(job, failedReason, "failedReason", removeOnFailed, "failed", token, opts, fetchNext)

<<<<<<< HEAD
    async def moveToFinished(self, job: bullmq.Job, val: Any, propVal: str, shouldRemove, target, token: str, opts: dict, fetchNext=True) -> list[Any] | None:
=======
    async def updateProgress(self, job_id: str, progress):
        keys = [self.toKey(job_id), self.keys['events']]
        progress_json = json.dumps(progress, separators=(',', ':'))
        args = [job_id, progress_json]
        result = await self.commands["updateProgress"](keys=keys, args=args)

        if result is not None:
            if result < 0:
                raise finishedErrors(result, job_id, 'updateProgress')
        return None

    async def moveToFinished(self, job: Job, val: Any, propVal: str, shouldRemove, target, token: str, opts: dict, fetchNext=True) -> list[Any] | None:
>>>>>>> 514699cd
        timestamp = round(time.time() * 1000)
        metricsKey = self.toKey('metrics:' + target)

        keys = self.getKeys(['wait', 'active', 'priority', 'events',
                            'stalled', 'limiter', 'delayed', 'paused', target])
        keys.append(self.toKey(job.id))
        keys.append(self.keys['meta'])
        keys.append(metricsKey)

        def getKeepJobs(shouldRemove: bool | dict | int | None):
            if type(shouldRemove) == int:
                return {"count": shouldRemove}

            if type(shouldRemove) == dict:
                return shouldRemove

            if shouldRemove:
                return {"count": 0}

            if not shouldRemove or shouldRemove is None:
                return {"count": -1}

        def getMetricsSize(opts: dict):
            metrics = opts.get("metrics")
            if metrics is not None:
                return metrics.get("maxDataPoints", "")
            return ""

        def getFailParentOnFailure(job: bullmq.Job):
            opts = job.opts
            if opts is not None:
                return opts.get("failParentOnFailure", False)

        keepJobs = getKeepJobs(shouldRemove)

        packedOpts = msgpack.packb({
            "token": token,
            "keepJobs": keepJobs,
            "limiter": opts.get("limiter"),
            "lockDuration": opts.get("lockDuration"),
            "attempts": job.attempts,
            "attemptsMade": job.attemptsMade,
            "maxMetricsSize": getMetricsSize(opts),
            "fpof": getFailParentOnFailure(job),
        }, use_bin_type=True)

        args = [job.id, timestamp, propVal, val or "", target, "",
                fetchNext and "fetch" or "", self.keys[''], packedOpts]
        result = await self.commands["moveToFinished"](keys=keys, args=args)

        if result is not None:
            if result < 0:
                raise finishedErrors(result, job.id, 'finished', 'active')
            else:
                # I do not like this as it is using a sideeffect
                job.finishedOn = timestamp
            return raw2NextJobData(result)
        return None

    def extendLock(self, jobId: str, token: str, duration: int, client: Redis = None):
        keys = [self.toKey(jobId) + ":lock", self.keys['stalled']]
        args = [token, duration, jobId]
        return self.commands["extendLock"](keys, args, client)

    def moveStalledJobsToWait(self, maxStalledCount: int, stalledInterval: int):
        keys = self.getKeys(['stalled', 'wait', 'active', 'failed',
                            'stalled-check', 'meta', 'paused', 'events'])
        args = [maxStalledCount, self.keys[''], round(
            time.time() * 1000), stalledInterval]
        return self.commands["moveStalledJobsToWait"](keys, args)


def finishedErrors(code: int, jobId: str, command: str, state: str) -> TypeError:
    if code == ErrorCode.JobNotExist.value:
        return TypeError(f"Missing key for job {jobId}.{command}")
    elif code == ErrorCode.JobLockNotExist.value:
        return TypeError(f"Missing lock for job {jobId}.{command}")
    elif code == ErrorCode.JobNotInState.value:
        return TypeError(f"Job {jobId} is not in the state {state}.{command}")
    elif code == ErrorCode.JobPendingDependencies.value:
        return TypeError(f"Job {jobId} has pending dependencies.{command}")
    elif code == ErrorCode.ParentJobNotExist.value:
        return TypeError(f"Missing key for parent job {jobId}.{command}")
    elif code == ErrorCode.JobLockMismatch.value:
        return TypeError(f"Lock mismatch for job {jobId}. Cmd {command} from {state}")
    else:
        return TypeError(f"Unknown code {str(code)} error for {jobId}.{command}")


def raw2NextJobData(raw: list[Any]) -> list[Any] | None:
    if raw:
        # TODO: return all the raw datas (up to 4)
        if raw[0]:
            return (array2obj(raw[0]), raw[1])
        else:
            return (None, raw[1])
    return None


def array2obj(arr: list[str]) -> dict[str, str]:
    obj = {}
    for i in range(0, len(arr), 2):
        obj[arr[i]] = arr[i + 1]
    return obj<|MERGE_RESOLUTION|>--- conflicted
+++ resolved
@@ -153,9 +153,6 @@
     def moveToFailed(self, job: bullmq.Job, failedReason: str, removeOnFailed, token: str, opts: dict, fetchNext=True):
         return self.moveToFinished(job, failedReason, "failedReason", removeOnFailed, "failed", token, opts, fetchNext)
 
-<<<<<<< HEAD
-    async def moveToFinished(self, job: bullmq.Job, val: Any, propVal: str, shouldRemove, target, token: str, opts: dict, fetchNext=True) -> list[Any] | None:
-=======
     async def updateProgress(self, job_id: str, progress):
         keys = [self.toKey(job_id), self.keys['events']]
         progress_json = json.dumps(progress, separators=(',', ':'))
@@ -168,7 +165,6 @@
         return None
 
     async def moveToFinished(self, job: Job, val: Any, propVal: str, shouldRemove, target, token: str, opts: dict, fetchNext=True) -> list[Any] | None:
->>>>>>> 514699cd
         timestamp = round(time.time() * 1000)
         metricsKey = self.toKey('metrics:' + target)
 
