--- conflicted
+++ resolved
@@ -310,15 +310,9 @@
         return None
 
     def remove(self, job_id: str, remove_children: bool):
-<<<<<<< HEAD
-        keys = self.getKeys(['', 'repeat'])
-        args = [job_id, 1 if remove_children else 0]
-=======
         keys = [self.toKey(job_id),
-                self.keys['meta'],
                 self.keys['repeat']]
         args = [job_id, 1 if remove_children else 0, self.keys['']]
->>>>>>> ae201b36
 
         return self.commands["removeJob"](keys=keys, args=args)
 
