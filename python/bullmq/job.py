from __future__ import annotations
from typing import List, Any, TYPE_CHECKING
from bullmq.scripts import Scripts
if TYPE_CHECKING:
    from bullmq.queue import Queue
from bullmq.types import JobOptions

import json
import time
import bullmq


optsDecodeMap = {
    'fpof': 'failParentOnFailure',
    'kl': 'keepLogs',
}

optsEncodeMap = {v: k for k, v in optsDecodeMap.items()}


class Job:
    """
    This class represents a Job in the queue. Normally job are implicitly created when
    you add a job to the queue with methods such as Queue.addJob( ... )

    A Job instance is also passed to the Worker's process function.
    """

    def __init__(self, queue: Queue, name: str, data: Any, opts: JobOptions = {}):
        self.name = name
        self.id = opts.get("jobId", None)
        self.progress = 0
        self.timestamp = opts.get("timestamp", round(time.time() * 1000))
        self.opts = opts
        self.delay = opts.get("delay", 0)
        self.attempts = opts.get("attempts", 1)
        self.attemptsMade = 0
        self.data = data
        self.removeOnComplete = opts.get("removeOnComplete", True)
        self.removeOnFail = opts.get("removeOnFail", False)
        self.processedOn = 0
        self.finishedOn = 0
        self.returnvalue = None
        self.failedReason = None
        self.repeatJobKey = None
        self.stacktrace: List[str] = []
        self.scripts = Scripts(queue.prefix, queue.name, queue.redisConnection.conn)
    
    def updateProgress(self, progress):
        self.progress = progress
        return self.scripts.updateProgress(self.id, progress)

    @staticmethod
    def fromJSON(client: Redis, rawData: dict, jobId: str | None = None):
        """
        Instantiates a Job from a JobJsonRaw object (coming from a deserialized JSON object)

<<<<<<< HEAD
        @param queue: the queue where the job belongs to.
        @param json: the plain object containing the job.
        @param jobId: an optional job id (overrides the id coming from the JSON object)
        """
        data = json.loads(rawData.get("data", '{}'))
        opts = optsFromJSON(json.loads(rawData.get("opts", '{}')))
=======
def fromJSON(queue: Queue, rawData: dict, jobId: str | None = None):
    """
    Instantiates a Job from a JobJsonRaw object (coming from a deserialized JSON object)

    @param queue: the queue where the job belongs to.
    @param json: the plain object containing the job.
    @param jobId: an optional job id (overrides the id coming from the JSON object)
    """
    data = json.loads(rawData.get("data", '{}'))
    opts = optsFromJSON(json.loads(rawData.get("opts", '{}')))

    job = Job(queue, rawData.get("name"), data, opts)
    job.id = jobId or rawData.get("id", b'').decode("utf-8")
>>>>>>> 514699cd

        job = Job(client, rawData.get("name"), data, opts)
        job.id = jobId or rawData.get("id", b'').decode("utf-8")

        job.progress = json.loads(rawData.get("progress",  '0'))
        job.delay = int(rawData.get("delay", "0"))
        job.timestamp = int(rawData.get("timestamp", "0"))

        if rawData.get("finishedOn"):
            job.finishedOn = int(rawData.get("finishedOn"))

        if rawData.get("processedOn"):
            job.processedOn = int(rawData.get("processedOn"))

        if rawData.get("rjk"):
            job.repeatJobKey = rawData.get("rjk")

        job.failedReason = rawData.get("failedReason")
        job.attemptsMade = int(rawData.get("attemptsMade", "0"))

        returnvalue = rawData.get("returnvalue")
        if type(returnvalue) == str:
            job.returnvalue = getReturnValue(returnvalue)

        job.stacktrace = json.loads(rawData.get("stacktrace", "[]"))

        # if (json.parentKey) {
        #   job.parentKey = json.parentKey;
        # }

        # if (json.parent) {
        #   job.parent = JSON.parse(json.parent);
        # }

        return job

    @staticmethod
    async def fromId(queue: bullmq.Queue, jobId: str):
        key = f"{queue.prefix}:{queue.name}:{jobId}"
        raw_data = await queue.client.hgetall(key)
        return Job.fromJSON(queue.client, raw_data, jobId)


def optsFromJSON(rawOpts: dict) -> dict:
    # opts = json.loads(rawOpts)
    opts = rawOpts

    option_entries = opts.items()

    options = {}
    for item in option_entries:
        attribute_name = item[0]
        value = item[1]
        if attribute_name in optsDecodeMap:
            options[optsDecodeMap[attribute_name]] = value
        else:
            options[attribute_name] = value

    return options


def getReturnValue(value: Any):
    try:
        json.loads(value)
    except Exception as err:
        return value<|MERGE_RESOLUTION|>--- conflicted
+++ resolved
@@ -55,28 +55,12 @@
         """
         Instantiates a Job from a JobJsonRaw object (coming from a deserialized JSON object)
 
-<<<<<<< HEAD
         @param queue: the queue where the job belongs to.
         @param json: the plain object containing the job.
         @param jobId: an optional job id (overrides the id coming from the JSON object)
         """
         data = json.loads(rawData.get("data", '{}'))
         opts = optsFromJSON(json.loads(rawData.get("opts", '{}')))
-=======
-def fromJSON(queue: Queue, rawData: dict, jobId: str | None = None):
-    """
-    Instantiates a Job from a JobJsonRaw object (coming from a deserialized JSON object)
-
-    @param queue: the queue where the job belongs to.
-    @param json: the plain object containing the job.
-    @param jobId: an optional job id (overrides the id coming from the JSON object)
-    """
-    data = json.loads(rawData.get("data", '{}'))
-    opts = optsFromJSON(json.loads(rawData.get("opts", '{}')))
-
-    job = Job(queue, rawData.get("name"), data, opts)
-    job.id = jobId or rawData.get("id", b'').decode("utf-8")
->>>>>>> 514699cd
 
         job = Job(client, rawData.get("name"), data, opts)
         job.id = jobId or rawData.get("id", b'').decode("utf-8")
