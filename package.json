--- conflicted
+++ resolved
@@ -1,10 +1,6 @@
 {
   "name": "bullmq",
-<<<<<<< HEAD
-  "version": "1.54.1",
-=======
   "version": "1.54.5",
->>>>>>> f178fa98
   "description": "Queue for messages and jobs based on Redis",
   "main": "dist/index.js",
   "types": "dist/index.d.ts",
