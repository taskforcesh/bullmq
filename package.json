--- conflicted
+++ resolved
@@ -1,10 +1,6 @@
 {
   "name": "bullmq",
-<<<<<<< HEAD
-  "version": "5.29.1",
-=======
   "version": "5.30.0",
->>>>>>> d0c473f9
   "description": "Queue for messages and jobs based on Redis",
   "homepage": "https://bullmq.io/",
   "main": "./dist/cjs/index.js",
