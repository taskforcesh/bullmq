{
  "name": "bullmq",
  "version": "5.4.0",
  "description": "Queue for messages and jobs based on Redis",
  "homepage": "https://bullmq.io/",
  "main": "./dist/cjs/index.js",
  "module": "./dist/esm/index.js",
  "types": "./dist/esm/index.d.ts",
  "source": "./src/index.ts",
  "author": "Taskforce.sh Inc.",
  "license": "MIT",
  "keywords": [
    "bull",
    "bullmq",
    "queues",
    "jobs",
    "redis"
  ],
  "files": [
    "dist"
  ],
  "scripts": {
    "build": "npm-run-all pretest tsc:all copy:main:type clean:temp:files copy:lua copy:includes:lua",
    "circular:references": "madge --circular --extensions ts ./src",
    "clean:scripts": "rimraf rawScripts src/scripts",
    "clean:temp:files": "rimraf dist/cjs/bullmq.d.ts dist/esm/bullmq.d.ts dist/tsdoc-metadata.json",
    "copy:includes:lua": "copyfiles -f ./src/commands/includes/*.lua ./dist/cjs/commands/includes && copyfiles -f ./src/commands/includes/*.lua ./dist/esm/commands/includes",
    "copy:lua": "copyfiles -f ./src/commands/*.lua ./dist/cjs/commands && copyfiles -f ./src/commands/*.lua ./dist/esm/commands",
    "copy:lua:python": "copyfiles -f ./rawScripts/*.lua ./python/bullmq/commands",
    "copy:main:type": "copyfiles -f ./dist/esm/classes/main.d.ts ./dist/esm/classes/main-worker.d.ts ./dist/cjs/classes",
    "coverage": "nyc --reporter=text --reporter=lcovonly yarn test",
    "cm": "git cz",
    "docs": "typedoc --excludeExternals --excludeProtected --excludePrivate --readme none src/index.ts",
    "docs:json": "typedoc --excludeExternals --excludeProtected --excludePrivate --readme none src/index.ts --json ./apiVersions/v5.json --name v5",
    "dc:up": "docker-compose -f docker-compose.yml up -d",
    "dc:down": "docker-compose -f docker-compose.yml down",
    "dry-run": "npm publish --dry-run",
    "eslint:fix": "./node_modules/.bin/eslint . --ignore-path ./.eslintignore --fix",
    "generate:raw:scripts": "ts-node --project tsconfig-cjs.json generateRawScripts.ts",
    "lint": "./node_modules/.bin/eslint . --ignore-path ./.eslintignore",
    "lint:staged": "lint-staged",
    "prepublishOnly": "yarn build",
    "prepare": "husky install",
    "pretest": "npm-run-all clean:scripts generate:raw:scripts transform:commands",
    "prettier": "prettier --config package.json src/**/*.ts",
    "pretty:quick": "pretty-quick --ignore-path ./.eslintignore --staged",
    "semantic-release": "semantic-release",
    "semantic-release-prepare": "ts-node tools/semantic-release-prepare",
    "test": "ts-mocha -p tsconfig-cjs.json --config ./.mocharc.js",
    "test:watch": "ts-mocha -p tsconfig-cjs.json --paths 'tests/test_*.ts' -w --watch-extensions ts",
    "transform:commands": "node ./commandTransform.js ./rawScripts ./src/scripts",
    "tsc": "tsc",
    "tsc:all": "tsc && tsc -p tsconfig-cjs.json"
  },
  "dependencies": {
    "cron-parser": "^4.6.0",
<<<<<<< HEAD
=======
    "fast-glob": "^3.3.2",
>>>>>>> 82dfc48e
    "ioredis": "^5.3.2",
    "lodash": "^4.17.21",
    "minimatch": "^9.0.3",
    "msgpackr": "^1.10.1",
    "node-abort-controller": "^3.1.1",
    "semver": "^7.5.4",
    "tslib": "^2.0.0",
    "uuid": "^9.0.0"
  },
  "devDependencies": {
    "@commitlint/cli": "^17.0.3",
    "@commitlint/config-conventional": "^17.0.3",
    "@istanbuljs/nyc-config-typescript": "^0.1.3",
    "@semantic-release/changelog": "^6.0.1",
    "@semantic-release/commit-analyzer": "^9.0.2",
    "@semantic-release/git": "^10.0.1",
    "@semantic-release/github": "^8.0.5",
    "@semantic-release/npm": "^9.0.1",
    "@semantic-release/release-notes-generator": "^10.0.3",
    "@types/chai": "^4.3.1",
    "@types/chai-as-promised": "^7.1.5",
    "@types/glob": "^8.1.0",
    "@types/lodash.defaults": "^4.2.7",
    "@types/lodash.isarguments": "^3.1.7",
    "@types/mocha": "^5.2.7",
    "@types/msgpack": "^0.0.31",
    "@types/node": "^12.20.25",
    "@types/semver": "^7.3.9",
    "@types/sinon": "^7.5.2",
    "@types/uuid": "^3.4.10",
    "@typescript-eslint/eslint-plugin": "^4.32.0",
    "@typescript-eslint/parser": "^5.33.0",
    "chai": "^4.3.4",
    "chai-as-promised": "^7.1.1",
    "commitizen": "^4.2.5",
    "copyfiles": "^2.4.1",
    "coveralls": "^3.1.1",
    "eslint": "^7.32.0",
    "eslint-config-prettier": "^8.5.0",
    "eslint-plugin-mocha": "^10.1.0",
    "eslint-plugin-prettier": "4.2.1",
    "eslint-plugin-promise": "6.0.0",
    "eslint-plugin-tsdoc": "^0.2.16",
    "glob": "^8.0.3",
    "husky": "^8.0.1",
    "istanbul": "^0.4.5",
    "lint-staged": "13.0.3",
    "madge": "^5.0.1",
    "mocha": "^10.0.0",
    "mocha-lcov-reporter": "^1.3.0",
    "moment": "^2.29.4",
    "npm-run-all": "^4.1.5",
    "nyc": "^15.1.0",
    "prettier": "^2.7.1",
    "pretty-quick": "^3.1.3",
    "rimraf": "^3.0.2",
    "rrule": "^2.6.9",
    "semantic-release": "^19.0.3",
    "sinon": "^15.1.0",
    "test-console": "^2.0.0",
    "ts-mocha": "^10.0.0",
    "ts-node": "^10.7.0",
    "typedoc": "^0.25.0",
    "typescript": "^4.7.4"
  },
  "nyc": {
    "extends": "@istanbuljs/nyc-config-typescript",
    "all": true,
    "check-coverage": true,
    "include": [
      "src/**/*.ts"
    ],
    "exclude": [
      "bullmq-tests/test_*.ts"
    ],
    "lines": 80,
    "functions": 80,
    "branches": 70,
    "statements": 80,
    "watermarks": {
      "lines": [
        80,
        95
      ],
      "functions": [
        80,
        95
      ],
      "branches": [
        80,
        95
      ],
      "statements": [
        80,
        95
      ]
    }
  },
  "config": {
    "commitizen": {
      "path": "node_modules/cz-conventional-changelog"
    }
  },
  "commitlint": {
    "extends": [
      "@commitlint/config-conventional"
    ]
  },
  "lint-staged": {
    "*.{js,ts}": "yarn eslint:fix"
  },
  "repository": {
    "type": "git",
    "url": "https://github.com/taskforcesh/bullmq.git"
  },
  "release": {
    "plugins": [
      [
        "@semantic-release/commit-analyzer",
        {
          "releaseRules": [
            {
              "message": "*\\[python\\]*",
              "release": false
            }
          ]
        }
      ],
      "@semantic-release/release-notes-generator",
      [
        "@semantic-release/changelog",
        {
          "changelogFile": "docs/gitbook/changelog.md"
        }
      ],
      [
        "@semantic-release/npm",
        {
          "npmPublish": true
        }
      ],
      "@semantic-release/github",
      [
        "@semantic-release/git",
        {
          "assets": [
            "package.json",
            "yarn.lock",
            "docs/gitbook/changelog.md",
            "docs/gitbook/api/**"
          ],
          "message": "chore(release): ${nextRelease.version} [skip ci]\n\n${nextRelease.notes}"
        }
      ]
    ]
  }
}<|MERGE_RESOLUTION|>--- conflicted
+++ resolved
@@ -54,10 +54,6 @@
   },
   "dependencies": {
     "cron-parser": "^4.6.0",
-<<<<<<< HEAD
-=======
-    "fast-glob": "^3.3.2",
->>>>>>> 82dfc48e
     "ioredis": "^5.3.2",
     "lodash": "^4.17.21",
     "minimatch": "^9.0.3",
@@ -101,6 +97,7 @@
     "eslint-plugin-prettier": "4.2.1",
     "eslint-plugin-promise": "6.0.0",
     "eslint-plugin-tsdoc": "^0.2.16",
+    "fast-glob": "^3.3.2",
     "glob": "^8.0.3",
     "husky": "^8.0.1",
     "istanbul": "^0.4.5",
